--- conflicted
+++ resolved
@@ -477,59 +477,6 @@
     """統合テスト"""
 
     def _generate_trending_data(self, dates, base_price=2500, trend_strength=0.1, volatility=0.02, seed=42):
-<<<<<<< HEAD
-        """トレンドのあるテストデータを生成（トレンド保証アルゴリズム）"""
-        np.random.seed(seed)
-        n_days = len(dates)
-
-        # 確実なトレンド成分の生成（線形 + 指数的コンポーネント）
-        linear_trend = np.linspace(0, trend_strength, n_days)
-        trend_prices = base_price * (1 + linear_trend)
-
-        # 制限されたボラティリティノイズ（トレンドを破壊しない）
-        max_noise_amplitude = abs(trend_strength) * base_price * 0.15
-        daily_volatility = min(volatility * base_price, max_noise_amplitude / np.sqrt(n_days))
-        raw_noise = np.random.normal(0, daily_volatility, n_days)
-
-        # トレンド方向を保持するためのノイズフィルタリング
-        for i in range(n_days):
-            if i > 0:
-                trend_direction = trend_prices[i] - trend_prices[i-1]
-                noise_direction = raw_noise[i]
-                if (trend_direction > 0 and noise_direction < 0) or (trend_direction < 0 and noise_direction > 0):
-                    if abs(noise_direction) > daily_volatility * 0.5:
-                        raw_noise[i] *= 0.5
-
-        # トレンド価格とノイズの組み合わせ
-        final_prices = trend_prices + raw_noise
-
-        # 価格が負にならないように調整
-        final_prices = np.maximum(final_prices, base_price * 0.5)
-
-        # トレンド確保のための調整
-        if trend_strength > 0:
-            # 上昇トレンドの場合、最終価格が開始価格より高いことを保証
-            if final_prices[-1] <= final_prices[0] * (1 + trend_strength * 0.8):
-                adjustment = base_price * trend_strength * 0.9
-                final_prices[-n_days//3:] += adjustment * np.linspace(0, 1, n_days//3)
-        elif trend_strength < 0:
-            # 下降トレンドの場合、最終価格が開始価格より低いことを保証
-            if final_prices[-1] >= final_prices[0] * (1 + trend_strength * 0.8):
-                adjustment = base_price * abs(trend_strength) * 0.9
-                final_prices[-n_days//3:] -= adjustment * np.linspace(0, 1, n_days//3)
-
-        # OHLCV データの生成
-        ohlcv_data = []
-        for i, price in enumerate(final_prices):
-            intraday_volatility = daily_volatility * 0.3
-            high = price + np.random.uniform(0, intraday_volatility)
-            low = price - np.random.uniform(0, intraday_volatility)
-            open_price = price + np.random.uniform(-intraday_volatility/3, intraday_volatility/3)
-
-            # 価格の論理的整合性を保つ
-            high = max(high, price, open_price)
-            low = min(low, price, open_price)
-=======
         """強化されたトレンド保証アルゴリズムでテストデータを生成"""
         np.random.seed(seed)
         n_days = len(dates)
@@ -591,78 +538,17 @@
             # 論理的制約の確保
             high = max(high, open_price, close_price)
             low = min(low, open_price, close_price)
->>>>>>> 38f2e6e2
 
             ohlcv_data.append({
                 'Open': max(open_price, low),
                 'High': high,
                 'Low': low,
-<<<<<<< HEAD
-                'Close': price,
-                'Volume': int(np.random.uniform(1000000, 2000000))
-=======
                 'Close': close_price,
                 'Volume': int(np.random.uniform(800000, 2500000))
->>>>>>> 38f2e6e2
             })
 
         return pd.DataFrame(ohlcv_data, index=dates)
 
-<<<<<<< HEAD
-    def test_dynamic_data_generation_utilities(self):
-        """動的データ生成ユーティリティのテスト"""
-        dates = pd.date_range("2023-01-01", "2023-03-31", freq="D")
-
-        # 上昇トレンドテスト（15%の上昇を期待）
-        trending_data = self._generate_trending_data(
-            dates, base_price=2500, trend_strength=0.15, volatility=0.02, seed=42
-        )
-
-        start_price = trending_data["Close"].iloc[0]
-        end_price = trending_data["Close"].iloc[-1]
-        actual_trend = (end_price - start_price) / start_price
-
-        # トレンドが期待値の80%以上であることを確認
-        expected_trend = 0.15
-        min_acceptable_trend = expected_trend * 0.8
-        assert actual_trend >= min_acceptable_trend, f"Trend should be around {expected_trend*100:.1f}%, got {actual_trend*100:.2f}%"
-
-        # 高ボラティリティテスト
-        volatile_data = self._generate_volatile_data(
-            dates, base_price=2500, volatility=0.05, seed=43
-        )
-
-        returns = volatile_data["Close"].pct_change().dropna()
-        volatility = returns.std()
-        assert volatility > 0.03, f"Volatility should be high, got {volatility:.3f}"
-
-        # マーケットクラッシュシナリオテスト
-        crash_data = self._generate_market_crash_scenario(
-            dates, base_price=2500, crash_magnitude=0.3, seed=44
-        )
-
-        max_price = crash_data["Close"].max()
-        min_price = crash_data["Close"].min()
-        max_drawdown = (min_price - max_price) / max_price
-        assert max_drawdown <= -0.25, f"Market crash should cause significant drawdown, got {max_drawdown:.2f}"
-
-    def _generate_volatile_data(self, dates, base_price=2500, volatility=0.05, seed=43):
-        """高ボラティリティデータを生成"""
-        np.random.seed(seed)
-        n_days = len(dates)
-
-        # より強いランダムウォーク
-        returns = np.random.normal(0, volatility, n_days)
-
-        # ボラティリティを増幅
-        amplified_returns = returns * np.random.uniform(1.5, 2.5, n_days)
-
-        # 価格系列生成
-        prices = [base_price]
-        for i in range(1, n_days):
-            new_price = prices[i-1] * (1 + amplified_returns[i])
-            new_price = max(new_price, base_price * 0.3)  # 最低価格制限
-=======
     def _generate_volatile_data(self, dates, base_price=2500, volatility=0.05, seed=42):
         """高ボラティリティのテストデータを生成"""
         np.random.seed(seed)
@@ -676,28 +562,10 @@
             new_price = prices[-1] * (1 + daily_change)
             # 価格が極端に低くならないよう制限
             new_price = max(new_price, base_price * 0.2)
->>>>>>> 38f2e6e2
             prices.append(new_price)
 
         # OHLCV データの生成
         ohlcv_data = []
-<<<<<<< HEAD
-        for i, price in enumerate(prices):
-            intraday_vol = volatility * price * 2.0  # より大きな日中変動
-            high = price + np.random.uniform(0, intraday_vol)
-            low = price - np.random.uniform(0, intraday_vol)
-            open_price = price + np.random.uniform(-intraday_vol/2, intraday_vol/2)
-
-            high = max(high, price, open_price)
-            low = min(low, price, open_price)
-
-            ohlcv_data.append({
-                'Open': max(open_price, low),
-                'High': high,
-                'Low': low,
-                'Close': price,
-                'Volume': int(np.random.uniform(1500000, 3000000))
-=======
         for i, close_price in enumerate(prices):
             # 高ボラティリティ環境での日中価格レンジ
             daily_range = volatility * base_price * 0.8
@@ -717,68 +585,10 @@
                 'Low': low,
                 'Close': close_price,
                 'Volume': int(np.random.uniform(2000000, 5000000))  # 高出来高
->>>>>>> 38f2e6e2
             })
 
         return pd.DataFrame(ohlcv_data, index=dates)
 
-<<<<<<< HEAD
-    def _generate_market_crash_scenario(self, dates, base_price=2500, crash_magnitude=0.3, seed=44):
-        """マーケットクラッシュシナリオデータを生成"""
-        np.random.seed(seed)
-        n_days = len(dates)
-
-        # 安定期間 → クラッシュ → 回復期間
-        stable_days = n_days // 3
-        crash_days = n_days // 6
-        recovery_days = n_days - stable_days - crash_days
-
-        prices = []
-
-        # 安定期間
-        current_price = base_price
-        for _ in range(stable_days):
-            current_price *= (1 + np.random.normal(0, 0.01))
-            prices.append(current_price)
-
-        # クラッシュ期間
-        crash_start_price = current_price
-        for i in range(crash_days):
-            crash_progress = (i + 1) / crash_days
-            price_decline = crash_magnitude * crash_progress
-            current_price = crash_start_price * (1 - price_decline)
-            current_price *= (1 + np.random.normal(0, 0.03))  # 混乱による高ボラティリティ
-            prices.append(current_price)
-
-        # 回復期間
-        recovery_target = crash_start_price * 0.8  # 完全回復はしない
-        for i in range(recovery_days):
-            recovery_progress = (i + 1) / recovery_days
-            recovery_gain = (recovery_target - current_price) * 0.1 * recovery_progress
-            current_price += recovery_gain
-            current_price *= (1 + np.random.normal(0, 0.02))
-            prices.append(current_price)
-
-        # OHLCV データの生成
-        ohlcv_data = []
-        for i, price in enumerate(prices):
-            volatility_multiplier = 3.0 if stable_days <= i < stable_days + crash_days else 1.0
-            intraday_vol = 0.01 * price * volatility_multiplier
-
-            high = price + np.random.uniform(0, intraday_vol)
-            low = price - np.random.uniform(0, intraday_vol)
-            open_price = price + np.random.uniform(-intraday_vol/2, intraday_vol/2)
-
-            high = max(high, price, open_price)
-            low = min(low, price, open_price)
-
-            ohlcv_data.append({
-                'Open': max(open_price, low),
-                'High': high,
-                'Low': low,
-                'Close': price,
-                'Volume': int(np.random.uniform(2000000, 5000000) if stable_days <= i < stable_days + crash_days else np.random.uniform(1000000, 2000000))
-=======
     def _generate_market_crash_scenario(self, dates, base_price=2500, crash_day=10, recovery_days=20, seed=42):
         """市場クラッシュシナリオのテストデータを生成"""
         np.random.seed(seed)
@@ -830,13 +640,10 @@
                 'Low': low,
                 'Close': close_price,
                 'Volume': volume
->>>>>>> 38f2e6e2
             })
 
         return pd.DataFrame(ohlcv_data, index=dates)
 
-<<<<<<< HEAD
-=======
     def test_dynamic_data_generation_utilities(self):
         """動的データ生成ユーティリティのテスト"""
         dates = pd.date_range("2023-01-01", periods=50, freq="D")
@@ -882,7 +689,6 @@
 
         print("✅ 全ての動的データ生成ユーティリティテストが正常に完了しました")
 
->>>>>>> 38f2e6e2
     def test_complete_workflow_mock(self):
         """完全なワークフローテスト（モック使用）"""
         # モックエンジンを作成
