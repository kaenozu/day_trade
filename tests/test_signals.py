--- conflicted
+++ resolved
@@ -223,13 +223,9 @@
             sample_data
         )  # patternsを追加
 
-<<<<<<< HEAD
-        signal = generator.generate_signal(sample_data, indicators, patterns)
-=======
         signal = generator.generate_signal(
             sample_data, indicators=indicators, patterns=patterns
         )
->>>>>>> 720a024e
 
         assert signal is not None
         # RSIが低いので買いシグナルが出やすい
@@ -246,13 +242,9 @@
             sample_data
         )  # patternsを追加
 
-<<<<<<< HEAD
-        signal = generator.generate_signal(sample_data, indicators, patterns)
-=======
         signal = generator.generate_signal(
             sample_data, indicators=indicators, patterns=patterns
         )
->>>>>>> 720a024e
 
         assert signal is not None
         # RSIが高いので売りシグナルが出やすい
@@ -274,13 +266,9 @@
             sample_data
         )  # patternsを追加
 
-<<<<<<< HEAD
-        signal = generator.generate_signal(sample_data, indicators, patterns)
-=======
         signal = generator.generate_signal(
             sample_data, indicators=indicators, patterns=patterns
         )
->>>>>>> 720a024e
 
         assert signal is not None
         # 複数条件が満たされているか確認
@@ -399,7 +387,6 @@
         small_patterns = ChartPatternRecognizer.detect_all_patterns(small_df)
 
         signal = generator.generate_signal(small_df, small_indicators, small_patterns)
-<<<<<<< HEAD
         assert signal is None
 
     def test_signal_strength_classification(self, generator, sample_data):
@@ -419,7 +406,9 @@
         )
         patterns = ChartPatternRecognizer.detect_all_patterns(sample_data)
 
-        signal = generator.generate_signal(sample_data, indicators, patterns)
+        signal = generator.generate_signal(
+            sample_data, indicators=indicators, patterns=patterns
+        )
 
         assert signal is not None
         # 複数の強い条件が満たされているので、強いシグナルになるはず
@@ -453,7 +442,4 @@
 
 
 if __name__ == "__main__":
-    pytest.main([__file__, "-v"])
-=======
-        assert signal is None
->>>>>>> 720a024e
+    pytest.main([__file__, "-v"])