"""
Test for Trading Signal Generation Engine
"""

from datetime import datetime
from decimal import Decimal
from unittest.mock import patch

import numpy as np
import pandas as pd
import pytest

from src.day_trade.analysis.indicators import TechnicalIndicators
from src.day_trade.analysis.patterns import ChartPatternRecognizer
from src.day_trade.analysis.signals import (
    BollingerBandRule,
    GoldenCrossRule,
    MACDCrossoverRule,
    PatternBreakoutRule,
    RSIOverboughtRule,
    RSIOversoldRule,
    SignalRule,
    SignalRulesConfig,
    SignalStrength,
    SignalType,
    TradingSignal,
    TradingSignalGenerator,
    VolumeSpikeBuyRule,
)


class TestSignalRulesConfig:
    """Test class for signal rule configuration"""

    def test_config_initialization(self):
        """Test config initialization"""
        config = SignalRulesConfig()
        assert config.config is not None
        assert "default_buy_rules" in config.config
        assert "default_sell_rules" in config.config
        assert "signal_generation_settings" in config.config

    def test_buy_rules_config_retrieval(self):
        """Test retrieval of buy rule configuration"""
        config = SignalRulesConfig()
        buy_rules = config.get_buy_rules_config()
        assert isinstance(buy_rules, list)
        # If config file is missing, an empty list is returned (default rules are used)

    def test_sell_rules_config_retrieval(self):
        """Test retrieval of sell rule configuration"""
        config = SignalRulesConfig()
        sell_rules = config.get_sell_rules_config()
        assert isinstance(sell_rules, list)
        # If config file is missing, an empty list is returned (default rules are used)

    def test_signal_settings_retrieval(self):
        """Test retrieval of signal generation settings"""
        config = SignalRulesConfig()
        settings = config.get_signal_settings()
        assert isinstance(settings, dict)
        assert "min_data_period" in settings
        assert "confidence_multipliers" in settings
        assert "strength_thresholds" in settings

    def test_confidence_multiplier_retrieval(self):
        """Test retrieval of confidence multiplier"""
        config = SignalRulesConfig()
        multiplier = config.get_confidence_multiplier("rsi_oversold", 1.0)
        assert isinstance(multiplier, float)
        assert multiplier > 0

        # Default value for non-existent key
        default = config.get_confidence_multiplier("unknown_key", 5.0)
        assert default == 5.0

    def test_strength_thresholds_retrieval(self):
        """Test retrieval of strength thresholds"""
        config = SignalRulesConfig()
        thresholds = config.get_strength_thresholds()
        assert isinstance(thresholds, dict)
        assert "strong" in thresholds
        assert "medium" in thresholds

    def test_missing_config_file_fallback(self):
        """Test fallback when config file is missing"""
        # Specify a non-existent path to ensure default settings are used
        config = SignalRulesConfig("/nonexistent/path/signal_rules.json")

        # Verify that default settings are loaded
        assert config.config is not None
        assert "signal_generation_settings" in config.config

        # Verify that default values are correctly retrieved
        min_period = config.get_signal_settings().get("min_data_period", 0)
        assert min_period == 60  # Default value

        multiplier = config.get_confidence_multiplier("rsi_oversold", 1.0)
        assert multiplier == 2.0  # Default value


class TestSignalRules:
    """Test for individual rules"""

    @pytest.fixture
    def sample_data(self):
        """Sample data for testing"""
        dates = pd.date_range(end=datetime.now(), periods=100, freq="D")
        np.random.seed(42)

        # Generate data with a trend
        trend = np.linspace(100, 120, 100)
        noise = np.random.randn(100) * 1
        close_prices = trend + noise

        df = pd.DataFrame(
            {
                "Date": dates,
                "Open": close_prices + np.random.randn(100) * 0.5,
                "High": close_prices + np.abs(np.random.randn(100)) * 1.5,
                "Low": close_prices - np.abs(np.random.randn(100)) * 1.5,
                "Close": close_prices,
                "Volume": np.random.randint(1000000, 5000000, 100),
            }
        )
        df.set_index("Date", inplace=True)

        return df

    @pytest.fixture
    def indicators_data(self, sample_data):
        """Calculated technical indicators"""
        return TechnicalIndicators.calculate_all(sample_data)

    @pytest.fixture
    def patterns_data(self, sample_data):
<<<<<<< HEAD
        """Recognized chart patterns"""
        return ChartPatternRecognizer.detect_all_patterns(sample_data)
=======
        """認識済みのチャートパターン"""
        recognizer = ChartPatternRecognizer()
        return recognizer.detect_all_patterns(sample_data)
>>>>>>> 471a7106

    def test_rsi_oversold_rule(self, sample_data, indicators_data, patterns_data):
        """Test RSI oversold rule"""
        # Artificially set RSI low
        indicators_data.loc[indicators_data.index[-1], "RSI"] = 25

        rule = RSIOversoldRule(threshold=30)
        met, confidence = rule.evaluate(sample_data, indicators_data, patterns_data)

        assert met is True
        assert confidence > 0
        assert confidence <= 100

    def test_rsi_overbought_rule(self, sample_data, indicators_data, patterns_data):
        """Test RSI overbought rule"""
        # Artificially set RSI high
        indicators_data.loc[indicators_data.index[-1], "RSI"] = 75

        rule = RSIOverboughtRule(threshold=70)
        met, confidence = rule.evaluate(sample_data, indicators_data, patterns_data)

        assert met is True
        assert confidence > 0
        assert confidence <= 100

    def test_macd_crossover_rule(self, sample_data):
        """Test MACD crossover rule"""
        # Artificially create MACD crossover
        indicators = pd.DataFrame(index=sample_data.index)
        indicators["MACD"] = [0] * (len(sample_data) - 2) + [-0.5, 0.5]
        indicators["MACD_Signal"] = [0] * len(sample_data)

        rule = MACDCrossoverRule()
        met, confidence = rule.evaluate(sample_data, indicators, {})

        assert met is True
        assert confidence > 0

    def test_bollinger_band_lower_rule(self, sample_data):
        """Test Bollinger Band lower rule"""
        # Set price below lower band
        indicators = pd.DataFrame(index=sample_data.index)
        indicators["BB_Lower"] = sample_data["Close"] + 2
        indicators["BB_Upper"] = sample_data["Close"] + 5

        rule = BollingerBandRule(position="lower")
        met, confidence = rule.evaluate(sample_data, indicators, {})

        assert met is True
        assert confidence > 0

    def test_pattern_breakout_rule(self, sample_data, indicators_data):
        """Test pattern breakout rule"""
        # Create breakout pattern
        breakouts = pd.DataFrame(index=sample_data.index)
        breakouts["Upward_Breakout"] = [False] * (len(sample_data) - 1) + [True]
        breakouts["Upward_Confidence"] = [0] * (len(sample_data) - 1) + [80]

        patterns = {"breakouts": breakouts}

        rule = PatternBreakoutRule(direction="upward")
        met, confidence = rule.evaluate(sample_data, indicators_data, patterns)

        assert met is True
        assert confidence == 80

    def test_golden_cross_rule(self, sample_data, indicators_data):
        """Test golden cross rule"""
        # Create golden cross
        crosses = pd.DataFrame(index=sample_data.index)
        crosses["Golden_Cross"] = [False] * (len(sample_data) - 3) + [
            True,
            False,
            False,
        ]
        crosses["Golden_Confidence"] = [0] * (len(sample_data) - 3) + [75, 75, 75]

        patterns = {"crosses": crosses}

        rule = GoldenCrossRule()
        met, confidence = rule.evaluate(sample_data, indicators_data, patterns)

        assert met is True
        assert confidence == 75

    def test_volume_spike_buy_rule(self, sample_data, indicators_data, patterns_data):
        """Test volume spike buy rule"""
        # Adjust volume and price
        sample_data.loc[sample_data.index[-1], "Volume"] = 10000000
        sample_data.loc[sample_data.index[-1], "Close"] = (
            sample_data["Close"].iloc[-2] * 1.03
        )

        rule = VolumeSpikeBuyRule(threshold=2.0)
        met, confidence = rule.evaluate(sample_data, indicators_data, patterns_data)

        assert met is True
        assert confidence > 0


class TestTradingSignalGenerator:
    """Test class for trading signal generator"""

    @pytest.fixture
    def sample_data(self):
        """Sample data for testing"""
        dates = pd.date_range(end=datetime.now(), periods=100, freq="D")
        np.random.seed(42)

        # Generate data with a trend
        trend = np.linspace(100, 120, 100)
        noise = np.random.randn(100) * 1
        close_prices = trend + noise

        df = pd.DataFrame(
            {
                "Date": dates,
                "Open": close_prices + np.random.randn(100) * 0.5,
                "High": close_prices + np.abs(np.random.randn(100)) * 1.5,
                "Low": close_prices - np.abs(np.random.randn(100)) * 1.5,
                "Close": close_prices,
                "Volume": np.random.randint(1000000, 5000000, 100),
            }
        )
        df.set_index("Date", inplace=True)

        return df

    @pytest.fixture
    def generator(self):
        """Instance of signal generator"""
        return TradingSignalGenerator()

    def test_generate_signal_basic(self, generator, sample_data):
        """Test basic signal generation"""
        indicators = TechnicalIndicators.calculate_all(sample_data)
        pattern_recognizer = ChartPatternRecognizer()
        patterns = pattern_recognizer.detect_all_patterns(sample_data)
        signal = generator.generate_signal(sample_data, indicators, patterns)

        assert signal is not None
        assert isinstance(signal, TradingSignal)
        assert signal.signal_type in [SignalType.BUY, SignalType.SELL, SignalType.HOLD]
        assert signal.strength in [
            SignalStrength.STRONG,
            SignalStrength.MEDIUM,
            SignalStrength.WEAK,
        ]
        assert 0 <= signal.confidence <= 100
        assert len(signal.reasons) > 0
        assert isinstance(signal.conditions_met, dict)
        assert isinstance(signal.price, Decimal)
        assert signal.price > 0
        assert isinstance(signal.timestamp, datetime)

    def test_generate_signal_buy(self, generator, sample_data):
        """Test buy signal generation"""
        # Set RSI low to induce buy signal
        indicators = TechnicalIndicators.calculate_all(sample_data)
        indicators.loc[indicators.index[-1], "RSI"] = 25
<<<<<<< HEAD
        patterns = ChartPatternRecognizer.detect_all_patterns(
            sample_data
        )  # Add patterns
=======
        pattern_recognizer = ChartPatternRecognizer()
        patterns = pattern_recognizer.detect_all_patterns(sample_data)  # patternsを追加
>>>>>>> 471a7106

        signal = generator.generate_signal(
            sample_data, indicators=indicators, patterns=patterns
        )

        assert signal is not None
        # If RSI is low, buy signal is likely
        if signal.signal_type == SignalType.BUY:
            assert "RSI Oversold" in signal.conditions_met
            assert signal.conditions_met["RSI Oversold"] is True

    def test_generate_signal_sell(self, generator, sample_data):
        """Test sell signal generation"""
        # Set RSI high to induce sell signal
        indicators = TechnicalIndicators.calculate_all(sample_data)
        indicators.loc[indicators.index[-1], "RSI"] = 75
<<<<<<< HEAD
        patterns = ChartPatternRecognizer.detect_all_patterns(
            sample_data
        )  # Add patterns
=======
        pattern_recognizer = ChartPatternRecognizer()
        patterns = pattern_recognizer.detect_all_patterns(sample_data)  # patternsを追加
>>>>>>> 471a7106

        signal = generator.generate_signal(
            sample_data, indicators=indicators, patterns=patterns
        )

        assert signal is not None
        # If RSI is high, sell signal is likely
        if signal.signal_type == SignalType.SELL:
            assert "RSI Overbought" in signal.conditions_met
            assert signal.conditions_met["RSI Overbought"] is True

    def test_generate_signal_multiple_conditions(self, generator, sample_data):
        """Test signal generation with multiple conditions"""
        # Set multiple buy conditions
        indicators = TechnicalIndicators.calculate_all(sample_data)
        indicators.loc[indicators.index[-1], "RSI"] = 25

        # Add MACD crossover
        indicators.loc[indicators.index[-2], "MACD"] = -0.5
        indicators.loc[indicators.index[-1], "MACD"] = 0.5
        indicators.loc[indicators.index[-2:], "MACD_Signal"] = 0
<<<<<<< HEAD
        patterns = ChartPatternRecognizer.detect_all_patterns(
            sample_data
        )  # Add patterns
=======
        pattern_recognizer = ChartPatternRecognizer()
        patterns = pattern_recognizer.detect_all_patterns(sample_data)  # patternsを追加
>>>>>>> 471a7106

        signal = generator.generate_signal(
            sample_data, indicators=indicators, patterns=patterns
        )

        assert signal is not None
        # Verify multiple conditions are met
        active_conditions = sum(1 for v in signal.conditions_met.values() if v)
        assert active_conditions >= 2

    def test_generate_signals_series(self, generator, sample_data):
        """Test time-series signal generation"""
        signals_df = generator.generate_signals_series(sample_data, lookback_window=30)

        assert isinstance(signals_df, pd.DataFrame)
        if not signals_df.empty:
            assert "Signal" in signals_df.columns
            assert "Strength" in signals_df.columns
            assert "Confidence" in signals_df.columns
            assert "Price" in signals_df.columns
            assert "Reasons" in signals_df.columns

            # Verify signal values
            assert signals_df["Signal"].isin(["buy", "sell", "hold"]).all()
            assert signals_df["Strength"].isin(["strong", "medium", "weak"]).all()
            assert (signals_df["Confidence"] >= 0).all()
            assert (signals_df["Confidence"] <= 100).all()

    def test_custom_rules(self, sample_data):
        """Test adding custom rules"""
        generator = TradingSignalGenerator()

        # Record initial number of rules
        initial_buy_rules = len(generator.buy_rules)

        # Add custom rule
        custom_rule = VolumeSpikeBuyRule()
        generator.add_buy_rule(custom_rule)

        assert len(generator.buy_rules) == initial_buy_rules + 1
        assert generator.buy_rules[-1] == custom_rule

        # Test custom rule behavior - adjust volume and price to meet conditions
        test_data = sample_data.copy()
        test_data.loc[test_data.index[-1], "Volume"] = 10000000  # Large volume
        test_data.loc[test_data.index[-1], "Close"] = (
            test_data["Close"].iloc[-2] * 1.03
        )  # 3% increase

        test_indicators = TechnicalIndicators.calculate_all(test_data)
        test_pattern_recognizer = ChartPatternRecognizer()
        test_patterns = test_pattern_recognizer.detect_all_patterns(test_data)

        # Generate signal
        signal = generator.generate_signal(test_data, test_indicators, test_patterns)
        assert signal is not None

        # Buy signal or hold should be generated (due to volume spike)
        # "Volume Spike Buy" should be included in conditions
        if signal.signal_type == SignalType.BUY:
            assert "Volume Spike Buy" in signal.conditions_met
            assert signal.conditions_met["Volume Spike Buy"] is True
        else:
            # Regardless of signal type, all conditions should be evaluated
            # Whether included in conditions_met depends on signal type in implementation
            pass

    def test_clear_rules(self, generator):
        """Test clearing rules"""
        # Verify rules exist
        assert len(generator.buy_rules) > 0
        assert len(generator.sell_rules) > 0

        # Clear rules
        generator.clear_rules()

        assert len(generator.buy_rules) == 0
        assert len(generator.sell_rules) == 0

    def test_validate_signal(self, generator, sample_data):
        """Test signal validation"""
        indicators = TechnicalIndicators.calculate_all(sample_data)
        pattern_recognizer = ChartPatternRecognizer()
        patterns = pattern_recognizer.detect_all_patterns(sample_data)
        signal = generator.generate_signal(sample_data, indicators, patterns)

        if signal:
            # Basic validation
            validity = generator.validate_signal(signal)
            assert isinstance(validity, float)
            assert 0 <= validity <= 100

            # Validation with market context
            market_context = {
                "volatility": sample_data["Close"].pct_change().std(),
                "trend_direction": "upward",
            }
            validity_with_context = generator.validate_signal(
                signal, market_context=market_context
            )
            assert isinstance(validity_with_context, float)
            assert 0 <= validity_with_context <= 100

            # Validation with historical performance data
            historical_data = pd.DataFrame(
                {
                    "Signal": ["buy", "sell", "buy"],
                    "Strength": ["strong", "medium", "weak"],
                    "Success": [True, False, True],
                }
            )
            validity_with_history = generator.validate_signal(
                signal,
                historical_performance=historical_data,
                market_context=market_context,
            )
            assert isinstance(validity_with_history, float)
            assert 0 <= validity_with_history <= 100

    def test_empty_data(self, generator):
        """Error handling with empty data"""
        empty_df = pd.DataFrame()
        empty_indicators = pd.DataFrame()
        empty_patterns = {}
        signal = generator.generate_signal(empty_df, empty_indicators, empty_patterns)

        assert signal is None

    def test_insufficient_data(self, generator):
        """Error handling with insufficient data"""
        dates = pd.date_range(end=datetime.now(), periods=10, freq="D")
        small_df = pd.DataFrame(
            {
                "Date": dates,
                "Open": [100] * 10,
                "High": [101] * 10,
                "Low": [99] * 10,
                "Close": [100] * 10,
                "Volume": [1000000] * 10,
            }
        )
        small_df.set_index("Date", inplace=True)
        small_indicators = TechnicalIndicators.calculate_all(small_df)
        small_pattern_recognizer = ChartPatternRecognizer()
        small_patterns = small_pattern_recognizer.detect_all_patterns(small_df)

        signal = generator.generate_signal(small_df, small_indicators, small_patterns)
        assert signal is None

    def test_signal_strength_classification(self, generator, sample_data):
        """Test signal strength classification"""
        # Configure to generate strong signals
        indicators = TechnicalIndicators.calculate_all(sample_data)

        # Set multiple strong conditions
        indicators.loc[indicators.index[-1], "RSI"] = 20  # Strong oversold
        indicators.loc[indicators.index[-2], "MACD"] = -1
        indicators.loc[indicators.index[-1], "MACD"] = 1  # Strong crossover
        indicators.loc[:, "MACD_Signal"] = 0

        # Break through Bollinger Band lower
        indicators.loc[indicators.index[-1], "BB_Lower"] = (
            sample_data["Close"].iloc[-1] + 1
        )
        pattern_recognizer = ChartPatternRecognizer()
        patterns = pattern_recognizer.detect_all_patterns(sample_data)

        signal = generator.generate_signal(
            sample_data, indicators=indicators, patterns=patterns
        )

        assert signal is not None
        # Should be a strong signal as multiple strong conditions are met
        active_conditions = sum(1 for v in signal.conditions_met.values() if v)
        if active_conditions >= 3 and signal.confidence >= 70:
            assert signal.strength == SignalStrength.STRONG


class TestCustomSignalRule:
    """Test custom signal rule"""

    def test_custom_rule_implementation(self):
        """Test custom rule implementation"""

        class TestRule(SignalRule):
            def __init__(self):
                super().__init__("Test Rule", weight=1.0)

            def evaluate(self, df, indicators, patterns):
                # Always return True, 50% confidence
                return True, 50.0

        rule = TestRule()
        assert rule.name == "Test Rule"
        assert rule.weight == 1.0

        # Test evaluation method
        met, confidence = rule.evaluate(None, None, None)
        assert met is True
        assert confidence == 50.0


class TestImprovedSignalGeneration:
    """Test for improved signal generation functionality"""

    @pytest.fixture
    def sample_data(self):
        """Sample data for testing"""
        dates = pd.date_range(start="2023-01-01", periods=100, freq="D")
        np.random.seed(42)
        close_prices = 100 + np.cumsum(np.random.randn(100) * 0.5)

        return pd.DataFrame(
            {
                "Open": close_prices + np.random.randn(100) * 0.1,
                "High": close_prices + np.abs(np.random.randn(100)) * 0.2,
                "Low": close_prices - np.abs(np.random.randn(100)) * 0.2,
                "Close": close_prices,
                "Volume": np.random.randint(1000000, 5000000, 100),
            },
            index=dates,
        )

    def test_config_based_rule_loading(self):
        """Test config-based rule loading"""
        generator = TradingSignalGenerator()

        # Default rules are loaded even if config file is missing
        assert len(generator.buy_rules) > 0
        assert len(generator.sell_rules) > 0

        # Verify default rules are included
        rule_names = [rule.name for rule in generator.buy_rules]
        assert "RSI Oversold" in rule_names

    def test_decimal_price_handling(self, sample_data):
        """Test Decimal price handling"""
        generator = TradingSignalGenerator()
        indicators = TechnicalIndicators.calculate_all(sample_data)
        pattern_recognizer = ChartPatternRecognizer()
        patterns = pattern_recognizer.detect_all_patterns(sample_data)

        signal = generator.generate_signal(sample_data, indicators, patterns)

        if signal:
            assert isinstance(signal.price, Decimal)
            assert signal.price > 0
            # Test conversion from Decimal to other types
            assert float(signal.price) > 0
            assert int(signal.price) > 0

    def test_datetime_timestamp_handling(self, sample_data):
        """Test datetime timestamp handling"""
        generator = TradingSignalGenerator()
        indicators = TechnicalIndicators.calculate_all(sample_data)
        pattern_recognizer = ChartPatternRecognizer()
        patterns = pattern_recognizer.detect_all_patterns(sample_data)

        signal = generator.generate_signal(sample_data, indicators, patterns)

        if signal:
            assert isinstance(signal.timestamp, datetime)
            # Verify compatibility with pandas Timestamp
            pd_timestamp = pd.Timestamp(signal.timestamp)
            assert pd_timestamp.year >= 2023

    def test_configurable_strength_thresholds(self, sample_data):
        """Test configurable strength thresholds"""
        generator = TradingSignalGenerator()

        # Verify strength thresholds are loaded from config
        thresholds = generator.config.get_strength_thresholds()
        assert "strong" in thresholds
        assert "medium" in thresholds

        # Verify thresholds are used in actual signal generation
        indicators = TechnicalIndicators.calculate_all(sample_data)
<<<<<<< HEAD
        # Meet multiple conditions to create a strong signal
        indicators.loc[indicators.index[-1], "RSI"] = 20  # Strong oversold
        patterns = ChartPatternRecognizer.detect_all_patterns(sample_data)
=======
        # 強いシグナルを作るため複数条件を満たす
        indicators.loc[indicators.index[-1], "RSI"] = 20  # 強い過売り
        pattern_recognizer = ChartPatternRecognizer()
        patterns = pattern_recognizer.detect_all_patterns(sample_data)
>>>>>>> 471a7106

        signal = generator.generate_signal(sample_data, indicators, patterns)
        if signal and signal.signal_type == SignalType.BUY:
            # Verify strength is determined based on configured thresholds
            assert signal.strength in [
                SignalStrength.STRONG,
                SignalStrength.MEDIUM,
                SignalStrength.WEAK,
            ]

    def test_enhanced_validate_signal(self, sample_data):
        """Test enhanced signal validation"""
        generator = TradingSignalGenerator()
        indicators = TechnicalIndicators.calculate_all(sample_data)
        pattern_recognizer = ChartPatternRecognizer()
        patterns = pattern_recognizer.detect_all_patterns(sample_data)

        signal = generator.generate_signal(sample_data, indicators, patterns)

        if signal:
            # Validation with market context
            market_context = {
                "volatility": 0.02,  # Low volatility
                "trend_direction": "upward",
            }

            validity_low_vol = generator.validate_signal(
                signal, market_context=market_context
            )

            # Validation with high volatility
            market_context["volatility"] = 0.08  # High volatility
            validity_high_vol = generator.validate_signal(
                signal, market_context=market_context
            )

            # Verify confidence decreases with high volatility
            if signal.signal_type in [SignalType.BUY, SignalType.SELL]:
                assert validity_low_vol >= validity_high_vol

    def test_rule_parameter_configuration(self):
        """Test rule parameter configuration"""
        generator = TradingSignalGenerator()

        # Verify RSI rule parameters are loaded from config
        rsi_rules = [rule for rule in generator.buy_rules if "RSI" in rule.name]
        if rsi_rules:
            rsi_rule = rsi_rules[0]
            assert hasattr(rsi_rule, "threshold")
            assert hasattr(rsi_rule, "confidence_multiplier")
            assert rsi_rule.threshold > 0
            assert rsi_rule.confidence_multiplier > 0


class TestSignalRuleCreation:
    """シグナルルール作成機能のテスト"""

    def test_create_rule_from_config_success(self):
        """正常なルール作成のテスト"""
        generator = TradingSignalGenerator()

        # RSIOversoldRuleの作成設定
        rule_config = {
            "type": "RSIOversoldRule",
            "parameters": {"threshold": 25, "weight": 1.5},
        }

        rule = generator._create_rule_from_config(rule_config)
        if rule is not None:  # ルール作成に成功した場合のみテスト
            assert rule.name == "RSI Oversold"
            assert rule.weight == 1.5
            assert rule.threshold == 25

    def test_create_rule_from_config_invalid_type(self):
        """無効なルールタイプのテスト"""
        generator = TradingSignalGenerator()

        # 存在しないルールタイプ
        rule_config = {"type": "InvalidRule", "parameters": {"threshold": 30}}

        rule = generator._create_rule_from_config(rule_config)
        assert rule is None

    def test_create_rule_from_config_exception_handling(self):
        """ルール作成時の例外処理テスト"""
        generator = TradingSignalGenerator()

        # 無効なパラメータによる例外
        rule_config = {
            "type": "RSIOversoldRule",
            "parameters": {"invalid_param": "invalid"},
        }

        rule = generator._create_rule_from_config(rule_config)
        assert rule is None


class TestDefaultRulesLoading:
    """デフォルトルール読み込み機能のテスト"""

    def test_load_default_buy_rules(self):
        """デフォルト買いルール読み込みテスト"""
        generator = TradingSignalGenerator()
        generator._load_default_buy_rules()

        assert len(generator.buy_rules) > 0
        # RSIOversoldRuleが含まれることを確認
        rsi_rules = [rule for rule in generator.buy_rules if "RSI" in rule.name]
        assert len(rsi_rules) > 0

    def test_load_default_sell_rules(self):
        """デフォルト売りルール読み込みテスト"""
        generator = TradingSignalGenerator()
        generator._load_default_sell_rules()

        assert len(generator.sell_rules) > 0
        # RSIOverboughtRuleが含まれることを確認
        rsi_rules = [rule for rule in generator.sell_rules if "RSI" in rule.name]
        assert len(rsi_rules) > 0


class TestRuleManagement:
    """ルール管理機能のテスト"""

    def test_add_custom_buy_rule(self):
        """カスタム買いルール追加テスト"""
        generator = TradingSignalGenerator()
        initial_count = len(generator.buy_rules)

        custom_rule = RSIOversoldRule(threshold=25, weight=2.0)
        generator.add_buy_rule(custom_rule)

        assert len(generator.buy_rules) == initial_count + 1
        assert generator.buy_rules[-1] == custom_rule

    def test_add_custom_sell_rule(self):
        """カスタム売りルール追加テスト"""
        generator = TradingSignalGenerator()
        initial_count = len(generator.sell_rules)

        custom_rule = RSIOverboughtRule(threshold=75, weight=2.0)
        generator.add_sell_rule(custom_rule)

        assert len(generator.sell_rules) == initial_count + 1
        assert generator.sell_rules[-1] == custom_rule

    def test_clear_rules(self):
        """ルールクリア機能テスト"""
        generator = TradingSignalGenerator()

        # ルールが存在することを確認
        assert len(generator.buy_rules) > 0
        assert len(generator.sell_rules) > 0

        # クリア実行
        generator.clear_rules()

        # ルールが削除されることを確認
        assert len(generator.buy_rules) == 0
        assert len(generator.sell_rules) == 0


class TestSignalGenerationEdgeCases:
    """シグナル生成のエッジケースのテスト"""

    def test_generate_signal_insufficient_data(self):
        """データ不足時のシグナル生成テスト"""
        generator = TradingSignalGenerator()

        # 少量データ（5行のみ）
        small_df = pd.DataFrame(
            {
                "Open": [100, 101, 102, 103, 104],
                "High": [101, 102, 103, 104, 105],
                "Low": [99, 100, 101, 102, 103],
                "Close": [100.5, 101.5, 102.5, 103.5, 104.5],
                "Volume": [1000, 1100, 1200, 1300, 1400],
            }
        )

        indicators = pd.DataFrame()
        patterns = {}

        signal = generator.generate_signal(small_df, indicators, patterns)
        assert signal is None

    def test_generate_signal_empty_dataframe(self):
        """空のDataFrameでのシグナル生成テスト"""
        generator = TradingSignalGenerator()

        empty_df = pd.DataFrame()
        indicators = pd.DataFrame()
        patterns = {}

        signal = generator.generate_signal(empty_df, indicators, patterns)
        assert signal is None

    def test_generate_signal_with_none_patterns(self):
        """patternsがNoneの場合のテスト"""
        generator = TradingSignalGenerator()

        # 充分なサイズのデータを作成
        dates = pd.date_range(start="2023-01-01", periods=100)
        df = pd.DataFrame(
            {
                "Open": np.random.uniform(100, 110, 100),
                "High": np.random.uniform(105, 115, 100),
                "Low": np.random.uniform(95, 105, 100),
                "Close": np.random.uniform(100, 110, 100),
                "Volume": np.random.randint(1000, 5000, 100),
            },
            index=dates,
        )

        indicators = TechnicalIndicators.calculate_all(df)

        # patternsをNoneで渡す
        generator.generate_signal(df, indicators, None)
        # エラーが発生せずに処理されることを確認
        # 結果は条件により異なるため、例外が発生しないことのみを確認


class TestConditionsMerging:
    """条件結合機能のテスト"""

    def test_merge_conditions_no_conflict(self):
        """衝突のない条件結合テスト"""
        generator = TradingSignalGenerator()

        buy_conditions = {"rsi_oversold": True, "macd_buy": False}
        sell_conditions = {"rsi_overbought": False, "macd_sell": True}

        merged = generator._merge_conditions_safely(buy_conditions, sell_conditions)

        expected = {
            "rsi_oversold": True,
            "macd_buy": False,
            "rsi_overbought": False,
            "macd_sell": True,
        }
        assert merged == expected

    def test_merge_conditions_with_conflict(self):
        """衝突のある条件結合テスト"""
        generator = TradingSignalGenerator()

        buy_conditions = {"rsi_signal": True, "volume_spike": False}
        sell_conditions = {"rsi_signal": False, "trend_down": True}

        merged = generator._merge_conditions_safely(buy_conditions, sell_conditions)

        # 衝突したキーがプレフィックス付きで分離されることを確認
        assert "buy_rsi_signal" in merged
        assert "sell_rsi_signal" in merged
        assert merged["buy_rsi_signal"]
        assert not merged["sell_rsi_signal"]
        assert "rsi_signal" not in merged  # 元のキーは削除される
        assert not merged["volume_spike"]
        assert merged["trend_down"]


class TestPatternSlicing:
    """パターンスライス機能のテスト"""

    def test_slice_patterns_with_dataframes(self):
        """DataFrameパターンのスライステスト"""
        generator = TradingSignalGenerator()

        # テスト用のパターンデータを作成
        crosses_df = pd.DataFrame(
            {
                "golden_cross": [False, False, True, False, False],
                "death_cross": [False, True, False, False, True],
            }
        )

        breakouts_df = pd.DataFrame(
            {
                "resistance_break": [False, False, False, True, False],
                "support_break": [True, False, False, False, False],
            }
        )

        all_patterns = {
            "crosses": crosses_df,
            "breakouts": breakouts_df,
            "levels": {"support": [100, 105], "resistance": [110, 115]},
            "trends": {"direction": "upward"},
        }

        # インデックス2、ウィンドウ3でスライス
        sliced = generator._slice_patterns(
            all_patterns, current_index=2, lookback_window=3
        )

        # スライスされたDataFrameの確認
        assert "crosses" in sliced
        assert "breakouts" in sliced
        assert len(sliced["crosses"]) == 3  # ウィンドウサイズ分
        assert len(sliced["breakouts"]) == 3

        # levels, trendsはそのまま含まれる
        assert "levels" in sliced
        assert "trends" in sliced

    def test_slice_patterns_empty_dataframes(self):
        """空のDataFrameパターンのスライステスト"""
        generator = TradingSignalGenerator()

        all_patterns = {
            "crosses": pd.DataFrame(),  # 空のDataFrame
            "breakouts": pd.DataFrame(),
            "levels": {},
            "trends": {},
        }

        sliced = generator._slice_patterns(
            all_patterns, current_index=5, lookback_window=3
        )

        # 空のDataFrameが返されることを確認
        assert isinstance(sliced["crosses"], pd.DataFrame)
        assert isinstance(sliced["breakouts"], pd.DataFrame)
        assert len(sliced["crosses"]) == 0
        assert len(sliced["breakouts"]) == 0


class TestAdvancedSignalValidation:
    """高度なシグナル検証機能のテスト"""

    def test_validate_signal_with_historical_performance(self):
        """過去パフォーマンスを考慮したシグナル検証テスト"""
        generator = TradingSignalGenerator()

        # サンプルデータを作成
        dates = pd.date_range(start="2023-01-01", periods=100)
        sample_data = pd.DataFrame(
            {
                "Open": np.random.uniform(100, 110, 100),
                "High": np.random.uniform(105, 115, 100),
                "Low": np.random.uniform(95, 105, 100),
                "Close": np.random.uniform(100, 110, 100),
                "Volume": np.random.randint(1000, 5000, 100),
            },
            index=dates,
        )

        indicators = TechnicalIndicators.calculate_all(sample_data)
        pattern_recognizer = ChartPatternRecognizer()
        patterns = pattern_recognizer.detect_all_patterns(sample_data)

        signal = generator.generate_signal(sample_data, indicators, patterns)

        if signal:
            # モック過去パフォーマンスデータ
            historical_performance = pd.DataFrame(
                {
                    "Signal": ["buy", "sell", "buy", "sell"],
                    "Strength": ["strong", "medium", "weak", "strong"],
                    "Success": [True, False, True, True],
                }
            )

            validity_score = generator.validate_signal(
                signal, historical_performance=historical_performance
            )

            assert 0 <= validity_score <= 100

    def test_validate_signal_high_volatility_market(self):
        """高ボラティリティ市場でのシグナル検証テスト"""
        generator = TradingSignalGenerator()

        # サンプルデータを作成
        dates = pd.date_range(start="2023-01-01", periods=100)
        sample_data = pd.DataFrame(
            {
                "Open": np.random.uniform(100, 110, 100),
                "High": np.random.uniform(105, 115, 100),
                "Low": np.random.uniform(95, 105, 100),
                "Close": np.random.uniform(100, 110, 100),
                "Volume": np.random.randint(1000, 5000, 100),
            },
            index=dates,
        )

        indicators = TechnicalIndicators.calculate_all(sample_data)
        pattern_recognizer = ChartPatternRecognizer()
        patterns = pattern_recognizer.detect_all_patterns(sample_data)

        signal = generator.generate_signal(sample_data, indicators, patterns)

        if signal:
            # 高ボラティリティ市場環境
            high_vol_context = {
                "volatility": 0.08,  # 高ボラティリティ（8%）
                "trend_direction": "neutral",
            }

            validity_high_vol = generator.validate_signal(
                signal, market_context=high_vol_context
            )

            # 低ボラティリティとの比較
            low_vol_context = {
                "volatility": 0.02,  # 低ボラティリティ（2%）
                "trend_direction": "neutral",
            }

            validity_low_vol = generator.validate_signal(
                signal, market_context=low_vol_context
            )

            # 高ボラティリティ時は信頼度が下がることを確認
            assert validity_high_vol <= validity_low_vol

    def test_validate_signal_trend_consistency(self):
        """トレンド整合性を考慮したシグナル検証テスト"""
        generator = TradingSignalGenerator()

        # サンプルデータを作成
        dates = pd.date_range(start="2023-01-01", periods=100)
        sample_data = pd.DataFrame(
            {
                "Open": np.random.uniform(100, 110, 100),
                "High": np.random.uniform(105, 115, 100),
                "Low": np.random.uniform(95, 105, 100),
                "Close": np.random.uniform(100, 110, 100),
                "Volume": np.random.randint(1000, 5000, 100),
            },
            index=dates,
        )

        indicators = TechnicalIndicators.calculate_all(sample_data)
        pattern_recognizer = ChartPatternRecognizer()
        patterns = pattern_recognizer.detect_all_patterns(sample_data)

        signal = generator.generate_signal(sample_data, indicators, patterns)

        if signal and signal.signal_type == SignalType.BUY:
            # 上昇トレンドでのBUYシグナル（トレンドフォロー）
            uptrend_context = {"volatility": 0.03, "trend_direction": "upward"}

            validity_uptrend = generator.validate_signal(
                signal, market_context=uptrend_context
            )

            # 下降トレンドでのBUYシグナル（逆張り）
            downtrend_context = {"volatility": 0.03, "trend_direction": "downward"}

            validity_downtrend = generator.validate_signal(
                signal, market_context=downtrend_context
            )

            # トレンドフォローの方が信頼度が高いことを確認
            assert validity_uptrend >= validity_downtrend

    def test_validate_signal_time_freshness(self):
        """シグナルの時間新鮮度検証テスト"""
        generator = TradingSignalGenerator()

        # サンプルデータを作成
        dates = pd.date_range(start="2023-01-01", periods=100)
        sample_data = pd.DataFrame(
            {
                "Open": np.random.uniform(100, 110, 100),
                "High": np.random.uniform(105, 115, 100),
                "Low": np.random.uniform(95, 105, 100),
                "Close": np.random.uniform(100, 110, 100),
                "Volume": np.random.randint(1000, 5000, 100),
            },
            index=dates,
        )

        indicators = TechnicalIndicators.calculate_all(sample_data)
        pattern_recognizer = ChartPatternRecognizer()
        patterns = pattern_recognizer.detect_all_patterns(sample_data)

        signal = generator.generate_signal(sample_data, indicators, patterns)

        if signal:
            from datetime import datetime, timedelta, timezone

            # 古いタイムスタンプのシグナルを作成
            stale_signal = TradingSignal(
                signal_type=signal.signal_type,
                strength=signal.strength,
                confidence=signal.confidence,
                reasons=signal.reasons,
                conditions_met=signal.conditions_met,
                timestamp=datetime.now(timezone.utc) - timedelta(hours=80),  # 80時間前
                price=signal.price,
                symbol=signal.symbol,
            )

            validity_stale = generator.validate_signal(stale_signal)
            validity_fresh = generator.validate_signal(signal)

            # 新鮮なシグナルの方が信頼度が高いことを確認
            assert validity_fresh >= validity_stale

    def test_validate_signal_exception_handling(self):
        """シグナル検証の例外処理テスト"""
        generator = TradingSignalGenerator()

        # 不正なシグナル（必要な属性が不足）
        invalid_signal = TradingSignal(
            signal_type=SignalType.BUY,
            strength=SignalStrength.MEDIUM,
            confidence=50.0,
            reasons=["test"],
            conditions_met={"test": True},
            timestamp=datetime.now(),
            price=Decimal("100.0"),
        )

        # 不正な市場環境データ
        invalid_context = {
            "volatility": "invalid",  # 数値でない
            "trend_direction": None,
        }

        # 例外が発生してもゼロが返されることを確認
        validity = generator.validate_signal(
            invalid_signal, market_context=invalid_context
        )

        assert validity == 0.0


class TestSignalRulesConfigFileHandling:
    """設定ファイル処理のテスト"""

    def test_config_file_not_found(self):
        """設定ファイルが見つからない場合のテスト"""
        # 存在しないパスを指定
        config = SignalRulesConfig("/non/existent/path/config.json")

        # デフォルト設定が読み込まれることを確認
        assert config.config is not None
        assert "default_buy_rules" in config.config
        assert "default_sell_rules" in config.config
        assert "signal_generation_settings" in config.config

    def test_config_file_invalid_json(self):
        """無効なJSONファイルの処理テスト"""
        import os
        import tempfile

        # 無効なJSONファイルを作成
        with tempfile.NamedTemporaryFile(
            mode="w", suffix=".json", delete=False
        ) as tmp_file:
            tmp_file.write("{ invalid json content")
            invalid_config_path = tmp_file.name

        try:
            config = SignalRulesConfig(invalid_config_path)

            # デフォルト設定が読み込まれることを確認
            assert config.config is not None
            assert isinstance(config.config, dict)

        finally:
            # 一時ファイルを削除
            if os.path.exists(invalid_config_path):
                os.unlink(invalid_config_path)

    def test_config_getters_with_defaults(self):
        """設定取得メソッドのデフォルト値テスト"""
        config = SignalRulesConfig()

        # 各種設定の取得とデフォルト値の確認
        buy_rules = config.get_buy_rules_config()
        assert isinstance(buy_rules, list)

        sell_rules = config.get_sell_rules_config()
        assert isinstance(sell_rules, list)

        signal_settings = config.get_signal_settings()
        assert isinstance(signal_settings, dict)

        # デフォルト値でのconfidence_multiplier取得
        default_multiplier = config.get_confidence_multiplier("unknown_type", 5.0)
        assert default_multiplier == 5.0

        # 存在する設定の取得
        rsi_multiplier = config.get_confidence_multiplier("rsi_oversold", 1.0)
        assert isinstance(rsi_multiplier, (int, float))

        # その他の設定メソッド
        min_data = config.get_min_data_for_generation()
        assert isinstance(min_data, int)
        assert min_data > 0

        volume_period = config.get_volume_calculation_period()
        assert isinstance(volume_period, int)
        assert volume_period > 0

        trend_period = config.get_trend_lookback_period()
        assert isinstance(trend_period, int)
        assert trend_period > 0

        freshness = config.get_signal_freshness()
        assert isinstance(freshness, dict)
        assert "warning_hours" in freshness
        assert "stale_hours" in freshness

        volatility_threshold = config.get_high_volatility_threshold()
        assert isinstance(volatility_threshold, (int, float))
        assert volatility_threshold > 0


class TestSignalRuleBaseClass:
    """SignalRuleベースクラスのテスト"""

    def test_signal_rule_initialization(self):
        """SignalRuleの初期化テスト"""
        rule = SignalRule("Test Rule", weight=2.5)
        assert rule.name == "Test Rule"
        assert rule.weight == 2.5

    def test_signal_rule_evaluate_not_implemented(self):
        """evaluate メソッドが実装されていない場合のテスト"""
        rule = SignalRule("Test Rule")

        # NotImplementedError が発生することを確認
        with pytest.raises(NotImplementedError):
            rule.evaluate(pd.DataFrame(), pd.DataFrame(), {})


class TestRSIRulesEdgeCases:
    """RSIルールのエッジケースのテスト"""

    def test_rsi_oversold_rule_no_rsi_column(self):
        """RSI列がない場合のRSIOversoldRuleテスト"""
        rule = RSIOversoldRule(threshold=30)

        # RSI列がないindicators
        indicators = pd.DataFrame({"MACD": [0.1, 0.2, 0.3]})

        is_triggered, confidence = rule.evaluate(pd.DataFrame(), indicators, {})

        assert not is_triggered
        assert confidence == 0.0

    def test_rsi_oversold_rule_empty_rsi(self):
        """空のRSI列の場合のテスト"""
        rule = RSIOversoldRule(threshold=30)

        # 空のRSI列
        indicators = pd.DataFrame({"RSI": []})

        is_triggered, confidence = rule.evaluate(pd.DataFrame(), indicators, {})

        assert not is_triggered
        assert confidence == 0.0

    def test_rsi_oversold_rule_nan_rsi(self):
        """RSIがNaNの場合のテスト"""
        rule = RSIOversoldRule(threshold=30)

        # NaNのRSI
        indicators = pd.DataFrame({"RSI": [25.0, 30.0, np.nan]})

        is_triggered, confidence = rule.evaluate(pd.DataFrame(), indicators, {})

        assert not is_triggered
        assert confidence == 0.0

    def test_rsi_overbought_rule_no_rsi_column(self):
        """RSI列がない場合のRSIOverboughtRuleテスト"""
        rule = RSIOverboughtRule(threshold=70)

        indicators = pd.DataFrame({"MACD": [0.1, 0.2, 0.3]})

        is_triggered, confidence = rule.evaluate(pd.DataFrame(), indicators, {})

        assert not is_triggered
        assert confidence == 0.0

    def test_rsi_overbought_rule_nan_rsi(self):
        """RSIがNaNの場合の RSIOverboughtRule テスト"""
        rule = RSIOverboughtRule(threshold=70)

        indicators = pd.DataFrame({"RSI": [75.0, 80.0, np.nan]})

        is_triggered, confidence = rule.evaluate(pd.DataFrame(), indicators, {})

        assert not is_triggered
        assert confidence == 0.0


class TestGenerateSignalsSeriesEdgeCases:
    """generate_signals_series のエッジケースのテスト"""

    def test_generate_signals_series_insufficient_data(self):
        """データ不足時の generate_signals_series テスト"""
        generator = TradingSignalGenerator()

        # 10行のデータ（最低20行必要）
        small_df = pd.DataFrame(
            {
                "Open": np.random.uniform(100, 110, 10),
                "High": np.random.uniform(105, 115, 10),
                "Low": np.random.uniform(95, 105, 10),
                "Close": np.random.uniform(100, 110, 10),
                "Volume": np.random.randint(1000, 5000, 10),
            }
        )

        signals = generator.generate_signals_series(small_df)

        # DataFrameまたはNoneまたはlistが返されることを確認
        assert isinstance(signals, (list, type(None), pd.DataFrame))
        if (
            signals is not None
            and hasattr(signals, "__len__")
            and isinstance(signals, (pd.DataFrame, list))
        ):
            assert len(signals) <= len(small_df)

    def test_generate_signals_series_empty_dataframe(self):
        """空のDataFrameでの generate_signals_series テスト"""
        generator = TradingSignalGenerator()

        empty_df = pd.DataFrame()
        signals = generator.generate_signals_series(empty_df)

        # Noneまたは空のリストが返されることを確認
        assert signals is None or len(signals) == 0


class TestSignalGenerationParameterValidation:
    """シグナル生成のパラメータ検証のテスト"""

    def test_signal_generation_with_invalid_indicators(self):
        """無効なindicatorsでのシグナル生成テスト"""
        generator = TradingSignalGenerator()

        # 十分なサイズのデータを作成
        dates = pd.date_range(start="2023-01-01", periods=50)
        df = pd.DataFrame(
            {
                "Open": np.random.uniform(100, 110, 50),
                "High": np.random.uniform(105, 115, 50),
                "Low": np.random.uniform(95, 105, 50),
                "Close": np.random.uniform(100, 110, 50),
                "Volume": np.random.randint(1000, 5000, 50),
            },
            index=dates,
        )

        # 空のindicators
        empty_indicators = pd.DataFrame()
        df_pattern_recognizer = ChartPatternRecognizer()
        patterns = df_pattern_recognizer.detect_all_patterns(df)

        generator.generate_signal(df, empty_indicators, patterns)

        # エラーが発生せずに処理されることを確認
        # 結果は条件により異なるため、例外が発生しないことを確認するのみ

    def test_signal_generation_with_mismatched_data_length(self):
        """データ長が一致しない場合のテスト"""
        generator = TradingSignalGenerator()

        # 異なる長さのDataFrameを作成
        df = pd.DataFrame(
            {
                "Open": [100, 101, 102],
                "High": [101, 102, 103],
                "Low": [99, 100, 101],
                "Close": [100.5, 101.5, 102.5],
                "Volume": [1000, 1100, 1200],
            }
        )

        # 長さが一致しないindicators（50行）
        indicators = pd.DataFrame(
            {"RSI": np.random.uniform(30, 70, 50), "MACD": np.random.uniform(-1, 1, 50)}
        )

        patterns = {}

        # エラーハンドリングされることを確認
        signal = generator.generate_signal(df, indicators, patterns)

        # Noneが返されるか、適切に処理されることを確認
        assert signal is None or isinstance(signal, TradingSignal)


class TestSignalGenerationLargeDataSeries:
    """大規模データ系列のシグナル生成テスト"""

    def test_generate_signals_series_large_data(self):
        """大量データでのシグナル系列生成テスト"""
        generator = TradingSignalGenerator()

        # 200日分のデータ
        dates = pd.date_range(start="2023-01-01", periods=200)
        large_df = pd.DataFrame(
            {
                "Open": np.random.uniform(90, 120, 200),
                "High": np.random.uniform(95, 125, 200),
                "Low": np.random.uniform(85, 115, 200),
                "Close": np.random.uniform(90, 120, 200),
                "Volume": np.random.randint(1000, 10000, 200),
            },
            index=dates,
        )

        # 系列生成を実行
        signals = generator.generate_signals_series(large_df)

        # 適切に処理されることを確認
        if signals is not None and isinstance(signals, (list, pd.DataFrame)):
            assert len(signals) <= len(large_df)

    def test_generate_signals_series_with_lookback_window(self):
        """ルックバックウィンドウ設定での系列生成テスト"""
        generator = TradingSignalGenerator()

        # 100日分のデータ
        dates = pd.date_range(start="2023-01-01", periods=100)
        df = pd.DataFrame(
            {
                "Open": np.random.uniform(100, 110, 100),
                "High": np.random.uniform(105, 115, 100),
                "Low": np.random.uniform(95, 105, 100),
                "Close": np.random.uniform(100, 110, 100),
                "Volume": np.random.randint(1000, 5000, 100),
            },
            index=dates,
        )

        # ルックバックウィンドウを指定して系列生成
        signals = generator.generate_signals_series(df, lookback_window=30)

        # 適切に処理されることを確認
        if (
            signals is not None
            and isinstance(signals, (list, pd.DataFrame))
            and len(signals) > 0
        ):
            assert len(signals) <= len(df) - 30 + 1


class TestTradingSignalDataClass:
    """TradingSignalデータクラスのテスト"""

    def test_trading_signal_creation(self):
        """TradingSignal作成テスト"""
        signal = TradingSignal(
            signal_type=SignalType.BUY,
            strength=SignalStrength.STRONG,
            confidence=85.5,
            reasons=["RSI過売り", "MACD上向き"],
            conditions_met={"rsi_oversold": True, "macd_bullish": True},
            timestamp=datetime.now(),
            price=Decimal("2500.0"),
            symbol="7203",
        )

        assert signal.signal_type == SignalType.BUY
        assert signal.strength == SignalStrength.STRONG
        assert signal.confidence == 85.5
        assert len(signal.reasons) == 2
        assert signal.conditions_met["rsi_oversold"]
        assert signal.symbol == "7203"

    def test_trading_signal_without_optional_fields(self):
        """オプションフィールドなしのTradingSignalテスト"""
        signal = TradingSignal(
            signal_type=SignalType.SELL,
            strength=SignalStrength.WEAK,
            confidence=40.0,
            reasons=["高値警戒"],
            conditions_met={"price_high": True},
            timestamp=datetime.now(),
            price=Decimal("15000.0"),
            # symbolは省略（デフォルトNone）
        )

        assert signal.symbol is None
        assert signal.signal_type == SignalType.SELL
        assert signal.strength == SignalStrength.WEAK


class TestSignalStrengthAndType:
    """シグナル強度とタイプのテスト"""

    def test_signal_type_enum_values(self):
        """SignalType列挙型の値テスト"""
        assert SignalType.BUY.value == "buy"
        assert SignalType.SELL.value == "sell"
        assert SignalType.HOLD.value == "hold"

    def test_signal_strength_enum_values(self):
        """SignalStrength列挙型の値テスト"""
        assert SignalStrength.STRONG.value == "strong"
        assert SignalStrength.MEDIUM.value == "medium"
        assert SignalStrength.WEAK.value == "weak"


class TestLoadRulesFromConfig:
    """設定からのルール読み込み機能テスト"""

    def test_load_rules_from_empty_config(self):
        """空の設定からのルール読み込みテスト"""
        generator = TradingSignalGenerator()

        # 元のルールをクリア
        generator.clear_rules()

        # 設定からルール読み込み（空の場合はデフォルトルールが使用される）
        generator._load_rules_from_config()

        # デフォルトルールが読み込まれることを確認
        assert len(generator.buy_rules) > 0
        assert len(generator.sell_rules) > 0


class TestTradingSignalGeneratorExtended:
    """TradingSignalGeneratorクラスの拡張テスト"""

    def test_merge_conditions_safely_basic(self):
        """_merge_conditions_safelyメソッドの基本テスト"""
        generator = TradingSignalGenerator()

        # 重複のない条件をテスト
        buy_conditions = {"rsi_oversold": True, "volume_high": False}
        sell_conditions = {"rsi_overbought": True, "momentum_down": True}

        merged = generator._merge_conditions_safely(buy_conditions, sell_conditions)

        # 全ての条件が含まれることを確認
        assert merged["rsi_oversold"] is True
        assert merged["volume_high"] is False
        assert merged["rsi_overbought"] is True
        assert merged["momentum_down"] is True

    def test_merge_conditions_safely_with_overlap(self):
        """_merge_conditions_safelyメソッドの重複処理テスト"""
        generator = TradingSignalGenerator()

        # 重複のある条件をテスト
        buy_conditions = {"common_condition": True, "buy_only": False}
        sell_conditions = {"common_condition": False, "sell_only": True}

        with patch("src.day_trade.analysis.signals.logger") as mock_logger:
            merged = generator._merge_conditions_safely(buy_conditions, sell_conditions)

            # 警告ログが出力されることを確認
            mock_logger.warning.assert_called_once()

        # 重複キーが適切に処理されることを確認
        assert "buy_common_condition" in merged
        assert "sell_common_condition" in merged
        assert "common_condition" not in merged
        assert merged["buy_only"] is False
        assert merged["sell_only"] is True


class TestSignalConfidenceCalculation:
    """信頼度計算の簡単なテスト"""

    def test_calculate_confidence_with_multiple_conditions(self):
        """複数条件での信頼度計算テスト"""
        generator = TradingSignalGenerator()

        # 3つの条件を持つシグナル
        signal = TradingSignal(
            signal_type=SignalType.BUY,
            strength=SignalStrength.MEDIUM,
            confidence=0.7,
            reasons=["condition1", "condition2", "condition3"],
            conditions_met={"condition1": True, "condition2": True, "condition3": True},
            timestamp=pd.Timestamp.now().to_pydatetime(),
            price=Decimal("100.0"),
        )

        # 市場コンテキストなしで検証
        confidence = generator.validate_signal(signal)

        # 複数条件でボーナスが適用されることを確認
        assert confidence >= signal.confidence
        assert isinstance(confidence, float)

    def test_calculate_confidence_with_market_context(self):
        """市場コンテキスト付き信頼度計算テスト"""
        generator = TradingSignalGenerator()

        signal = TradingSignal(
            signal_type=SignalType.BUY,
            strength=SignalStrength.STRONG,
            confidence=0.8,
            reasons=["test_condition"],
            conditions_met={"test_condition": True},
            timestamp=pd.Timestamp.now().to_pydatetime(),
            price=Decimal("100.0"),
        )

        # 上昇トレンドでのBUYシグナル
        market_context = {"volatility": 0.01, "trend_direction": "upward"}

        confidence = generator.validate_signal(signal, market_context=market_context)

        # トレンドフォローでボーナスが適用されることを確認
        assert isinstance(confidence, float)
        assert confidence > 0.0

    def test_calculate_confidence_with_historical_data(self):
        """履歴データ付き信頼度計算テスト"""
        generator = TradingSignalGenerator()

        signal = TradingSignal(
            signal_type=SignalType.BUY,
            strength=SignalStrength.MEDIUM,
            confidence=0.6,
            reasons=["historical_test"],
            conditions_met={"historical_test": True},
            timestamp=pd.Timestamp.now().to_pydatetime(),
            price=Decimal("100.0"),
        )

        # 簡単な履歴データ
        historical_performance = pd.DataFrame(
            {"Signal": ["buy", "buy", "sell"], "Strength": ["strong", "medium", "weak"]}
        )

        confidence = generator.validate_signal(
            signal, historical_performance=historical_performance
        )

        # 履歴データによる調整が適用されることを確認
        assert isinstance(confidence, float)
        assert confidence >= 0.0


class TestSignalGeneratorConfigMethods:
    """SignalGeneratorの設定関連メソッドテスト"""

    def test_get_high_volatility_threshold(self):
        """高ボラティリティ閾値取得テスト"""
        generator = TradingSignalGenerator()

        threshold = generator.get_high_volatility_threshold()

        # デフォルト値またはそれに近い値が返されることを確認
        assert isinstance(threshold, float)
        assert threshold > 0.0
        assert threshold <= 1.0  # 100%以下であることを確認

    def test_get_signal_settings(self):
        """シグナル設定取得テスト"""
        generator = TradingSignalGenerator()

        settings = generator.get_signal_settings()

        # 設定が辞書形式で返されることを確認
        assert isinstance(settings, dict)


if __name__ == "__main__":
    pytest.main([__file__, "-v"])<|MERGE_RESOLUTION|>--- conflicted
+++ resolved
@@ -1,5 +1,5 @@
 """
-Test for Trading Signal Generation Engine
+売買シグナル生成エンジンのテスト
 """
 
 from datetime import datetime
@@ -30,10 +30,10 @@
 
 
 class TestSignalRulesConfig:
-    """Test class for signal rule configuration"""
+    """シグナルルール設定クラスのテスト"""
 
     def test_config_initialization(self):
-        """Test config initialization"""
+        """設定初期化テスト"""
         config = SignalRulesConfig()
         assert config.config is not None
         assert "default_buy_rules" in config.config
@@ -41,21 +41,23 @@
         assert "signal_generation_settings" in config.config
 
     def test_buy_rules_config_retrieval(self):
-        """Test retrieval of buy rule configuration"""
+        """買いルール設定取得テスト"""
         config = SignalRulesConfig()
         buy_rules = config.get_buy_rules_config()
         assert isinstance(buy_rules, list)
-        # If config file is missing, an empty list is returned (default rules are used)
+        # 設定ファイルが存在しない場合は空のリストが返される
+        # これは正常な動作（デフォルトルールで補完される）
 
     def test_sell_rules_config_retrieval(self):
-        """Test retrieval of sell rule configuration"""
+        """売りルール設定取得テスト"""
         config = SignalRulesConfig()
         sell_rules = config.get_sell_rules_config()
         assert isinstance(sell_rules, list)
-        # If config file is missing, an empty list is returned (default rules are used)
+        # 設定ファイルが存在しない場合は空のリストが返される
+        # これは正常な動作（デフォルトルールで補完される）
 
     def test_signal_settings_retrieval(self):
-        """Test retrieval of signal generation settings"""
+        """シグナル生成設定取得テスト"""
         config = SignalRulesConfig()
         settings = config.get_signal_settings()
         assert isinstance(settings, dict)
@@ -64,18 +66,18 @@
         assert "strength_thresholds" in settings
 
     def test_confidence_multiplier_retrieval(self):
-        """Test retrieval of confidence multiplier"""
+        """信頼度乗数取得テスト"""
         config = SignalRulesConfig()
         multiplier = config.get_confidence_multiplier("rsi_oversold", 1.0)
         assert isinstance(multiplier, float)
         assert multiplier > 0
 
-        # Default value for non-existent key
+        # 存在しないキーのデフォルト値
         default = config.get_confidence_multiplier("unknown_key", 5.0)
         assert default == 5.0
 
     def test_strength_thresholds_retrieval(self):
-        """Test retrieval of strength thresholds"""
+        """強度閾値取得テスト"""
         config = SignalRulesConfig()
         thresholds = config.get_strength_thresholds()
         assert isinstance(thresholds, dict)
@@ -83,32 +85,32 @@
         assert "medium" in thresholds
 
     def test_missing_config_file_fallback(self):
-        """Test fallback when config file is missing"""
-        # Specify a non-existent path to ensure default settings are used
+        """設定ファイルが存在しない場合のフォールバックテスト"""
+        # 存在しないパスを指定してデフォルト設定が使用されることを確認
         config = SignalRulesConfig("/nonexistent/path/signal_rules.json")
 
-        # Verify that default settings are loaded
+        # デフォルト設定が読み込まれていることを確認
         assert config.config is not None
         assert "signal_generation_settings" in config.config
 
-        # Verify that default values are correctly retrieved
+        # デフォルト値が正しく取得できることを確認
         min_period = config.get_signal_settings().get("min_data_period", 0)
-        assert min_period == 60  # Default value
+        assert min_period == 60  # デフォルト値
 
         multiplier = config.get_confidence_multiplier("rsi_oversold", 1.0)
-        assert multiplier == 2.0  # Default value
+        assert multiplier == 2.0  # デフォルト値
 
 
 class TestSignalRules:
-    """Test for individual rules"""
+    """個別ルールのテスト"""
 
     @pytest.fixture
     def sample_data(self):
-        """Sample data for testing"""
+        """テスト用のサンプルデータ"""
         dates = pd.date_range(end=datetime.now(), periods=100, freq="D")
         np.random.seed(42)
 
-        # Generate data with a trend
+        # トレンドのあるデータを生成
         trend = np.linspace(100, 120, 100)
         noise = np.random.randn(100) * 1
         close_prices = trend + noise
@@ -129,23 +131,18 @@
 
     @pytest.fixture
     def indicators_data(self, sample_data):
-        """Calculated technical indicators"""
+        """計算済みのテクニカル指標"""
         return TechnicalIndicators.calculate_all(sample_data)
 
     @pytest.fixture
     def patterns_data(self, sample_data):
-<<<<<<< HEAD
-        """Recognized chart patterns"""
-        return ChartPatternRecognizer.detect_all_patterns(sample_data)
-=======
         """認識済みのチャートパターン"""
         recognizer = ChartPatternRecognizer()
         return recognizer.detect_all_patterns(sample_data)
->>>>>>> 471a7106
 
     def test_rsi_oversold_rule(self, sample_data, indicators_data, patterns_data):
-        """Test RSI oversold rule"""
-        # Artificially set RSI low
+        """RSI過売りルールのテスト"""
+        # RSIを人工的に低く設定
         indicators_data.loc[indicators_data.index[-1], "RSI"] = 25
 
         rule = RSIOversoldRule(threshold=30)
@@ -156,8 +153,8 @@
         assert confidence <= 100
 
     def test_rsi_overbought_rule(self, sample_data, indicators_data, patterns_data):
-        """Test RSI overbought rule"""
-        # Artificially set RSI high
+        """RSI過買いルールのテスト"""
+        # RSIを人工的に高く設定
         indicators_data.loc[indicators_data.index[-1], "RSI"] = 75
 
         rule = RSIOverboughtRule(threshold=70)
@@ -168,8 +165,8 @@
         assert confidence <= 100
 
     def test_macd_crossover_rule(self, sample_data):
-        """Test MACD crossover rule"""
-        # Artificially create MACD crossover
+        """MACDクロスオーバールールのテスト"""
+        # MACDクロスオーバーを人工的に作成
         indicators = pd.DataFrame(index=sample_data.index)
         indicators["MACD"] = [0] * (len(sample_data) - 2) + [-0.5, 0.5]
         indicators["MACD_Signal"] = [0] * len(sample_data)
@@ -181,8 +178,8 @@
         assert confidence > 0
 
     def test_bollinger_band_lower_rule(self, sample_data):
-        """Test Bollinger Band lower rule"""
-        # Set price below lower band
+        """ボリンジャーバンド下限ルールのテスト"""
+        # 価格をバンド下限以下に設定
         indicators = pd.DataFrame(index=sample_data.index)
         indicators["BB_Lower"] = sample_data["Close"] + 2
         indicators["BB_Upper"] = sample_data["Close"] + 5
@@ -194,8 +191,8 @@
         assert confidence > 0
 
     def test_pattern_breakout_rule(self, sample_data, indicators_data):
-        """Test pattern breakout rule"""
-        # Create breakout pattern
+        """パターンブレイクアウトルールのテスト"""
+        # ブレイクアウトパターンを作成
         breakouts = pd.DataFrame(index=sample_data.index)
         breakouts["Upward_Breakout"] = [False] * (len(sample_data) - 1) + [True]
         breakouts["Upward_Confidence"] = [0] * (len(sample_data) - 1) + [80]
@@ -209,15 +206,15 @@
         assert confidence == 80
 
     def test_golden_cross_rule(self, sample_data, indicators_data):
-        """Test golden cross rule"""
-        # Create golden cross
+        """ゴールデンクロスルールのテスト"""
+        # ゴールデンクロスを作成
         crosses = pd.DataFrame(index=sample_data.index)
         crosses["Golden_Cross"] = [False] * (len(sample_data) - 3) + [
             True,
             False,
             False,
         ]
-        crosses["Golden_Confidence"] = [0] * (len(sample_data) - 3) + [75, 75, 75]
+        crosses["Golden_Confidence"] = [0] * (len(sample_data) - 3) + [75, 0, 0]
 
         patterns = {"crosses": crosses}
 
@@ -228,14 +225,14 @@
         assert confidence == 75
 
     def test_volume_spike_buy_rule(self, sample_data, indicators_data, patterns_data):
-        """Test volume spike buy rule"""
-        # Adjust volume and price
+        """出来高急増買いルールのテスト"""
+        # 出来高と価格を調整
         sample_data.loc[sample_data.index[-1], "Volume"] = 10000000
         sample_data.loc[sample_data.index[-1], "Close"] = (
             sample_data["Close"].iloc[-2] * 1.03
         )
 
-        rule = VolumeSpikeBuyRule(threshold=2.0)
+        rule = VolumeSpikeBuyRule(volume_factor=2.0, price_change=0.02)
         met, confidence = rule.evaluate(sample_data, indicators_data, patterns_data)
 
         assert met is True
@@ -243,15 +240,15 @@
 
 
 class TestTradingSignalGenerator:
-    """Test class for trading signal generator"""
+    """売買シグナル生成クラスのテスト"""
 
     @pytest.fixture
     def sample_data(self):
-        """Sample data for testing"""
+        """テスト用のサンプルデータ"""
         dates = pd.date_range(end=datetime.now(), periods=100, freq="D")
         np.random.seed(42)
 
-        # Generate data with a trend
+        # トレンドのあるデータを生成
         trend = np.linspace(100, 120, 100)
         noise = np.random.randn(100) * 1
         close_prices = trend + noise
@@ -272,11 +269,11 @@
 
     @pytest.fixture
     def generator(self):
-        """Instance of signal generator"""
+        """シグナル生成器のインスタンス"""
         return TradingSignalGenerator()
 
     def test_generate_signal_basic(self, generator, sample_data):
-        """Test basic signal generation"""
+        """基本的なシグナル生成のテスト"""
         indicators = TechnicalIndicators.calculate_all(sample_data)
         pattern_recognizer = ChartPatternRecognizer()
         patterns = pattern_recognizer.detect_all_patterns(sample_data)
@@ -298,83 +295,65 @@
         assert isinstance(signal.timestamp, datetime)
 
     def test_generate_signal_buy(self, generator, sample_data):
-        """Test buy signal generation"""
-        # Set RSI low to induce buy signal
+        """買いシグナル生成のテスト"""
+        # RSIを低く設定して買いシグナルを誘発
         indicators = TechnicalIndicators.calculate_all(sample_data)
         indicators.loc[indicators.index[-1], "RSI"] = 25
-<<<<<<< HEAD
-        patterns = ChartPatternRecognizer.detect_all_patterns(
-            sample_data
-        )  # Add patterns
-=======
         pattern_recognizer = ChartPatternRecognizer()
         patterns = pattern_recognizer.detect_all_patterns(sample_data)  # patternsを追加
->>>>>>> 471a7106
 
         signal = generator.generate_signal(
             sample_data, indicators=indicators, patterns=patterns
         )
 
         assert signal is not None
-        # If RSI is low, buy signal is likely
+        # RSIが低いので買いシグナルが出やすい
         if signal.signal_type == SignalType.BUY:
             assert "RSI Oversold" in signal.conditions_met
             assert signal.conditions_met["RSI Oversold"] is True
 
     def test_generate_signal_sell(self, generator, sample_data):
-        """Test sell signal generation"""
-        # Set RSI high to induce sell signal
+        """売りシグナル生成のテスト"""
+        # RSIを高く設定して売りシグナルを誘発
         indicators = TechnicalIndicators.calculate_all(sample_data)
         indicators.loc[indicators.index[-1], "RSI"] = 75
-<<<<<<< HEAD
-        patterns = ChartPatternRecognizer.detect_all_patterns(
-            sample_data
-        )  # Add patterns
-=======
         pattern_recognizer = ChartPatternRecognizer()
         patterns = pattern_recognizer.detect_all_patterns(sample_data)  # patternsを追加
->>>>>>> 471a7106
 
         signal = generator.generate_signal(
             sample_data, indicators=indicators, patterns=patterns
         )
 
         assert signal is not None
-        # If RSI is high, sell signal is likely
+        # RSIが高いので売りシグナルが出やすい
         if signal.signal_type == SignalType.SELL:
             assert "RSI Overbought" in signal.conditions_met
             assert signal.conditions_met["RSI Overbought"] is True
 
     def test_generate_signal_multiple_conditions(self, generator, sample_data):
-        """Test signal generation with multiple conditions"""
-        # Set multiple buy conditions
+        """複数条件でのシグナル生成のテスト"""
+        # 複数の買い条件を満たすように設定
         indicators = TechnicalIndicators.calculate_all(sample_data)
         indicators.loc[indicators.index[-1], "RSI"] = 25
 
-        # Add MACD crossover
+        # MACDクロスオーバーを追加
         indicators.loc[indicators.index[-2], "MACD"] = -0.5
         indicators.loc[indicators.index[-1], "MACD"] = 0.5
         indicators.loc[indicators.index[-2:], "MACD_Signal"] = 0
-<<<<<<< HEAD
-        patterns = ChartPatternRecognizer.detect_all_patterns(
-            sample_data
-        )  # Add patterns
-=======
         pattern_recognizer = ChartPatternRecognizer()
         patterns = pattern_recognizer.detect_all_patterns(sample_data)  # patternsを追加
->>>>>>> 471a7106
 
         signal = generator.generate_signal(
             sample_data, indicators=indicators, patterns=patterns
         )
 
         assert signal is not None
-        # Verify multiple conditions are met
+        # 複数条件が満たされているか確認
         active_conditions = sum(1 for v in signal.conditions_met.values() if v)
         assert active_conditions >= 2
 
     def test_generate_signals_series(self, generator, sample_data):
-        """Test time-series signal generation"""
+        """時系列シグナル生成のテスト"""
         signals_df = generator.generate_signals_series(sample_data, lookback_window=30)
 
         assert isinstance(signals_df, pd.DataFrame)
@@ -385,77 +364,78 @@
             assert "Price" in signals_df.columns
             assert "Reasons" in signals_df.columns
 
-            # Verify signal values
+            # シグナルの値が正しいか
             assert signals_df["Signal"].isin(["buy", "sell", "hold"]).all()
             assert signals_df["Strength"].isin(["strong", "medium", "weak"]).all()
             assert (signals_df["Confidence"] >= 0).all()
             assert (signals_df["Confidence"] <= 100).all()
 
     def test_custom_rules(self, sample_data):
-        """Test adding custom rules"""
-        generator = TradingSignalGenerator()
-
-        # Record initial number of rules
+        """カスタムルールの追加テスト"""
+        generator = TradingSignalGenerator()
+
+        # デフォルトルール数を記録
         initial_buy_rules = len(generator.buy_rules)
 
-        # Add custom rule
+        # カスタムルールを追加
         custom_rule = VolumeSpikeBuyRule()
         generator.add_buy_rule(custom_rule)
 
         assert len(generator.buy_rules) == initial_buy_rules + 1
         assert generator.buy_rules[-1] == custom_rule
 
-        # Test custom rule behavior - adjust volume and price to meet conditions
+        # カスタムルールの動作テスト - 出来高と価格を調整して条件を満たす
         test_data = sample_data.copy()
-        test_data.loc[test_data.index[-1], "Volume"] = 10000000  # Large volume
+        test_data.loc[test_data.index[-1], "Volume"] = 10000000  # 大きな出来高
         test_data.loc[test_data.index[-1], "Close"] = (
             test_data["Close"].iloc[-2] * 1.03
-        )  # 3% increase
+        )  # 3%上昇
 
         test_indicators = TechnicalIndicators.calculate_all(test_data)
         test_pattern_recognizer = ChartPatternRecognizer()
         test_patterns = test_pattern_recognizer.detect_all_patterns(test_data)
 
-        # Generate signal
+        # シグナル生成
         signal = generator.generate_signal(test_data, test_indicators, test_patterns)
         assert signal is not None
 
-        # Buy signal or hold should be generated (due to volume spike)
-        # "Volume Spike Buy" should be included in conditions
+        # 買いシグナルまたはホールドが生成されるはず（出来高急増により）
+        # 条件には「Volume Spike Buy」が含まれているはず
         if signal.signal_type == SignalType.BUY:
             assert "Volume Spike Buy" in signal.conditions_met
             assert signal.conditions_met["Volume Spike Buy"] is True
         else:
-            # Regardless of signal type, all conditions should be evaluated
-            # Whether included in conditions_met depends on signal type in implementation
+            # シグナルタイプに関係なく、すべての条件は評価されていることを確認
+            # 実装では条件評価は行われているが、結果のconditions_metに含まれるかは
+            # シグナルタイプに依存する
             pass
 
     def test_clear_rules(self, generator):
-        """Test clearing rules"""
-        # Verify rules exist
+        """ルールクリアのテスト"""
+        # ルールが存在することを確認
         assert len(generator.buy_rules) > 0
         assert len(generator.sell_rules) > 0
 
-        # Clear rules
+        # ルールをクリア
         generator.clear_rules()
 
         assert len(generator.buy_rules) == 0
         assert len(generator.sell_rules) == 0
 
     def test_validate_signal(self, generator, sample_data):
-        """Test signal validation"""
+        """シグナル検証のテスト"""
         indicators = TechnicalIndicators.calculate_all(sample_data)
         pattern_recognizer = ChartPatternRecognizer()
         patterns = pattern_recognizer.detect_all_patterns(sample_data)
         signal = generator.generate_signal(sample_data, indicators, patterns)
 
         if signal:
-            # Basic validation
+            # 基本的な検証
             validity = generator.validate_signal(signal)
             assert isinstance(validity, float)
             assert 0 <= validity <= 100
 
-            # Validation with market context
+            # 市場環境を含む検証
             market_context = {
                 "volatility": sample_data["Close"].pct_change().std(),
                 "trend_direction": "upward",
@@ -466,7 +446,7 @@
             assert isinstance(validity_with_context, float)
             assert 0 <= validity_with_context <= 100
 
-            # Validation with historical performance data
+            # 過去パフォーマンスデータを含む検証
             historical_data = pd.DataFrame(
                 {
                     "Signal": ["buy", "sell", "buy"],
@@ -483,7 +463,7 @@
             assert 0 <= validity_with_history <= 100
 
     def test_empty_data(self, generator):
-        """Error handling with empty data"""
+        """空データでのエラーハンドリング"""
         empty_df = pd.DataFrame()
         empty_indicators = pd.DataFrame()
         empty_patterns = {}
@@ -492,7 +472,7 @@
         assert signal is None
 
     def test_insufficient_data(self, generator):
-        """Error handling with insufficient data"""
+        """不十分なデータでのエラーハンドリング"""
         dates = pd.date_range(end=datetime.now(), periods=10, freq="D")
         small_df = pd.DataFrame(
             {
@@ -513,17 +493,17 @@
         assert signal is None
 
     def test_signal_strength_classification(self, generator, sample_data):
-        """Test signal strength classification"""
-        # Configure to generate strong signals
+        """シグナル強度の分類テスト"""
+        # 強いシグナルを生成するように設定
         indicators = TechnicalIndicators.calculate_all(sample_data)
 
-        # Set multiple strong conditions
-        indicators.loc[indicators.index[-1], "RSI"] = 20  # Strong oversold
+        # 複数の強い条件を設定
+        indicators.loc[indicators.index[-1], "RSI"] = 20  # 強い過売り
         indicators.loc[indicators.index[-2], "MACD"] = -1
-        indicators.loc[indicators.index[-1], "MACD"] = 1  # Strong crossover
+        indicators.loc[indicators.index[-1], "MACD"] = 1  # 強いクロスオーバー
         indicators.loc[:, "MACD_Signal"] = 0
 
-        # Break through Bollinger Band lower
+        # ボリンジャーバンド下限を突破
         indicators.loc[indicators.index[-1], "BB_Lower"] = (
             sample_data["Close"].iloc[-1] + 1
         )
@@ -535,42 +515,42 @@
         )
 
         assert signal is not None
-        # Should be a strong signal as multiple strong conditions are met
+        # 複数の強い条件が満たされているので、強いシグナルになるはず
         active_conditions = sum(1 for v in signal.conditions_met.values() if v)
         if active_conditions >= 3 and signal.confidence >= 70:
             assert signal.strength == SignalStrength.STRONG
 
 
 class TestCustomSignalRule:
-    """Test custom signal rule"""
+    """カスタムシグナルルールのテスト"""
 
     def test_custom_rule_implementation(self):
-        """Test custom rule implementation"""
+        """カスタムルールの実装テスト"""
 
         class TestRule(SignalRule):
             def __init__(self):
                 super().__init__("Test Rule", weight=1.0)
 
             def evaluate(self, df, indicators, patterns):
-                # Always return True, 50% confidence
+                # 常にTrue、信頼度50%を返す
                 return True, 50.0
 
         rule = TestRule()
         assert rule.name == "Test Rule"
         assert rule.weight == 1.0
 
-        # Test evaluation method
+        # 評価メソッドのテスト
         met, confidence = rule.evaluate(None, None, None)
         assert met is True
         assert confidence == 50.0
 
 
 class TestImprovedSignalGeneration:
-    """Test for improved signal generation functionality"""
+    """改善されたシグナル生成機能のテスト"""
 
     @pytest.fixture
     def sample_data(self):
-        """Sample data for testing"""
+        """テスト用サンプルデータ"""
         dates = pd.date_range(start="2023-01-01", periods=100, freq="D")
         np.random.seed(42)
         close_prices = 100 + np.cumsum(np.random.randn(100) * 0.5)
@@ -587,19 +567,19 @@
         )
 
     def test_config_based_rule_loading(self):
-        """Test config-based rule loading"""
-        generator = TradingSignalGenerator()
-
-        # Default rules are loaded even if config file is missing
+        """設定ベースルール読み込みテスト"""
+        generator = TradingSignalGenerator()
+
+        # 設定ファイルがない場合でもデフォルトルールが読み込まれる
         assert len(generator.buy_rules) > 0
         assert len(generator.sell_rules) > 0
 
-        # Verify default rules are included
+        # デフォルトルールが含まれていることを確認
         rule_names = [rule.name for rule in generator.buy_rules]
         assert "RSI Oversold" in rule_names
 
     def test_decimal_price_handling(self, sample_data):
-        """Test Decimal price handling"""
+        """Decimal価格処理テスト"""
         generator = TradingSignalGenerator()
         indicators = TechnicalIndicators.calculate_all(sample_data)
         pattern_recognizer = ChartPatternRecognizer()
@@ -610,12 +590,12 @@
         if signal:
             assert isinstance(signal.price, Decimal)
             assert signal.price > 0
-            # Test conversion from Decimal to other types
+            # Decimalから他の型への変換テスト
             assert float(signal.price) > 0
             assert int(signal.price) > 0
 
     def test_datetime_timestamp_handling(self, sample_data):
-        """Test datetime timestamp handling"""
+        """datetime タイムスタンプ処理テスト"""
         generator = TradingSignalGenerator()
         indicators = TechnicalIndicators.calculate_all(sample_data)
         pattern_recognizer = ChartPatternRecognizer()
@@ -625,35 +605,29 @@
 
         if signal:
             assert isinstance(signal.timestamp, datetime)
-            # Verify compatibility with pandas Timestamp
+            # pandas Timestampとの互換性確認
             pd_timestamp = pd.Timestamp(signal.timestamp)
             assert pd_timestamp.year >= 2023
 
     def test_configurable_strength_thresholds(self, sample_data):
-        """Test configurable strength thresholds"""
-        generator = TradingSignalGenerator()
-
-        # Verify strength thresholds are loaded from config
+        """設定可能強度閾値テスト"""
+        generator = TradingSignalGenerator()
+
+        # 強度閾値が設定から読み込まれていることを確認
         thresholds = generator.config.get_strength_thresholds()
         assert "strong" in thresholds
         assert "medium" in thresholds
 
-        # Verify thresholds are used in actual signal generation
+        # 実際のシグナル生成で閾値が使用されることを確認
         indicators = TechnicalIndicators.calculate_all(sample_data)
-<<<<<<< HEAD
-        # Meet multiple conditions to create a strong signal
-        indicators.loc[indicators.index[-1], "RSI"] = 20  # Strong oversold
-        patterns = ChartPatternRecognizer.detect_all_patterns(sample_data)
-=======
         # 強いシグナルを作るため複数条件を満たす
         indicators.loc[indicators.index[-1], "RSI"] = 20  # 強い過売り
         pattern_recognizer = ChartPatternRecognizer()
         patterns = pattern_recognizer.detect_all_patterns(sample_data)
->>>>>>> 471a7106
 
         signal = generator.generate_signal(sample_data, indicators, patterns)
         if signal and signal.signal_type == SignalType.BUY:
-            # Verify strength is determined based on configured thresholds
+            # 設定された閾値に基づいて強度が決定されていることを確認
             assert signal.strength in [
                 SignalStrength.STRONG,
                 SignalStrength.MEDIUM,
@@ -661,7 +635,7 @@
             ]
 
     def test_enhanced_validate_signal(self, sample_data):
-        """Test enhanced signal validation"""
+        """拡張されたシグナル検証テスト"""
         generator = TradingSignalGenerator()
         indicators = TechnicalIndicators.calculate_all(sample_data)
         pattern_recognizer = ChartPatternRecognizer()
@@ -670,9 +644,9 @@
         signal = generator.generate_signal(sample_data, indicators, patterns)
 
         if signal:
-            # Validation with market context
+            # 市場環境情報によるvalidation
             market_context = {
-                "volatility": 0.02,  # Low volatility
+                "volatility": 0.02,  # 低ボラティリティ
                 "trend_direction": "upward",
             }
 
@@ -680,21 +654,21 @@
                 signal, market_context=market_context
             )
 
-            # Validation with high volatility
-            market_context["volatility"] = 0.08  # High volatility
+            # 高ボラティリティでの検証
+            market_context["volatility"] = 0.08  # 高ボラティリティ
             validity_high_vol = generator.validate_signal(
                 signal, market_context=market_context
             )
 
-            # Verify confidence decreases with high volatility
+            # 高ボラティリティ時は信頼度が下がることを確認
             if signal.signal_type in [SignalType.BUY, SignalType.SELL]:
                 assert validity_low_vol >= validity_high_vol
 
     def test_rule_parameter_configuration(self):
-        """Test rule parameter configuration"""
-        generator = TradingSignalGenerator()
-
-        # Verify RSI rule parameters are loaded from config
+        """ルールパラメータ設定テスト"""
+        generator = TradingSignalGenerator()
+
+        # RSIルールのパラメータが設定から読み込まれていることを確認
         rsi_rules = [rule for rule in generator.buy_rules if "RSI" in rule.name]
         if rsi_rules:
             rsi_rule = rsi_rules[0]
