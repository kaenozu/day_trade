"""
株価データ取得モジュールのテスト
"""

import os
import sys
import time
from datetime import datetime
from unittest.mock import Mock, patch

import pandas as pd
import pytest

<<<<<<< HEAD
# パスを設定してからインポート
sys.path.insert(0, os.path.join(os.path.dirname(__file__), "..", "src"))

from day_trade.data.stock_fetcher import (
    DataCache,
    InvalidSymbolError,
    StockFetcher,
    StockFetcherError,
    cache_with_ttl,
)
=======
sys.path.insert(0, os.path.join(os.path.dirname(__file__), "..", "src"))
>>>>>>> 720a024e

from day_trade.data.stock_fetcher import (  # noqa: E402
    DataCache,
    DataNotFoundError,
    InvalidSymbolError,
    StockFetcher,
    StockFetcherError,
    cache_with_ttl,
)


class TestDataCache:
    """DataCacheのテストクラス"""

    def test_cache_set_and_get(self):
        """キャッシュの設定と取得のテスト"""
        cache = DataCache(ttl_seconds=60)

        # データを設定
        cache.set("test_key", "test_value")

        # データを取得
        result = cache.get("test_key")
        assert result == "test_value"

    def test_cache_expiry(self):
        """キャッシュの有効期限のテスト"""
        cache = DataCache(ttl_seconds=1)

        # データを設定
        cache.set("test_key", "test_value")

        # すぐに取得（有効）
        result = cache.get("test_key")
        assert result == "test_value"

        # 時間を進めてから取得（無効）
        time.sleep(1.1)
        result = cache.get("test_key")
        assert result is None

    def test_cache_clear(self):
        """キャッシュクリアのテスト"""
        cache = DataCache(ttl_seconds=60)

        cache.set("key1", "value1")
        cache.set("key2", "value2")

        assert cache.size() == 2

        cache.clear()
        assert cache.size() == 0
        assert cache.get("key1") is None


class TestStockFetcher:
    """StockFetcherクラスのテスト"""

    @pytest.fixture
    def fetcher(self):
        """StockFetcherインスタンスを作成"""
        return StockFetcher(
            cache_size=2,
            price_cache_ttl=5,
            historical_cache_ttl=10,
            retry_count=2,
            retry_delay=0.1,
        )

    @pytest.fixture
    def mock_ticker_info(self):
        """モックのティッカー情報"""
        return {
            "currentPrice": 2500.0,
            "previousClose": 2480.0,
            "volume": 1000000,
            "longName": "Toyota Motor Corporation",
            "sector": "Consumer Cyclical",
            "industry": "Auto Manufacturers",
            "marketCap": 35000000000000,
        }

    def test_format_symbol(self, fetcher):
        """証券コードのフォーマットテスト"""
        # 市場コードなしの場合
        assert fetcher._format_symbol("7203") == "7203.T"

        # 市場コード指定の場合
        assert fetcher._format_symbol("7203", "O") == "7203.O"

        # すでに市場コードがある場合
        assert fetcher._format_symbol("7203.T") == "7203.T"

    @patch("yfinance.Ticker")
    def test_get_current_price_success(
        self, mock_ticker_class, fetcher, mock_ticker_info
    ):
        """現在価格取得の正常系テスト"""
        # モックの設定
        mock_ticker = Mock()
        mock_ticker.info = mock_ticker_info
        mock_ticker_class.return_value = mock_ticker

        # テスト実行
        result = fetcher.get_current_price("7203")

        # 検証
        assert result is not None
        assert result["symbol"] == "7203.T"
        assert result["current_price"] == 2500.0
        assert result["previous_close"] == 2480.0
        assert result["change"] == 20.0
        assert result["change_percent"] == pytest.approx(0.806, rel=0.01)
        assert result["volume"] == 1000000
        assert isinstance(result["timestamp"], datetime)

    @patch("yfinance.Ticker")
    def test_get_current_price_no_data(self, mock_ticker_class, fetcher):
        """現在価格が取得できない場合のテスト"""
        # モックの設定（価格情報なし）
        mock_ticker = Mock()
        mock_ticker.info = {}
        mock_ticker_class.return_value = mock_ticker

        # テスト実行
<<<<<<< HEAD
        with pytest.raises(StockFetcherError):
=======
        with pytest.raises(DataNotFoundError):
>>>>>>> 720a024e
            fetcher.get_current_price("9999")

    @patch("day_trade.data.stock_fetcher.yf.Ticker")
    def test_get_current_price_exception(self, mock_ticker_class, fetcher):
        """例外発生時のテスト"""
        # キャッシュをクリアしてテスト開始
        fetcher.clear_all_caches()

        # モックの設定（例外を発生させる）
        mock_ticker_class.side_effect = Exception("API Error")

        # テスト実行
        with pytest.raises(StockFetcherError):
<<<<<<< HEAD
            fetcher.get_current_price("7203")
=======
            fetcher.get_current_price("EXCEPTION_TEST")
>>>>>>> 720a024e

    @patch("yfinance.Ticker")
    def test_get_historical_data_success(self, mock_ticker_class, fetcher):
        """ヒストリカルデータ取得の正常系テスト"""
        # モックデータの作成
        dates = pd.date_range(end=datetime.now(), periods=5, freq="D")
        mock_df = pd.DataFrame(
            {
                "Open": [2480, 2490, 2485, 2495, 2500],
                "High": [2495, 2500, 2495, 2505, 2510],
                "Low": [2475, 2485, 2480, 2490, 2495],
                "Close": [2490, 2485, 2495, 2500, 2505],
                "Volume": [1000000, 1100000, 900000, 1200000, 1050000],
            },
            index=dates,
        )

        # モックの設定
        mock_ticker = Mock()
        mock_ticker.history.return_value = mock_df
        mock_ticker_class.return_value = mock_ticker

        # テスト実行
        result = fetcher.get_historical_data("7203", period="5d", interval="1d")

        # 検証
        assert result is not None
        assert isinstance(result, pd.DataFrame)
        assert len(result) == 5
        assert list(result.columns) == ["Open", "High", "Low", "Close", "Volume"]
        mock_ticker.history.assert_called_once_with(period="5d", interval="1d")

    @patch("yfinance.Ticker")
    def test_get_historical_data_empty(self, mock_ticker_class, fetcher):
        """空のヒストリカルデータの場合のテスト"""
        # モックの設定（空のDataFrame）
        mock_ticker = Mock()
        mock_ticker.history.return_value = pd.DataFrame()
        mock_ticker_class.return_value = mock_ticker

        # テスト実行
<<<<<<< HEAD
        with pytest.raises(StockFetcherError):
=======
        with pytest.raises(DataNotFoundError):
>>>>>>> 720a024e
            fetcher.get_historical_data("9999")

    @patch("yfinance.Ticker")
    def test_get_historical_data_range(self, mock_ticker_class, fetcher):
        """期間指定でのヒストリカルデータ取得テスト"""
        # モックデータの作成
        start_date = datetime(2023, 1, 1)
        end_date = datetime(2023, 1, 5)
        dates = pd.date_range(start=start_date, end=end_date, freq="D")
        mock_df = pd.DataFrame(
            {
                "Open": [2400, 2410, 2420, 2415, 2425],
                "Close": [2410, 2420, 2415, 2425, 2430],
                "Volume": [1000000] * 5,
            },
            index=dates,
        )

        # モックの設定
        mock_ticker = Mock()
        mock_ticker.history.return_value = mock_df
        mock_ticker_class.return_value = mock_ticker

        # テスト実行（文字列での日付指定）
        result = fetcher.get_historical_data_range(
            "7203", "2023-01-01", "2023-01-05", interval="1d"
        )

        # 検証
        assert result is not None
        assert len(result) == 5
        mock_ticker.history.assert_called_once()

        # datetimeオブジェクトでの日付指定もテスト
        result2 = fetcher.get_historical_data_range(
            "7203", start_date, end_date, interval="1d"
        )
        assert result2 is not None

    @patch("day_trade.data.stock_fetcher.StockFetcher.get_current_price")
    def test_get_realtime_data(self, mock_get_current_price, fetcher):
        """複数銘柄のリアルタイムデータ取得テスト（並行処理検証含む）"""

        # get_current_price のモック設定
        # 各コードに対して異なるデータを返すように設定
        def mock_side_effect(code):
            time.sleep(0.1)  # 処理時間をシミュレート
            if code == "7203":
                return {
                    "symbol": "7203.T",
                    "current_price": 2500.0,
                    "previous_close": 2480.0,
                    "change": 20.0,
                    "change_percent": 0.806,
                    "volume": 1000000,
                    "timestamp": datetime.now(),
                }
            elif code == "6758":
                return {
                    "symbol": "6758.T",
                    "current_price": 15000.0,
                    "previous_close": 14900.0,
                    "change": 100.0,
                    "change_percent": 0.67,
                    "volume": 500000,
                    "timestamp": datetime.now(),
                }
            elif code == "9984":
                return {
                    "symbol": "9984.T",
                    "current_price": 70000.0,
                    "previous_close": 69500.0,
                    "change": 500.0,
                    "change_percent": 0.72,
                    "volume": 200000,
                    "timestamp": datetime.now(),
                }
            else:
                return None

        mock_get_current_price.side_effect = mock_side_effect

        codes = ["7203", "6758", "9984"]

        # 実行時間の計測
        start_time = time.time()
        result = fetcher.get_realtime_data(codes)
        end_time = time.time()

        # 検証
        assert len(result) == 3
        assert "7203" in result
        assert result["7203"]["current_price"] == 2500.0
        assert "6758" in result
        assert result["6758"]["current_price"] == 15000.0
        assert "9984" in result
        assert result["9984"]["current_price"] == 70000.0

        # get_current_price が各コードに対して1回ずつ呼び出されたことを確認
        assert mock_get_current_price.call_count == len(codes)

        # 並行処理による時間短縮の検証（厳密な時間ではないが、直列処理より短いことを期待）
        # 各呼び出しに0.1秒かかるとすると、直列では 0.3秒以上かかるが、並行なら 0.1秒強で終わるはず
<<<<<<< HEAD
=======
        # expected_min_time = 0.1  # 最も長い処理時間 (各スレッドが同時に実行されるため) - 未使用
>>>>>>> 720a024e
        expected_max_time = 0.3  # 直列で実行された場合の合計時間 - 余裕を持つ
        assert (end_time - start_time) < expected_max_time

    @patch("yfinance.Ticker")
    def test_get_company_info(self, mock_ticker_class, fetcher, mock_ticker_info):
        """企業情報取得のテスト"""
        # モックの設定
        mock_ticker = Mock()
        mock_ticker.info = mock_ticker_info
        mock_ticker_class.return_value = mock_ticker

        # テスト実行
        result = fetcher.get_company_info("7203")

        # 検証
        assert result is not None
        assert result["symbol"] == "7203.T"
        assert result["name"] == "Toyota Motor Corporation"
        assert result["sector"] == "Consumer Cyclical"
        assert result["industry"] == "Auto Manufacturers"
        assert result["market_cap"] == 35000000000000

    @patch("day_trade.data.stock_fetcher.yf.Ticker")
    def test_lru_cache(self, mock_ticker_class, fetcher):
        """キャッシュの動作テスト"""
        # キャッシュをクリアしてテスト開始
        fetcher.clear_all_caches()

        # モックの設定
        mock_ticker = Mock()
        mock_ticker.info = {
            "currentPrice": 2500.0,
            "previousClose": 2480.0,
            "volume": 100,
            "longName": "Test Corp",
            "marketCap": 10000,
        }
        mock_ticker_class.return_value = mock_ticker
        mock_ticker.history.return_value = (
            pd.DataFrame()
        )  # Add this to prevent errors when calling history for other symbols

        # 同じ銘柄を複数回取得
        result1 = fetcher.get_current_price("7203")
        result2 = fetcher.get_current_price("7203")
        result3 = fetcher.get_current_price("7203")

        # 結果が同じであることを確認
        assert result1 == result2 == result3

<<<<<<< HEAD
        # 7203.Tは再度作成される
        assert (
            mock_ticker_class.call_count == 3
        )  # 7203.T, 6758.T, 9984.T (LRU cache for 2 items means one is evicted and re-added)
=======
        # TTLキャッシュが動作していることを確認（複数回呼び出しても値は同じ）
        assert result1["current_price"] == 2500.0
>>>>>>> 720a024e

    def test_validate_symbol(self, fetcher):
        """シンボル妥当性チェックのテスト"""
        # 正常なシンボル
        fetcher._validate_symbol("7203")
        fetcher._validate_symbol("AAPL")

        # 無効なシンボル
        with pytest.raises(InvalidSymbolError):
            fetcher._validate_symbol("")

        with pytest.raises(InvalidSymbolError):
            fetcher._validate_symbol(None)

        with pytest.raises(InvalidSymbolError):
            fetcher._validate_symbol("1")

    def test_validate_period_interval(self, fetcher):
        """期間・間隔妥当性チェックのテスト"""
        # 正常な組み合わせ
        fetcher._validate_period_interval("1mo", "1d")
        fetcher._validate_period_interval("1d", "5m")

        # 無効な期間
        with pytest.raises(InvalidSymbolError):
            fetcher._validate_period_interval("invalid", "1d")

        # 無効な間隔
        with pytest.raises(InvalidSymbolError):
            fetcher._validate_period_interval("1mo", "invalid")

        # 分足データの期間制限
        with pytest.raises(InvalidSymbolError):
            fetcher._validate_period_interval("1mo", "5m")

    def test_is_retryable_error(self, fetcher):
        """リトライ可能エラー判定のテスト"""
        # リトライ可能なエラー
        assert fetcher._is_retryable_error(Exception("Connection timeout"))
        assert fetcher._is_retryable_error(Exception("Network error"))
        assert fetcher._is_retryable_error(Exception("500 Internal Server Error"))

        # リトライ不可能なエラー
        assert not fetcher._is_retryable_error(Exception("Invalid symbol"))
        assert not fetcher._is_retryable_error(Exception("Permission denied"))

    @patch("day_trade.data.stock_fetcher.yf.Ticker")
    def test_get_current_price_with_errors(self, mock_ticker_class, fetcher):
        """株価取得でエラーハンドリングのテスト"""
        # 空のinfoでDataNotFoundError
        mock_ticker = Mock()
        mock_ticker.info = {}
        mock_ticker_class.return_value = mock_ticker

        with pytest.raises(InvalidSymbolError):
            fetcher.get_current_price("INVALID")

    def test_clear_all_caches(self, fetcher):
        """キャッシュクリアのテスト"""
        # キャッシュクリアを実行（エラーが出ないことを確認）
        fetcher.clear_all_caches()

    def test_cache_with_ttl_decorator(self):
        """TTLキャッシュデコレータのテスト"""
        call_count = 0

        @cache_with_ttl(1)
        def test_function(x):
            nonlocal call_count
            call_count += 1
            return x * 2

        # 最初の呼び出し
        result1 = test_function(5)
        assert result1 == 10
        assert call_count == 1

        # 2回目の呼び出し（キャッシュヒット）
        result2 = test_function(5)
        assert result2 == 10
        assert call_count == 1  # 呼び出し回数は変わらない

        # キャッシュクリア
        test_function.clear_cache()

        # 3回目の呼び出し（キャッシュクリア後）
        result3 = test_function(5)
        assert result3 == 10
        assert call_count == 2  # 呼び出し回数が増える<|MERGE_RESOLUTION|>--- conflicted
+++ resolved
@@ -11,20 +11,7 @@
 import pandas as pd
 import pytest
 
-<<<<<<< HEAD
-# パスを設定してからインポート
 sys.path.insert(0, os.path.join(os.path.dirname(__file__), "..", "src"))
-
-from day_trade.data.stock_fetcher import (
-    DataCache,
-    InvalidSymbolError,
-    StockFetcher,
-    StockFetcherError,
-    cache_with_ttl,
-)
-=======
-sys.path.insert(0, os.path.join(os.path.dirname(__file__), "..", "src"))
->>>>>>> 720a024e
 
 from day_trade.data.stock_fetcher import (  # noqa: E402
     DataCache,
@@ -62,6 +49,8 @@
         assert result == "test_value"
 
         # 時間を進めてから取得（無効）
+        import time
+
         time.sleep(1.1)
         result = cache.get("test_key")
         assert result is None
@@ -150,11 +139,7 @@
         mock_ticker_class.return_value = mock_ticker
 
         # テスト実行
-<<<<<<< HEAD
-        with pytest.raises(StockFetcherError):
-=======
         with pytest.raises(DataNotFoundError):
->>>>>>> 720a024e
             fetcher.get_current_price("9999")
 
     @patch("day_trade.data.stock_fetcher.yf.Ticker")
@@ -168,11 +153,7 @@
 
         # テスト実行
         with pytest.raises(StockFetcherError):
-<<<<<<< HEAD
-            fetcher.get_current_price("7203")
-=======
             fetcher.get_current_price("EXCEPTION_TEST")
->>>>>>> 720a024e
 
     @patch("yfinance.Ticker")
     def test_get_historical_data_success(self, mock_ticker_class, fetcher):
@@ -214,11 +195,7 @@
         mock_ticker_class.return_value = mock_ticker
 
         # テスト実行
-<<<<<<< HEAD
-        with pytest.raises(StockFetcherError):
-=======
         with pytest.raises(DataNotFoundError):
->>>>>>> 720a024e
             fetcher.get_historical_data("9999")
 
     @patch("yfinance.Ticker")
@@ -322,10 +299,7 @@
 
         # 並行処理による時間短縮の検証（厳密な時間ではないが、直列処理より短いことを期待）
         # 各呼び出しに0.1秒かかるとすると、直列では 0.3秒以上かかるが、並行なら 0.1秒強で終わるはず
-<<<<<<< HEAD
-=======
         # expected_min_time = 0.1  # 最も長い処理時間 (各スレッドが同時に実行されるため) - 未使用
->>>>>>> 720a024e
         expected_max_time = 0.3  # 直列で実行された場合の合計時間 - 余裕を持つ
         assert (end_time - start_time) < expected_max_time
 
@@ -364,9 +338,6 @@
             "marketCap": 10000,
         }
         mock_ticker_class.return_value = mock_ticker
-        mock_ticker.history.return_value = (
-            pd.DataFrame()
-        )  # Add this to prevent errors when calling history for other symbols
 
         # 同じ銘柄を複数回取得
         result1 = fetcher.get_current_price("7203")
@@ -376,15 +347,8 @@
         # 結果が同じであることを確認
         assert result1 == result2 == result3
 
-<<<<<<< HEAD
-        # 7203.Tは再度作成される
-        assert (
-            mock_ticker_class.call_count == 3
-        )  # 7203.T, 6758.T, 9984.T (LRU cache for 2 items means one is evicted and re-added)
-=======
         # TTLキャッシュが動作していることを確認（複数回呼び出しても値は同じ）
         assert result1["current_price"] == 2500.0
->>>>>>> 720a024e
 
     def test_validate_symbol(self, fetcher):
         """シンボル妥当性チェックのテスト"""
@@ -439,7 +403,7 @@
         mock_ticker.info = {}
         mock_ticker_class.return_value = mock_ticker
 
-        with pytest.raises(InvalidSymbolError):
+        with pytest.raises(DataNotFoundError):
             fetcher.get_current_price("INVALID")
 
     def test_clear_all_caches(self, fetcher):
