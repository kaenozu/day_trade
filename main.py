import argparse
import pandas as pd
import json
import os
from src.engine import AnalysisEngine, moving_average_cross_strategy, rsi_strategy, volume_analysis_strategy, bollinger_bands_strategy, atr_strategy, sentiment_analysis_strategy, vwap_strategy
from src.data_fetcher import fetch_stock_data
from src.backtester import run_backtest
from src.config_manager import load_config

def main():
    config = load_config()

    parser = argparse.ArgumentParser(description="Day Trade Analysis CLI")
    subparsers = parser.add_subparsers(dest="command", help="Available commands")

    # run_analysis command
    run_analysis_parser = subparsers.add_parser("run_analysis", help="Run market analysis")
    run_analysis_parser.add_argument("--data_path", type=str, default=None, help="Path to the stock data CSV file")
    run_analysis_parser.add_argument("--strategies_file", type=str, default=None, help="Path to a JSON file containing a list of strategies to run")
    run_analysis_parser.add_argument("--ticker", type=str, default=None, help="Stock ticker symbol (e.g., AAPL) to fetch data directly")
    run_analysis_parser.add_argument("--start_date", type=str, default=None, help="Start date (YYYY-MM-DD) for fetched data")
    run_analysis_parser.add_argument("--end_date", type=str, default=None, help="End date (YYYY-MM-DD) for fetched data")

    # fetch_data command
    fetch_data_parser = subparsers.add_parser("fetch_data", help="Fetch stock data from Yahoo Finance")
    fetch_data_parser.add_argument("--ticker", type=str, default=config.get('fetch_data', {}).get('default_ticker', 'AAPL'), help="Stock ticker symbol (e.g., AAPL)")
    fetch_data_parser.add_argument("--start_date", type=str, default=config.get('fetch_data', {}).get('default_start_date', '2023-01-01'), help="Start date (YYYY-MM-DD)")
    fetch_data_parser.add_argument("--end_date", type=str, default=config.get('fetch_data', {}).get('default_end_date', '2023-01-31'), help="End date (YYYY-MM-DD)")
    fetch_data_parser.add_argument("--output_path", type=str, default=config.get('fetch_data', {}).get('default_output_path', 'stock_data.csv'), help="Output CSV file path")

    # run_backtest command
    run_backtest_parser = subparsers.add_parser("run_backtest", help="Run backtest for strategies")
    run_backtest_parser.add_argument("--data_path", type=str, default=None, help="Path to the stock data CSV file for backtesting")
    run_backtest_parser.add_argument("--strategies_file", type=str, default=None, help="Path to a JSON file containing a list of strategies to backtest")
    run_backtest_parser.add_argument("--initial_capital", type=float, default=config.get('backtest', {}).get('initial_capital', 10000.0), help="Initial capital for backtesting")
    run_backtest_parser.add_argument("--ticker", type=str, default=None, help="Stock ticker symbol (e.g., AAPL) to fetch data directly")
    run_backtest_parser.add_argument("--start_date", type=str, default=None, help="Start date (YYYY-MM-DD) for fetched data")
    run_backtest_parser.add_argument("--end_date", type=str, default=None, help="End date (YYYY-MM-DD) for fetched data")

    args = parser.parse_args()

    if args.command == "run_analysis":
<<<<<<< HEAD
        print(f"Running analysis with data from {args.data_path}")
        try:
            dummy_data = pd.read_csv(args.data_path)
        except FileNotFoundError:
            print(f"Data file not found at {args.data_path}. Fetching data automatically...")
            ticker = config.get('fetch_data', {}).get('default_ticker', 'AAPL')
            start_date = config.get('fetch_data', {}).get('default_start_date', '2023-01-01')
            end_date = config.get('fetch_data', {}).get('default_end_date', '2023-01-31')
            
            print(f"Fetching data for {ticker} from {start_date} to {end_date}")
            df = fetch_stock_data(ticker, start_date, end_date)
            
            if not df.empty:
                df.to_csv(args.data_path, index=True)
                print(f"Data saved to {args.data_path}")
                dummy_data = pd.read_csv(args.data_path)
            else:
                print(f"Failed to fetch data for {ticker}. Aborting analysis.")
                return
=======
        data = None
        if args.ticker:
            print(f"Fetching data for {args.ticker} from {args.start_date or config.get('fetch_data', {}).get('default_start_date')} to {args.end_date or config.get('fetch_data', {}).get('default_end_date')}")
            data = fetch_stock_data(
                args.ticker,
                args.start_date or config.get('fetch_data', {}).get('default_start_date'),
                args.end_date or config.get('fetch_data', {}).get('default_end_date')
            )
            if data.empty:
                print(f"Error: Failed to fetch data for {args.ticker}")
                return
        elif args.data_path:
            print(f"Running analysis with data from {args.data_path}")
            try:
                data = pd.read_csv(args.data_path)
            except FileNotFoundError:
                print(f"Error: Data file not found at {args.data_path}")
                return
        else:
            print("Error: Either --data_path or --ticker must be specified for run_analysis.")
            return
>>>>>>> 83219faa

        engine = AnalysisEngine()

        engine.register_strategy("MA Cross", moving_average_cross_strategy)
        engine.register_strategy("RSI", rsi_strategy)
        engine.register_strategy("Volume Analysis", volume_analysis_strategy)
        engine.register_strategy("VWAP", vwap_strategy)
        engine.register_strategy("Bollinger Bands", bollinger_bands_strategy)
        engine.register_strategy("ATR", atr_strategy)
        engine.register_strategy("Sentiment Analysis", sentiment_analysis_strategy)

        if args.strategies_file:
            try:
                with open(args.strategies_file, 'r') as f:
                    strategies_json = f.read()
                parsed_strategies = json.loads(strategies_json)
                engine.set_active_strategies(parsed_strategies)
            except FileNotFoundError:
                print(f"Error: Strategies file not found at {args.strategies_file}")
                return
            except json.JSONDecodeError as e:
                print(f"Error parsing strategies JSON from file: {e}")
                return
        else:
            default_strategies = config.get('strategies', {}).get('default_strategies', [])
            if default_strategies:
                engine.set_active_strategies(default_strategies)

        analysis_results = engine.run_analysis(data)
        print("Analysis Results:", analysis_results)

        final_decision = engine.make_ensemble_decision(analysis_results)
        print("Final Decision:", final_decision)

    elif args.command == "fetch_data":
        print(f"Fetching data for {args.ticker} from {args.start_date} to {args.end_date}")
        df = fetch_stock_data(args.ticker, args.start_date, args.end_date)
        if not df.empty:
            df.to_csv(args.output_path, index=True)
            print(f"Data saved to {args.output_path}")
        else:
            print(f"Failed to fetch data for {args.ticker}")

    elif args.command == "run_backtest":
        data = None
        if args.ticker:
            print(f"Fetching data for {args.ticker} from {args.start_date or config.get('fetch_data', {}).get('default_start_date')} to {args.end_date or config.get('fetch_data', {}).get('default_end_date')}")
            data = fetch_stock_data(
                args.ticker,
                args.start_date or config.get('fetch_data', {}).get('default_start_date'),
                args.end_date or config.get('fetch_data', {}).get('default_end_date')
            )
            if data.empty:
                print(f"Error: Failed to fetch data for {args.ticker}")
                return
            # バックテストのためにインデックスを日付に設定
            data.index.name = 'Date'
            data.index = pd.to_datetime(data.index)
        elif args.data_path:
            print(f"Running backtest with data from {args.data_path} and initial capital {args.initial_capital}")
            try:
                data = pd.read_csv(args.data_path, index_col='Date', parse_dates=True)
            except FileNotFoundError:
                print(f"Error: Data file not found at {args.data_path}")
                return
        else:
            print("Error: Either --data_path or --ticker must be specified for run_backtest.")
            return

        all_strategies = {
            "MA Cross": moving_average_cross_strategy,
            "RSI": rsi_strategy,
            "Volume Analysis": volume_analysis_strategy,
            "VWAP": vwap_strategy,
            "Bollinger Bands": bollinger_bands_strategy,
            "ATR": atr_strategy,
            "Sentiment Analysis": sentiment_analysis_strategy
        }

        strategies_to_backtest = {}
        if args.strategies_file:
            try:
                with open(args.strategies_file, 'r') as f:
                    strategies_json = f.read()
                parsed_strategies = json.loads(strategies_json)
                for s_name in parsed_strategies:
                    if s_name in all_strategies:
                        strategies_to_backtest[s_name] = all_strategies[s_name]
                    else:
                        print(f"Warning: Strategy '{s_name}' not found and will be skipped.")
            except FileNotFoundError:
                print(f"Error: Strategies file not found at {args.strategies_file}")
                return
            except json.JSONDecodeError as e:
                print(f"Error parsing strategies JSON from file: {e}")
                return
        else:
            default_strategies = config.get('strategies', {}).get('default_strategies', [])
            if default_strategies:
                for s_name in default_strategies:
                    if s_name in all_strategies:
                        strategies_to_backtest[s_name] = all_strategies[s_name]
                    else:
                        print(f"Warning: Strategy '{s_name}' from config not found and will be skipped.")

        if not strategies_to_backtest:
            print("Error: No valid strategies specified for backtesting.")
            return

        backtest_results = run_backtest(data, strategies_to_backtest, args.initial_capital)
        print("Backtest Results:", backtest_results)

    else:
        parser.print_help()

if __name__ == "__main__":
    main()<|MERGE_RESOLUTION|>--- conflicted
+++ resolved
@@ -15,7 +15,7 @@
 
     # run_analysis command
     run_analysis_parser = subparsers.add_parser("run_analysis", help="Run market analysis")
-    run_analysis_parser.add_argument("--data_path", type=str, default=None, help="Path to the stock data CSV file")
+    run_analysis_parser.add_argument("--data_path", type=str, default=config.get('data', {}).get('default_data_path', 'dummy_data.csv'), help="Path to the stock data CSV file")
     run_analysis_parser.add_argument("--strategies_file", type=str, default=None, help="Path to a JSON file containing a list of strategies to run")
     run_analysis_parser.add_argument("--ticker", type=str, default=None, help="Stock ticker symbol (e.g., AAPL) to fetch data directly")
     run_analysis_parser.add_argument("--start_date", type=str, default=None, help="Start date (YYYY-MM-DD) for fetched data")
@@ -40,27 +40,6 @@
     args = parser.parse_args()
 
     if args.command == "run_analysis":
-<<<<<<< HEAD
-        print(f"Running analysis with data from {args.data_path}")
-        try:
-            dummy_data = pd.read_csv(args.data_path)
-        except FileNotFoundError:
-            print(f"Data file not found at {args.data_path}. Fetching data automatically...")
-            ticker = config.get('fetch_data', {}).get('default_ticker', 'AAPL')
-            start_date = config.get('fetch_data', {}).get('default_start_date', '2023-01-01')
-            end_date = config.get('fetch_data', {}).get('default_end_date', '2023-01-31')
-            
-            print(f"Fetching data for {ticker} from {start_date} to {end_date}")
-            df = fetch_stock_data(ticker, start_date, end_date)
-            
-            if not df.empty:
-                df.to_csv(args.data_path, index=True)
-                print(f"Data saved to {args.data_path}")
-                dummy_data = pd.read_csv(args.data_path)
-            else:
-                print(f"Failed to fetch data for {ticker}. Aborting analysis.")
-                return
-=======
         data = None
         if args.ticker:
             print(f"Fetching data for {args.ticker} from {args.start_date or config.get('fetch_data', {}).get('default_start_date')} to {args.end_date or config.get('fetch_data', {}).get('default_end_date')}")
@@ -73,16 +52,27 @@
                 print(f"Error: Failed to fetch data for {args.ticker}")
                 return
         elif args.data_path:
-            print(f"Running analysis with data from {args.data_path}")
             try:
                 data = pd.read_csv(args.data_path)
             except FileNotFoundError:
-                print(f"Error: Data file not found at {args.data_path}")
-                return
+                print(f"Data file not found at {args.data_path}. Fetching data automatically...")
+                ticker = config.get('fetch_data', {}).get('default_ticker', 'AAPL')
+                start_date = config.get('fetch_data', {}).get('default_start_date', '2023-01-01')
+                end_date = config.get('fetch_data', {}).get('default_end_date', '2023-01-31')
+                
+                print(f"Fetching data for {ticker} from {start_date} to {end_date}")
+                df = fetch_stock_data(ticker, start_date, end_date)
+                
+                if not df.empty:
+                    df.to_csv(args.data_path, index=True)
+                    print(f"Data saved to {args.data_path}")
+                    data = pd.read_csv(args.data_path)
+                else:
+                    print(f"Failed to fetch data for {ticker}. Aborting analysis.")
+                    return
         else:
             print("Error: Either --data_path or --ticker must be specified for run_analysis.")
             return
->>>>>>> 83219faa
 
         engine = AnalysisEngine()
 
