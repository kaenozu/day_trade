--- conflicted
+++ resolved
@@ -17,13 +17,8 @@
 sys.path.append(str(Path(__file__).parent.parent.parent.parent))
 
 try:
-<<<<<<< HEAD
-    import yfinance as yf
-    from src.day_trade.analysis.technical_indicators import create_trading_recommendation
-=======
     from src.day_trade.data.providers.real_data_provider import ImprovedMultiSourceDataProvider
     from src.day_trade.analysis.technical_indicators import create_trading_recommendation_pl
->>>>>>> 04d91632
     REAL_DATA_AVAILABLE = True
     print("Yahoo Finance APIが利用可能です")
 except ImportError as e:
@@ -92,16 +87,11 @@
         ]
 
     def get_recommendations(self) -> List[Dict[str, Any]]:
-<<<<<<< HEAD
-        """推奨銘柄の取得 - BUY推奨を一番上に表示"""
-=======
-        # ... (same as before) ...
->>>>>>> 04d91632
+        # ... (same as before) ...
         recommendations = []
         for symbol_data in self.symbols_data:
             analysis_result = self.analyze_single_symbol(symbol_data['code'])
             recommendations.append(analysis_result)
-<<<<<<< HEAD
         
         # BUY推奨銘柄を一番上に表示するようにソート
         def sort_by_recommendation(rec):
@@ -115,8 +105,6 @@
         
         recommendations.sort(key=sort_by_recommendation)
         
-=======
->>>>>>> 04d91632
         return recommendations
 
     def analyze_single_symbol(self, symbol: str, model_type: str = 'lightgbm') -> Dict[str, Any]:
@@ -152,21 +140,6 @@
                 return self._enrich_real_analysis(analysis_result, symbol_data)
         except Exception as e:
             print(f"リアル分析エラー ({symbol_data['code']}): {e}")
-<<<<<<< HEAD
-        
-        # フォールバック: シミュレーション（BUY推奨を優先）
-        # BUY推奨を多く出すように確率を調整
-        recommendation_weights = ['BUY'] * 50 + ['HOLD'] * 30 + ['SELL'] * 20  # BUY 50%, HOLD 30%, SELL 20%
-        recommendation = random.choice(recommendation_weights)
-        
-        # BUYの場合は高い信頼度を付与
-        if recommendation == 'BUY':
-            confidence = round(random.uniform(0.75, 0.95), 2)  # BUYは高い信頼度
-        elif recommendation == 'HOLD':
-            confidence = round(random.uniform(0.65, 0.85), 2)  # HOLDは中程度
-        else:  # SELL
-            confidence = round(random.uniform(0.6, 0.8), 2)   # SELLは低めの信頼度
-=======
 
         return self._create_simulated_analysis(symbol_data)
 
@@ -234,7 +207,6 @@
         # ... (same as before) ...
         recommendation = random.choice(['BUY', 'SELL', 'HOLD'])
         confidence = round(random.uniform(0.6, 0.95), 2)
->>>>>>> 04d91632
         price = 1000 + abs(hash(symbol_data['code'])) % 2000
         category = symbol_data.get('category', '一般株')
 
@@ -263,133 +235,6 @@
             'real_data': False,
             'model_used': 'simulation'
         }
-<<<<<<< HEAD
-    
-    def analyze_single_symbol(self, symbol: str) -> Dict[str, Any]:
-        """個別銘柄分析"""
-        # 銘柄データを検索
-        symbol_data = next(
-            (s for s in self.symbols_data if s['code'] == symbol),
-            {'code': symbol, 'name': f'銘柄{symbol}', 'sector': '不明', 'category': '一般株', 'stability': '中安定'}
-        )
-        
-        return self._simulate_analysis(symbol_data)
-    
-    def _get_real_analysis(self, symbol: str) -> Dict[str, Any]:
-        """改善されたリアルデータ分析 - Issue #937対応"""
-        if not REAL_DATA_AVAILABLE:
-            return None
-        
-        try:
-            # 日本株式のシンボル形式に変換
-            jp_symbol = f"{symbol}.T"
-            
-            # Yahoo Finance APIで直接データ取得
-            ticker = yf.Ticker(jp_symbol)
-            
-            # 株価履歴データ取得（1ヶ月分）
-            hist_data = ticker.history(period="1mo")
-            
-            if hist_data is not None and len(hist_data) > 20:
-                # 現在価格とリアルタイム情報取得
-                info = ticker.info
-                current_price = info.get('currentPrice') or info.get('regularMarketPrice') or hist_data['Close'].iloc[-1]
-                
-                # 高度なテクニカル分析実行
-                recommendation = create_trading_recommendation(
-                    symbol=symbol,
-                    data=hist_data,
-                    account_balance=1000000  # 仮の口座残高
-                )
-                
-                # 追加の分析指標計算
-                additional_analysis = self._calculate_additional_indicators(hist_data)
-                
-                # 企業情報の取得
-                company_name = info.get('longName', f'株式会社{symbol}')
-                sector = info.get('sector', '不明')
-                market_cap = info.get('marketCap', 0)
-                
-                # 価格変動計算
-                prev_close = info.get('previousClose', hist_data['Close'].iloc[-2])
-                price_change = current_price - prev_close
-                price_change_pct = (price_change / prev_close) * 100 if prev_close > 0 else 0
-                
-                # 銘柄データの検索・更新
-                symbol_data = next(
-                    (s for s in self.symbols_data if s['code'] == symbol),
-                    None
-                )
-                
-                if symbol_data:
-                    symbol_data['name'] = company_name
-                    symbol_data['sector'] = sector
-                
-                return {
-                    'symbol': symbol,
-                    'name': company_name,
-                    'sector': sector,
-                    'category': symbol_data['category'] if symbol_data else '一般株',
-                    'recommendation': recommendation['signal'],
-                    'recommendation_friendly': self._format_recommendation_friendly(recommendation['signal']),
-                    'confidence': recommendation['confidence'],
-                    'confidence_friendly': self._format_confidence_friendly(recommendation['confidence']),
-                    'star_rating': self._get_star_rating(recommendation['confidence']),
-                    'price': current_price,
-                    'change': price_change_pct,
-                    'target_price': recommendation['target_price'],
-                    'stop_loss': recommendation['stop_loss'],
-                    'position_size': recommendation['position_size'],
-                    'investment_amount': recommendation['investment_amount'],
-                    'reason': recommendation['reason'],
-                    'friendly_reason': f"リアルタイム分析により{recommendation['reason']}",
-                    'market_cap': market_cap,
-                    'risk_level': self._assess_risk_level(hist_data, recommendation['confidence']),
-                    'risk_friendly': self._assess_risk_level(hist_data, recommendation['confidence']),
-                    'stability': self._assess_stability(hist_data),
-                    'who_suitable': self._get_suitable_investor(recommendation['signal'], recommendation['confidence']),
-                    'action': self._get_action_advice(recommendation['signal'], recommendation['confidence']),
-                    'timing': self._get_timing_advice(recommendation['signal']),
-                    'amount_suggestion': self._get_amount_suggestion_enhanced(current_price, recommendation['confidence']),
-                    'technical_indicators': additional_analysis,
-                    'real_data': True,
-                    'data_source': 'Yahoo Finance',
-                    'timestamp': time.time()
-                }
-            
-        except Exception as e:
-            print(f"Yahoo Finance分析エラー ({symbol}): {e}")
-            # フォールバック: 従来のプロバイダー
-            try:
-                provider = ImprovedMultiSourceDataProvider()
-                result = provider.get_stock_data_sync(f"{symbol}.T", period="1mo")
-                
-                if result.success and result.data is not None and len(result.data) > 20:
-                    recommendation = create_trading_recommendation(
-                        symbol=symbol,
-                        data=result.data,
-                        account_balance=1000000
-                    )
-                    
-                    return {
-                        'symbol': symbol,
-                        'recommendation': recommendation['signal'],
-                        'confidence': recommendation['confidence'],
-                        'price': recommendation['current_price'],
-                        'target_price': recommendation['target_price'],
-                        'stop_loss': recommendation['stop_loss'],
-                        'position_size': recommendation['position_size'],
-                        'investment_amount': recommendation['investment_amount'],
-                        'reason': recommendation['reason'],
-                        'real_data': True,
-                        'data_source': 'Multi-Source Provider'
-                    }
-            except Exception as fallback_error:
-                print(f"フォールバック分析エラー ({symbol}): {fallback_error}")
-        
-        return None
-    
-=======
 
     # --- Helper methods (no change) ---
     def _get_confidence_friendly(self, confidence: float) -> str:
@@ -416,7 +261,6 @@
         if category == '高配当株': return "配当収入を重視する投資家向け"
         return "バランス重視の投資家向け"
 
->>>>>>> 04d91632
     def _get_action_advice(self, recommendation: str, confidence: float) -> str:
         if recommendation == 'BUY':
             return "今すぐ購入を検討してください" if confidence > 0.8 else "少量から購入を始めてみてください"
@@ -430,216 +274,7 @@
         return "明確なシグナルを待ちましょう"
 
     def _get_amount_suggestion(self, price: float, category: str) -> str:
-<<<<<<< HEAD
-        """投資金額提案"""
-        if category == '大型株':
-            return "資金の5-10%を目安に"
-        elif category == '成長株':
-            return "資金の2-5%を目安に（リスク高）"
-        elif category == '高配当株':
-            return "資金の10-15%を目安に（安定重視）"
-        else:
-            return "資金の3-8%を目安に"
-    
-    def _format_recommendation_friendly(self, signal: str) -> str:
-        """推奨シグナルをわかりやすく表示"""
-        signal_mapping = {
-            'BUY': '買い推奨',
-            'SELL': '売り推奨', 
-            'HOLD': '様子見',
-            'STRONG_BUY': '強い買い推奨',
-            'STRONG_SELL': '強い売り推奨'
-        }
-        return signal_mapping.get(signal, signal)
-    
-    def _format_confidence_friendly(self, confidence: float) -> str:
-        """信頼度をわかりやすく表示"""
-        if confidence > 0.85:
-            return "超おすすめ！"
-        elif confidence > 0.75:
-            return "かなりおすすめ"
-        elif confidence > 0.65:
-            return "まあまあ"
-        else:
-            return "様子見"
-    
-    def _get_star_rating(self, confidence: float) -> str:
-        """星評価の取得"""
-        if confidence > 0.85:
-            return "★★★★★"
-        elif confidence > 0.75:
-            return "★★★★☆"
-        elif confidence > 0.65:
-            return "★★★☆☆"
-        else:
-            return "★★☆☆☆"
-    
-    def _assess_risk_level(self, hist_data: pd.DataFrame, confidence: float) -> str:
-        """リスクレベルの評価"""
-        if len(hist_data) < 5:
-            return "中リスク"
-        
-        # ボラティリティ計算
-        returns = hist_data['Close'].pct_change().dropna()
-        volatility = returns.std() * 100
-        
-        if volatility > 3.0:
-            return "高リスク"
-        elif volatility > 1.5:
-            return "中リスク"
-        else:
-            return "低リスク"
-    
-    def _assess_stability(self, hist_data: pd.DataFrame) -> str:
-        """安定性の評価"""
-        if len(hist_data) < 5:
-            return "中安定"
-        
-        # 価格変動の安定性評価
-        returns = hist_data['Close'].pct_change().dropna()
-        volatility = returns.std() * 100
-        
-        if volatility < 1.0:
-            return "高安定"
-        elif volatility < 2.5:
-            return "中安定"
-        else:
-            return "低安定"
-    
-    def _get_suitable_investor(self, signal: str, confidence: float) -> str:
-        """適性投資家の判定"""
-        if signal in ['BUY', 'STRONG_BUY'] and confidence > 0.8:
-            return "積極的な投資家におすすめ"
-        elif signal in ['BUY', 'STRONG_BUY']:
-            return "慎重な投資家にも適している"
-        elif signal == 'HOLD':
-            return "すべての投資家に適している"
-        else:
-            return "経験豊富な投資家向け"
-    
-    def _get_amount_suggestion_enhanced(self, price: float, confidence: float) -> str:
-        """改善された投資金額提案"""
-        if confidence > 0.85:
-            return "資金の8-12%を目安に（高信頼度）"
-        elif confidence > 0.75:
-            return "資金の5-8%を目安に"
-        elif confidence > 0.65:
-            return "資金の2-5%を目安に"
-        else:
-            return "資金の1-3%を目安に（様子見）"
-    
-    def _calculate_additional_indicators(self, hist_data: pd.DataFrame) -> Dict[str, Any]:
-        """追加のテクニカル指標計算"""
-        if len(hist_data) < 20:
-            return {'error': 'データ不足'}
-        
-        try:
-            close_prices = hist_data['Close']
-            high_prices = hist_data['High']
-            low_prices = hist_data['Low']
-            volume = hist_data['Volume']
-            
-            # RSI計算（14日）
-            delta = close_prices.diff()
-            gain = (delta.where(delta > 0, 0)).rolling(window=14).mean()
-            loss = (-delta.where(delta < 0, 0)).rolling(window=14).mean()
-            rs = gain / loss
-            rsi = 100 - (100 / (1 + rs))
-            current_rsi = rsi.iloc[-1]
-            
-            # 移動平均線
-            sma_5 = close_prices.rolling(window=5).mean()
-            sma_20 = close_prices.rolling(window=20).mean()
-            ema_12 = close_prices.ewm(span=12).mean()
-            ema_26 = close_prices.ewm(span=26).mean()
-            
-            # MACD
-            macd = ema_12 - ema_26
-            signal_line = macd.ewm(span=9).mean()
-            histogram = macd - signal_line
-            
-            # ボリンジャーバンド
-            bb_middle = close_prices.rolling(window=20).mean()
-            bb_std = close_prices.rolling(window=20).std()
-            bb_upper = bb_middle + (bb_std * 2)
-            bb_lower = bb_middle - (bb_std * 2)
-            
-            # ボラティリティ
-            returns = close_prices.pct_change()
-            volatility = returns.std() * 100
-            
-            # 出来高分析
-            volume_avg = volume.rolling(window=20).mean()
-            volume_ratio = volume.iloc[-1] / volume_avg.iloc[-1] if volume_avg.iloc[-1] > 0 else 1
-            
-            # サポート・レジスタンス（簡易版）
-            recent_highs = high_prices.rolling(window=10).max()
-            recent_lows = low_prices.rolling(window=10).min()
-            resistance = recent_highs.iloc[-1]
-            support = recent_lows.iloc[-1]
-            
-            # トレンド判定
-            trend = "横ばい"
-            if close_prices.iloc[-1] > sma_20.iloc[-1] and sma_5.iloc[-1] > sma_20.iloc[-1]:
-                trend = "上昇トレンド"
-            elif close_prices.iloc[-1] < sma_20.iloc[-1] and sma_5.iloc[-1] < sma_20.iloc[-1]:
-                trend = "下降トレンド"
-            
-            return {
-                'rsi': {
-                    'value': round(current_rsi, 2),
-                    'status': '買われすぎ' if current_rsi > 70 else '売られすぎ' if current_rsi < 30 else '中立'
-                },
-                'macd': {
-                    'value': round(macd.iloc[-1], 2),
-                    'signal': round(signal_line.iloc[-1], 2),
-                    'histogram': round(histogram.iloc[-1], 2),
-                    'status': '買いシグナル' if macd.iloc[-1] > signal_line.iloc[-1] else '売りシグナル'
-                },
-                'bollinger_bands': {
-                    'upper': round(bb_upper.iloc[-1], 2),
-                    'middle': round(bb_middle.iloc[-1], 2),
-                    'lower': round(bb_lower.iloc[-1], 2),
-                    'position': self._get_bb_position(close_prices.iloc[-1], bb_upper.iloc[-1], bb_lower.iloc[-1])
-                },
-                'moving_averages': {
-                    'sma_5': round(sma_5.iloc[-1], 2),
-                    'sma_20': round(sma_20.iloc[-1], 2),
-                    'trend': trend
-                },
-                'volatility': {
-                    'value': round(volatility, 2),
-                    'level': '高' if volatility > 3.0 else '中' if volatility > 1.5 else '低'
-                },
-                'volume': {
-                    'current': int(volume.iloc[-1]),
-                    'average': int(volume_avg.iloc[-1]),
-                    'ratio': round(volume_ratio, 2),
-                    'status': '活発' if volume_ratio > 1.5 else '普通' if volume_ratio > 0.8 else '低調'
-                },
-                'support_resistance': {
-                    'resistance': round(resistance, 2),
-                    'support': round(support, 2),
-                    'range': round(resistance - support, 2)
-                }
-            }
-            
-        except Exception as e:
-            return {'error': f'指標計算エラー: {str(e)}'}
-    
-    def _get_bb_position(self, price: float, upper: float, lower: float) -> str:
-        """ボリンジャーバンド内での価格位置"""
-        if price > upper:
-            return "上限突破"
-        elif price < lower:
-            return "下限突破"
-        elif price > (upper + lower) / 2:
-            return "上半分"
-        else:
-            return "下半分"
-=======
         if category == '大型株': return "資金の5-10%を目安に"
         if category == '成長株': return "資金の2-5%を目安に（リスク高）"
         if category == '高配当株': return "資金の10-15%を目安に（安定重視）"
-        return "資金の3-8%を目安に"
->>>>>>> 04d91632
+        return "資金の3-8%を目安に"