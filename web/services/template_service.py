#!/usr/bin/env python3
# -*- coding: utf-8 -*-
"""
Template Service - Issue #959 リファクタリング対応
HTMLテンプレート管理サービス
"""

class TemplateService:
    """HTMLテンプレート管理サービス"""

    @staticmethod
    def get_dashboard_template() -> str:
        """メインダッシュボードテンプレート"""
        return """
<!DOCTYPE html>
<html lang="ja">
<head>
    <meta charset="UTF-8">
    <meta name="viewport" content="width=device-width, initial-scale=1.0">
    <title>{{ title }}</title>
    <link rel="stylesheet" href="{{ url_for('static', filename='style.css') }}">
</head>
<body>
    <div class="container">
        <div class="header">
            <h1>🏠 Day Trade Personal</h1>
            <p>プロダクション対応 - 個人投資家専用版</p>
        </div>

        <div class="dashboard">
            <!-- 機能メニューカード -->
            <div class="card">
                <h3>🔗 投資管理メニュー</h3>
                <div style="display: flex; gap: 15px; justify-content: center; flex-wrap: wrap;">
                    <button class="nav-btn" onclick="location.href='/portfolio'" style="background: #3b82f6; color: white; border: none; padding: 15px 25px; border-radius: 8px; font-weight: bold; cursor: pointer;">💼 ポートフォリオ追跡</button>
                </div>
            </div>
        </div>

        <!-- 拡張推奨銘柄セクション -->
        <div class="recommendations-section" style="margin-top: 30px;">
            <h2 style="color: white; text-align: center; margin-bottom: 20px;">📈 推奨銘柄分析</h2>
            
            <!-- インライン進捗インジケーター -->
            <div id="progressIndicator" style="background: white; padding: 20px; border-radius: 12px; margin-bottom: 20px; display: none; box-shadow: 0 4px 8px rgba(0,0,0,0.1);">
                <div style="display: flex; align-items: center; gap: 15px;">
                    <div id="loadingSpinner" style="width: 24px; height: 24px; border: 3px solid #e5e7eb; border-top: 3px solid #3b82f6; border-radius: 50%; animation: spin 1s linear infinite;"></div>
                    <div style="flex: 1;">
                        <div id="progressMessage" style="font-weight: 600; color: #1f2937; margin-bottom: 8px;">データを読み込み中...</div>
                        <div style="width: 100%; background: #e5e7eb; border-radius: 6px; height: 6px; overflow: hidden;">
                            <div id="progressBarInline" style="width: 0%; height: 100%; background: linear-gradient(90deg, #3b82f6, #1d4ed8); transition: width 0.3s ease;"></div>
                        </div>
                        <div id="progressPercentage" style="margin-top: 5px; font-size: 0.8rem; color: #6b7280;">0% 完了</div>
                    </div>
                </div>
            </div>
            
            <!-- 固定フィルタリングボタンエリア -->
            <div id="filterButtonsArea" style="background: white; padding: 20px; border-radius: 12px; margin-bottom: 20px; display: none;">
                <div style="display: flex; justify-content: space-between; align-items: center; margin-bottom: 20px;">
                    <h3 style="margin: 0; color: #1f2937;">📊 フィルタリング</h3>
                    <span id="resultCount" style="background: #f3f4f6; padding: 6px 12px; border-radius: 20px; font-size: 0.9rem; color: #374151;">
                        35件表示中
                    </span>
                </div>
                <div id="filterButtons" style="display: grid; grid-template-columns: repeat(auto-fit, minmax(120px, 1fr)); gap: 12px; margin-bottom: 15px;">
                    <!-- フィルタリングボタンがJavaScriptで動的生成される -->
                </div>
                <div id="quickStats" style="display: grid; grid-template-columns: repeat(auto-fit, minmax(80px, 1fr)); gap: 8px; padding: 12px; background: #f9fafb; border-radius: 6px;">
                    <!-- 統計情報がJavaScriptで動的生成される -->
                </div>
            </div>

            <div id="recommendationsContainer" style="display: none;">
                <div id="recommendationsList" style="display: grid; grid-template-columns: repeat(auto-fit, minmax(300px, 1fr)); gap: 20px;"></div>
            </div>
        </div>

        <div class="footer">
            <p>© 2025 Day Trade Personal - プロダクション対応版</p>
        </div>
    </div>

    <style>
        .clickable-stats {
            display: grid;
            grid-template-columns: repeat(auto-fit, minmax(120px, 1fr));
            gap: 15px;
            margin-top: 15px;
        }
        .clickable-stat {
            text-align: center;
            padding: 20px;
            background: #ffffff;
            color: #1f2937;
            border: 2px solid #e5e7eb;
            border-radius: 12px;
            cursor: pointer;
            transition: all 0.2s;
            box-shadow: 0 2px 4px rgba(0,0,0,0.1);
        }
        .clickable-stat:hover {
            border-color: #3b82f6;
            box-shadow: 0 4px 12px rgba(59, 130, 246, 0.15);
            transform: translateY(-2px);
        }
        .clickable-stat.active {
            background: #3b82f6;
            color: #ffffff;
            border-color: #3b82f6;
        }
        .clickable-stat.active .stat-number {
            color: #ffffff;
        }
        .clickable-stat.active .stat-label {
            color: #ffffff;
            opacity: 0.9;
        }
        .stat-number {
            font-size: 2rem;
            font-weight: bold;
            margin-bottom: 5px;
        }
        .stat-label {
            font-size: 0.9rem;
            font-weight: 500;
            opacity: 0.8;
        }
        
        @keyframes spin {
            0% { transform: rotate(0deg); }
            100% { transform: rotate(360deg); }
        }
    </style>
    <script>
        let currentFilter = '';
        let allRecommendations = [];
        
        // フィルタリング関数（クライアントサイド）
        function filterRecommendations(filter) {
            currentFilter = filter;
            
            // フィルターボタンのアクティブ状態更新
            setActiveFilter(filter);
            
            // クライアントサイドフィルタリング実行
            applyClientSideFilter();
        }
        
        // クライアントサイドフィルタリング実行
        function applyClientSideFilter() {
            if (!allRecommendations.length) {
                loadAllRecommendations();
                return;
            }
            
            let filteredRecommendations = [...allRecommendations];
            
            // フィルタ条件適用
            if (currentFilter === 'high') {
                filteredRecommendations = allRecommendations.filter(r => r.confidence >= 0.8);
            } else if (currentFilter === 'buy') {
                filteredRecommendations = allRecommendations.filter(r => r.recommendation === 'BUY');
            } else if (currentFilter === 'growth') {
                filteredRecommendations = allRecommendations.filter(r => r.category === '成長株');
            }
            
            // 統計計算
            const stats = {
                total_count: allRecommendations.length,
                filtered_count: filteredRecommendations.length,
                high_confidence_count: allRecommendations.filter(r => r.confidence >= 0.8).length,
                buy_count: allRecommendations.filter(r => r.recommendation === 'BUY').length,
                growth_count: allRecommendations.filter(r => r.category === '成長株').length,
                recommendations: filteredRecommendations
            };
            
            displayFilteredRecommendations(stats);
            updateStatNumbers(stats);
        }
        
        // 全推奨銘柄を取得（初回のみ）
        async function loadAllRecommendations() {
            try {
                document.getElementById('summaryStats').innerHTML = '<div style="text-align: center; padding: 40px; color: #6b7280;">データを取得中...</div>';
                document.getElementById('recommendationsList').innerHTML = '<div style="text-align: center; padding: 40px; color: #6b7280;">銘柄情報を読み込み中...</div>';
                
                const response = await fetch('/api/recommendations');
                const data = await response.json();
                
                allRecommendations = data.recommendations || [];
                applyClientSideFilter();
            } catch (error) {
                console.error('データ取得エラー:', error);
                document.getElementById('summaryStats').innerHTML = '<div style="text-align: center; padding: 40px; color: #dc2626;">データ取得エラーが発生しました</div>';
            }
        }
        
        // フィルタリング結果表示（新構造対応版）
        function displayFilteredRecommendations(data) {
            // 新しい固定フィルタリングエリアのフィルターボタンと統計情報を更新
            updateFilterButtonsAndStats(data);
            
            // 推奨銘柄一覧のみを表示
            const recommendationsHtml = data.recommendations.map(rec => `
                <div class="recommendation-card">
                    <div style="display: flex; justify-content: space-between; align-items: center; margin-bottom: 15px;">
                        <div>
                            <span style="font-weight: bold; font-size: 1.3rem; color: #1f2937;">${rec.symbol}</span>
                            <span style="color: #6b7280; margin-left: 10px; font-size: 1rem;">${rec.name}</span>
                        </div>
                        <div style="display: flex; gap: 10px; align-items: center;">
                            <span style="padding: 6px 12px; border-radius: 20px; font-weight: 600; font-size: 0.85rem; 
                                background: ${rec.recommendation === 'BUY' ? '#dcfdf7; color: #047857' : 
                                rec.recommendation === 'HOLD' ? '#fef3c7; color: #d97706' : '#fee2e2; color: #dc2626'};">
                                ${rec.recommendation}
                            </span>
                            <div style="text-align: center;">
                                <div style="font-size: 0.8rem; color: #6b7280;">売却予測</div>
                                <div style="font-weight: 600; color: #059669;">${rec.sell_prediction ? rec.sell_prediction.predicted_days + '日後' : '-'}</div>
                            </div>
                        </div>
                    </div>
                    
                    <div style="display: grid; grid-template-columns: repeat(auto-fit, minmax(120px, 1fr)); gap: 15px; margin-bottom: 15px;">
                        <div style="text-align: center;">
                            <div style="font-size: 0.8rem; color: #6b7280;">株価</div>
                            <div style="font-weight: 600;">¥${rec.price ? rec.price.toLocaleString() : '-'}</div>
                        </div>
                        <div style="text-align: center;">
                            <div style="font-size: 0.8rem; color: #6b7280;">信頼度</div>
                            <div style="font-weight: 600;">${Math.round((rec.confidence || 0) * 100)}%</div>
                        </div>
                        <div style="text-align: center;">
                            <div style="font-size: 0.8rem; color: #6b7280;">カテゴリ</div>
                            <div style="font-weight: 600; color: #059669;">${rec.category || '-'}</div>
                        </div>
                        <div style="text-align: center;">
                            <div style="font-size: 0.8rem; color: #6b7280;">戦略</div>
                            <div style="font-weight: 600; color: #3b82f6;">${rec.sell_prediction ? rec.sell_prediction.strategy : '-'}</div>
                        </div>
                    </div>
                    
                    <div style="padding: 15px; background: #f8fafc; border-radius: 8px; margin-bottom: 15px;">
                        <h4 style="margin: 0 0 10px 0; color: #1f2937; font-size: 1rem;">💡 売買タイミング予測</h4>
                        <div style="display: grid; grid-template-columns: 1fr 1fr; gap: 15px; margin-bottom: 10px;">
                            <div style="background: #ecfdf5; padding: 12px; border-radius: 8px; border-left: 4px solid #10b981;">
                                <div style="font-size: 0.8rem; color: #065f46; font-weight: 600;">📈 購入タイミング</div>
                                <div style="font-size: 0.9rem; color: #047857; font-weight: bold; margin-top: 5px;">${rec.buy_timing_safe || rec.buy_timing || '分析中'}</div>
                            </div>
                            <div style="background: #fef3c7; padding: 12px; border-radius: 8px; border-left: 4px solid #f59e0b;">
                                <div style="font-size: 0.8rem; color: #92400e; font-weight: 600;">📉 売却タイミング</div>
                                <div style="font-size: 0.9rem; color: #d97706; font-weight: bold; margin-top: 5px;">${rec.sell_timing_safe || rec.sell_timing || '分析中'}</div>
                            </div>
                        </div>
                        <div style="background: #eff6ff; padding: 12px; border-radius: 8px; border-left: 4px solid #3b82f6;">
                            <div style="font-size: 0.85rem; color: #1e40af;"><strong>投資戦略:</strong> ${rec.action || '情報なし'}</div>
                        </div>
                        
                        <!-- ポートフォリオ追加ボタンエリア -->
                        <div style="margin-top: 15px; text-align: center; border-top: 1px solid #e5e7eb; padding-top: 15px;">
                            <button class="add-to-portfolio-btn" 
                                    data-symbol="${rec.symbol}" 
                                    data-name="${rec.name}" 
                                    data-price="${rec.price || 0}"
                                    data-buy-timing="${(rec.buy_timing || '').replace(/\"/g, '&quot;')}"
                                    data-sell-timing="${(rec.sell_timing || '').replace(/\"/g, '&quot;')}" 
                                    style="background: #10b981; color: white; border: none; padding: 12px 24px; border-radius: 8px; font-weight: 600; cursor: pointer; transition: all 0.2s; box-shadow: 0 2px 4px rgba(16, 185, 129, 0.2);"
                                    onmouseover="this.style.background='#059669'; this.style.transform='translateY(-1px)'"
                                    onmouseout="this.style.background='#10b981'; this.style.transform='translateY(0px)'">
                                📝 ポートフォリオに追加
                            </button>
                        </div>
                    </div>
                </div>
            `).join('');
            
            // 推奨銘柄一覧のみを更新
            const recommendationsList = document.getElementById('recommendationsList');
            if (recommendationsList) {
                recommendationsList.innerHTML = recommendationsHtml;
            }
        }

        // フィルターボタンと統計情報を更新
        function updateFilterButtonsAndStats(data) {
            const resultCount = document.getElementById('resultCount');
            const filterButtons = document.getElementById('filterButtons');
            const quickStats = document.getElementById('quickStats');
            
            if (resultCount) {
                resultCount.textContent = `${data.filtered_count}件表示中`;
            }
            
            if (filterButtons) {
                filterButtons.innerHTML = `
                    <button onclick="filterRecommendations('')" data-filter="all" class="filter-btn" 
                            style="padding: 12px; border: 2px solid #667eea; background: #667eea; color: white; border-radius: 8px; cursor: pointer; font-size: 0.85rem; font-weight: 600; transition: all 0.2s;">
                        📈 全て<br><span style="font-size: 1.1rem; margin-top: 4px;">${data.total_count}</span>
                    </button>
                    <button onclick="filterRecommendations('high')" data-filter="high-confidence" class="filter-btn"
                            style="padding: 12px; border: 2px solid #059669; background: transparent; color: #059669; border-radius: 8px; cursor: pointer; font-size: 0.85rem; font-weight: 600; transition: all 0.2s;">
                        ⭐ 高信頼度<br><span style="font-size: 1.1rem; margin-top: 4px;">${data.high_confidence_count}</span>
                    </button>
                    <button onclick="filterRecommendations('buy')" data-filter="buy-recommendation" class="filter-btn"
                            style="padding: 12px; border: 2px solid #dc2626; background: transparent; color: #dc2626; border-radius: 8px; cursor: pointer; font-size: 0.85rem; font-weight: 600; transition: all 0.2s;">
                        🚀 買い推奨<br><span style="font-size: 1.1rem; margin-top: 4px;">${data.buy_count}</span>
                    </button>
                    <button onclick="filterRecommendations('growth')" data-filter="growth-stocks" class="filter-btn"
                            style="padding: 12px; border: 2px solid #3b82f6; background: transparent; color: #3b82f6; border-radius: 8px; cursor: pointer; font-size: 0.85rem; font-weight: 600; transition: all 0.2s;">
                        📈 成長株<br><span style="font-size: 1.1rem; margin-top: 4px;">${data.growth_count}</span>
                    </button>
                `;
            }
            
            if (quickStats) {
                quickStats.innerHTML = `
                    <div style="text-align: center; padding: 8px;">
                        <div style="font-size: 1.2rem; font-weight: bold; color: #059669;">${data.buy_count}</div>
                        <div style="font-size: 0.7rem; color: #6b7280;">買い</div>
                    </div>
                    <div style="text-align: center; padding: 8px;">
                        <div style="font-size: 1.2rem; font-weight: bold; color: #d97706;">${data.hold_count || 0}</div>
                        <div style="font-size: 0.7rem; color: #6b7280;">保留</div>
                    </div>
                    <div style="text-align: center; padding: 8px;">
                        <div style="font-size: 1.2rem; font-weight: bold; color: #dc2626;">${data.sell_count || 0}</div>
                        <div style="font-size: 0.7rem; color: #6b7280;">売り</div>
                    </div>
                    <div style="text-align: center; padding: 8px;">
                        <div style="font-size: 1.2rem; font-weight: bold; color: #3b82f6;">${data.high_confidence_count}</div>
                        <div style="font-size: 0.7rem; color: #6b7280;">高信頼</div>
                    </div>
                `;
            }
        }
        
        // 推奨銘柄一覧表示（フィルタリング固定版）
        function displayRecommendationsList(recommendations) {
            if (!recommendations || recommendations.length === 0) {
                console.log('表示する推奨銘柄がありません');
                return;
            }
            
            console.log('推奨銘柄一覧を表示中:', recommendations.length, '件');
            
            // 統計情報計算
            const highConfidenceCount = recommendations.filter(r => r.confidence >= 0.8).length;
            const buyCount = recommendations.filter(r => r.recommendation === 'BUY').length;
            const sellCount = recommendations.filter(r => r.recommendation === 'SELL').length;
            const holdCount = recommendations.filter(r => r.recommendation === 'HOLD').length;
            const growthCount = recommendations.filter(r => r.category === '成長株').length;
            
            // 固定フィルタリングエリアを表示・更新
            const filterButtonsArea = document.getElementById('filterButtonsArea');
            const resultCountSpan = document.getElementById('resultCount');
            const filterButtons = document.getElementById('filterButtons');
            const quickStats = document.getElementById('quickStats');
            
            if (filterButtonsArea && resultCountSpan && filterButtons && quickStats) {
                filterButtonsArea.style.display = 'block';
                resultCountSpan.textContent = `${recommendations.length}件表示中`;
                
                // フィルタリングボタンを固定エリアに配置
                filterButtons.innerHTML = `
                    <button onclick="filterRecommendations('')" data-filter="all" class="filter-btn" 
                            style="padding: 12px; border: 2px solid #667eea; background: #667eea; color: white; border-radius: 8px; cursor: pointer; font-size: 0.85rem; font-weight: 600; transition: all 0.2s;">
                        📈 全て<br><span style="font-size: 1.1rem; margin-top: 4px;">${recommendations.length}</span>
                    </button>
                    <button onclick="filterRecommendations('high')" data-filter="high-confidence" class="filter-btn"
                            style="padding: 12px; border: 2px solid #059669; background: transparent; color: #059669; border-radius: 8px; cursor: pointer; font-size: 0.85rem; font-weight: 600; transition: all 0.2s;">
                        ⭐ 高信頼度<br><span style="font-size: 1.1rem; margin-top: 4px;">${highConfidenceCount}</span>
                    </button>
                    <button onclick="filterRecommendations('buy')" data-filter="buy-recommendation" class="filter-btn"
                            style="padding: 12px; border: 2px solid #dc2626; background: transparent; color: #dc2626; border-radius: 8px; cursor: pointer; font-size: 0.85rem; font-weight: 600; transition: all 0.2s;">
                        🚀 買い推奨<br><span style="font-size: 1.1rem; margin-top: 4px;">${buyCount}</span>
                    </button>
                    <button onclick="filterRecommendations('growth')" data-filter="growth-stocks" class="filter-btn"
                            style="padding: 12px; border: 2px solid #3b82f6; background: transparent; color: #3b82f6; border-radius: 8px; cursor: pointer; font-size: 0.85rem; font-weight: 600; transition: all 0.2s;">
                        📈 成長株<br><span style="font-size: 1.1rem; margin-top: 4px;">${growthCount}</span>
                    </button>
                `;
                
                // 統計情報を固定エリアに配置
                quickStats.innerHTML = `
                    <div style="text-align: center; padding: 8px;">
                        <div style="font-size: 1.2rem; font-weight: bold; color: #059669;">${buyCount}</div>
                        <div style="font-size: 0.7rem; color: #6b7280;">買い</div>
                    </div>
                    <div style="text-align: center; padding: 8px;">
                        <div style="font-size: 1.2rem; font-weight: bold; color: #d97706;">${holdCount}</div>
                        <div style="font-size: 0.7rem; color: #6b7280;">保留</div>
                    </div>
                    <div style="text-align: center; padding: 8px;">
                        <div style="font-size: 1.2rem; font-weight: bold; color: #dc2626;">${sellCount}</div>
                        <div style="font-size: 0.7rem; color: #6b7280;">売り</div>
                    </div>
                    <div style="text-align: center; padding: 8px;">
                        <div style="font-size: 1.2rem; font-weight: bold; color: #3b82f6;">${highConfidenceCount}</div>
                        <div style="font-size: 0.7rem; color: #6b7280;">高信頼</div>
                    </div>
                `;
            }
            
            const recommendationsHtml = recommendations.map(rec => `
                <div class="recommendation-card">
                    <div style="display: flex; justify-content: space-between; align-items: center; margin-bottom: 15px;">
                        <div>
                            <span style="font-weight: bold; font-size: 1.3rem; color: #1f2937;">${rec.symbol}</span>
                            <span style="color: #6b7280; margin-left: 10px; font-size: 1rem;">${rec.name}</span>
                        </div>
                        <div style="display: flex; gap: 10px; align-items: center;">
                            <span style="padding: 6px 12px; border-radius: 20px; font-weight: 600; font-size: 0.85rem; 
                                background: ${rec.recommendation === 'BUY' ? '#dcfdf7; color: #047857' : 
                                rec.recommendation === 'HOLD' ? '#fef3c7; color: #d97706' : '#fee2e2; color: #dc2626'};">
                                ${rec.recommendation}
                            </span>
                            <div style="text-align: center;">
                                <div style="font-size: 0.8rem; color: #6b7280;">売却予測</div>
                                <div style="font-weight: 600; color: #059669;">${rec.sell_prediction ? rec.sell_prediction.predicted_days + '日後' : '-'}</div>
                            </div>
                        </div>
                    </div>
                    
                    <div style="display: grid; grid-template-columns: repeat(auto-fit, minmax(120px, 1fr)); gap: 15px; margin-bottom: 15px;">
                        <div style="text-align: center;">
                            <div style="font-size: 0.8rem; color: #6b7280;">株価</div>
                            <div style="font-weight: 600;">¥${rec.price ? rec.price.toLocaleString() : '-'}</div>
                        </div>
                        <div style="text-align: center;">
                            <div style="font-size: 0.8rem; color: #6b7280;">信頼度</div>
                            <div style="font-weight: 600;">${Math.round((rec.confidence || 0) * 100)}%</div>
                        </div>
                        <div style="text-align: center;">
                            <div style="font-size: 0.8rem; color: #6b7280;">カテゴリ</div>
                            <div style="font-weight: 600; color: #059669;">${rec.category || '-'}</div>
                        </div>
                        <div style="text-align: center;">
                            <div style="font-size: 0.8rem; color: #6b7280;">戦略</div>
                            <div style="font-weight: 600; color: #3b82f6;">${rec.sell_prediction ? rec.sell_prediction.strategy : '-'}</div>
                        </div>
                    </div>
                    
                    <div style="padding: 15px; background: #f8fafc; border-radius: 8px; margin-bottom: 15px;">
                        <h4 style="margin: 0 0 10px 0; color: #1f2937; font-size: 1rem;">💡 売買タイミング予測</h4>
                        <div style="display: grid; grid-template-columns: 1fr 1fr; gap: 15px; margin-bottom: 10px;">
                            <div style="background: #ecfdf5; padding: 12px; border-radius: 8px; border-left: 4px solid #10b981;">
                                <div style="font-size: 0.8rem; color: #065f46; font-weight: 600;">📈 購入タイミング</div>
                                <div style="font-size: 0.9rem; color: #047857; font-weight: bold; margin-top: 5px;">${rec.buy_timing_safe || rec.buy_timing || '分析中'}</div>
                            </div>
                            <div style="background: #fef3c7; padding: 12px; border-radius: 8px; border-left: 4px solid #f59e0b;">
                                <div style="font-size: 0.8rem; color: #92400e; font-weight: 600;">📉 売却タイミング</div>
                                <div style="font-size: 0.9rem; color: #d97706; font-weight: bold; margin-top: 5px;">${rec.sell_timing_safe || rec.sell_timing || '分析中'}</div>
                            </div>
                        </div>
                        <div style="background: #eff6ff; padding: 12px; border-radius: 8px; border-left: 4px solid #3b82f6;">
                            <div style="font-size: 0.85rem; color: #1e40af;"><strong>投資戦略:</strong> ${rec.action || '情報なし'}</div>
                        </div>
                        
                        <!-- ポートフォリオ追加ボタンエリア -->
                        <div style="margin-top: 15px; text-align: center; border-top: 1px solid #e5e7eb; padding-top: 15px;">
                            <button class="add-to-portfolio-btn" 
                                    data-symbol="${rec.symbol}" 
                                    data-name="${rec.name}" 
                                    data-price="${rec.price || 0}"
                                    data-buy-timing="${(rec.buy_timing || '').replace(/\"/g, '&quot;')}"
                                    data-sell-timing="${(rec.sell_timing || '').replace(/\"/g, '&quot;')}" 
                                    style="background: #10b981; color: white; border: none; padding: 12px 24px; border-radius: 8px; font-weight: 600; cursor: pointer; transition: all 0.2s; box-shadow: 0 2px 4px rgba(16, 185, 129, 0.2);"
                                    onmouseover="this.style.background='#059669'; this.style.transform='translateY(-1px)'"
                                    onmouseout="this.style.background='#10b981'; this.style.transform='translateY(0px)'">
                                📝 ポートフォリオに追加
                            </button>
                        </div>
                    </div>
                </div>
            `).join('');
            
            // 推奨銘柄一覧のみを表示（フィルタリングボタンは固定エリアに分離済み）
            document.getElementById('recommendationsList').innerHTML = recommendationsHtml;
            document.getElementById('recommendationsContainer').style.display = 'block';
            console.log('フィルタリング固定版推奨銘柄一覧HTMLを設定完了');
        }
        
        // 統計数字を動的更新
        function updateStatNumbers(stats) {
            if (!stats) return;
            
            document.getElementById('totalStocks').textContent = stats.total_count;
            document.getElementById('highConfidenceStocks').textContent = stats.high_confidence_count;
            document.getElementById('buyStocks').textContent = stats.buy_count;
            document.getElementById('growthStocks').textContent = stats.growth_count;
        }
        
        // フィルターボタンのアクティブ状態切り替え
        function setActiveFilter(activeFilter) {
            const buttons = document.querySelectorAll('.filter-btn');
            buttons.forEach(btn => {
                const filter = btn.getAttribute('onclick').match(/'([^']*)'/)[1];
                if (filter === activeFilter) {
                    // アクティブ状態
                    const borderColor = btn.style.borderColor;
                    btn.style.background = borderColor;
                    btn.style.color = 'white';
                } else {
                    // 非アクティブ状態
                    const borderColor = btn.style.borderColor;
                    btn.style.background = 'transparent';
                    btn.style.color = borderColor;
                }
            });
        }
        
        // インライン進捗インジケーター表示
        function showLoadingProgress(message = 'データを読み込み中...', progress = 0) {
            const progressIndicator = document.getElementById('progressIndicator');
            const progressMessage = document.getElementById('progressMessage');
            const progressBarInline = document.getElementById('progressBarInline');
            const progressPercentage = document.getElementById('progressPercentage');
            
            if (progressIndicator && progressMessage && progressBarInline && progressPercentage) {
                progressIndicator.style.display = 'block';
                progressMessage.textContent = message;
                progressBarInline.style.width = `${progress}%`;
                progressPercentage.textContent = `${progress}% 完了`;
                
                console.log(`進捗表示: ${message} (${progress}%)`);
            }
        }
        
        // インライン進捗更新
        function updateProgress(message, progress) {
            const progressMessage = document.getElementById('progressMessage');
            const progressBarInline = document.getElementById('progressBarInline');
            const progressPercentage = document.getElementById('progressPercentage');
            
            if (progressMessage) progressMessage.textContent = message;
            if (progressBarInline) progressBarInline.style.width = progress + '%';
            if (progressPercentage) progressPercentage.textContent = progress + '% 完了';
            
            console.log(`進捗更新: ${message} (${progress}%)`);
        }
        
        // インライン進捗非表示
        function hideLoading() {
            const progressIndicator = document.getElementById('progressIndicator');
            if (progressIndicator) {
                progressIndicator.style.opacity = '0';
                progressIndicator.style.transition = 'opacity 0.3s ease';
                setTimeout(() => {
                    progressIndicator.style.display = 'none';
                    progressIndicator.style.opacity = '1';
                }, 300);
                console.log('進捗インジケーターを非表示にしました');
            }
        }

        // 初回データ取得（プログレス表示対応）
        async function initializeData() {
            try {
                showLoadingProgress('実際の株価データを取得中...', 10);
                console.log('=== 初期データ取得開始 ===');
                
                updateProgress('Yahoo Finance APIに接続中...', 25);
                await new Promise(resolve => setTimeout(resolve, 500)); // UI表示待ち
                
                const response = await fetch('/api/recommendations');
                updateProgress('株価データを解析中...', 50);
                
                if (!response.ok) {
                    throw new Error(`HTTP ${response.status}: ${response.statusText}`);
                }
                
                const data = await response.json();
                updateProgress('推奨銘柄を計算中...', 75);
                console.log('API応答データ:', data);
                
                allRecommendations = data.recommendations || [];
                console.log('取得した銘柄数:', allRecommendations.length);
                
                updateProgress('画面を構築中...', 90);
                await new Promise(resolve => setTimeout(resolve, 300));
                
                // 推奨銘柄一覧を表示（統計込み）
                displayRecommendationsList(allRecommendations);
                
                // 推奨銘柄セクションを表示
                const recommendationsContainer = document.getElementById('recommendationsContainer');
                if (recommendationsContainer) {
                    recommendationsContainer.style.display = 'block';
                }
                
                updateProgress('完了しました！', 100);
                await new Promise(resolve => setTimeout(resolve, 500));
                hideLoading();
                
                console.log('=== 推奨銘柄一覧表示完了 ===');
                
            } catch (error) {
                console.error('初期データ取得エラー:', error);
                updateProgress('エラーが発生しました', 0);
                setTimeout(hideLoading, 2000);
                
                // エラー時の表示
                document.getElementById('recommendationsList').innerHTML = `
                    <div style="background: #fee2e2; border: 1px solid #fca5a5; border-radius: 8px; padding: 20px; text-align: center; margin: 20px 0;">
                        <h3 style="color: #dc2626; margin: 0 0 10px 0;">⚠️ データ取得エラー</h3>
                        <p style="color: #7f1d1d; margin: 0;">サーバーに接続できませんでした。しばらく待ってから再度お試しください。</p>
                        <button onclick="window.location.reload()" style="margin-top: 15px; padding: 10px 20px; background: #dc2626; color: white; border: none; border-radius: 6px; cursor: pointer;">
                            🔄 再読み込み
                        </button>
                    </div>
                `;
            }
        }

        // ポートフォリオに銘柄を追加する関数
        async function addToPortfolio(symbol, name, price, buyTiming, sellTiming) {
            try {
                showLoadingProgress('ポートフォリオに追加中...', 30);
                
                const portfolioData = {
                    symbol: symbol,
                    name: name,
                    price: price,
                    buy_timing: buyTiming,
                    sell_timing: sellTiming,
                    added_date: new Date().toISOString()
                };
                
                updateProgress('サーバーに送信中...', 70);
                
                const response = await fetch('/api/portfolio/add', {
                    method: 'POST',
                    headers: {
                        'Content-Type': 'application/json'
                    },
                    body: JSON.stringify(portfolioData)
                });
                
                updateProgress('追加完了', 100);
                
                if (response.ok) {
                    const result = await response.json();
                    
                    // 成功通知
                    showNotification(\`✅ \${name} (\${symbol}) をポートフォリオに追加しました！\`, 'success');
                    
                    // ボタンを一時的に無効化
                    const button = event.target;
                    const originalText = button.textContent;
                    button.textContent = '✅ 追加済み';
                    button.style.background = '#059669';
                    button.disabled = true;
                    
                    setTimeout(() => {
                        button.textContent = originalText;
                        button.style.background = '#10b981';
                        button.disabled = false;
                    }, 2000);
                } else {
                    throw new Error('追加に失敗しました');
                }
                
                hideLoading();
                
            } catch (error) {
                console.error('ポートフォリオ追加エラー:', error);
                showNotification('❌ ポートフォリオへの追加に失敗しました', 'error');
                hideLoading();
            }
        }

        // 通知表示関数
        function showNotification(message, type = 'info') {
            const notification = document.createElement('div');
            notification.style.cssText = \`
                position: fixed; top: 20px; right: 20px; z-index: 10000;
                padding: 15px 20px; border-radius: 8px; font-weight: 600;
                box-shadow: 0 4px 12px rgba(0,0,0,0.15);
                transition: all 0.3s ease;
                background: \${type === 'success' ? '#10b981' : type === 'error' ? '#ef4444' : '#3b82f6'};
                color: white;
            \`;
            notification.textContent = message;
            
            document.body.appendChild(notification);
            
            setTimeout(() => {
                notification.style.opacity = '0';
                notification.style.transform = 'translateX(100%)';
                setTimeout(() => notification.remove(), 300);
            }, 3000);
        }

        // 初期化処理（強化版）
        document.addEventListener('DOMContentLoaded', function() {
            console.log('=== DOM準備完了 ===');
            
            // デフォルトで「総銘柄数」をアクティブに
            const allBtn = document.querySelector('[data-filter="all"]');
            if (allBtn) {
                allBtn.classList.add('active');
                console.log('「総銘柄数」ボタンをアクティブに設定');
            }
            
            // 少し遅らせて初期データを取得（DOM完全準備待ち）
            setTimeout(() => {
                console.log('=== 初期データ取得実行 ===');
                initializeData();
            }, 100);
        });

        // バックアップ初期化（ページ読み込み完了後）
        window.addEventListener('load', function() {
            console.log('=== ページ読み込み完了 ===');
            
            // まだデータが読み込まれていない場合の保険
            setTimeout(() => {
                const totalElement = document.getElementById('totalStocks');
                if (totalElement && totalElement.textContent === '35') {
                    console.log('保険として再度データ取得実行');
                    initializeData();
                }
            }, 500);
        });

        // ポートフォリオボタンのイベントハンドラ（安全な実装）
        document.addEventListener('click', function(event) {
            if (event.target.classList.contains('add-to-portfolio-btn')) {
                const button = event.target;
                const symbol = button.dataset.symbol;
                const name = button.dataset.name;
                const price = parseFloat(button.dataset.price);
                const buyTiming = button.dataset.buyTiming;
                const sellTiming = button.dataset.sellTiming;
                
                addToPortfolio(symbol, name, price, buyTiming, sellTiming);
            }
        });
    </script>
</body>
</html>
        """

    @staticmethod
    def get_recommendations_template() -> str:
        """推奨銘柄フィルタリングテンプレート"""
        return """
<!DOCTYPE html>
<html lang="ja">
<head>
    <meta charset="UTF-8">
    <meta name="viewport" content="width=device-width, initial-scale=1.0">
    <title>{{ title }}</title>
    <style>
        * { margin: 0; padding: 0; box-sizing: border-box; }
        body { font-family: -apple-system, BlinkMacSystemFont, 'Segoe UI', system-ui, sans-serif; background: #f8fafc; }
        .container { max-width: 1200px; margin: 0 auto; padding: 20px; }
        .header { text-align: center; margin-bottom: 30px; }
        .header h1 { color: #1f2937; font-size: 2.5rem; margin-bottom: 10px; }
        .nav { display: flex; gap: 10px; justify-content: center; margin-bottom: 20px; }
        .nav-btn { padding: 10px 20px; background: #e5e7eb; border: none; border-radius: 8px; cursor: pointer; transition: all 0.2s; }
        .nav-btn:hover { background: #3b82f6; color: white; }
        
        .filters { display: flex; gap: 15px; margin-bottom: 30px; padding: 20px; background: white; border-radius: 12px; box-shadow: 0 2px 8px rgba(0,0,0,0.1); }
        .filter-group { display: flex; flex-direction: column; }
        .filter-group label { font-weight: 600; margin-bottom: 5px; color: #374151; }
        .filter-btn { padding: 8px 16px; border: 2px solid #e5e7eb; background: white; border-radius: 6px; cursor: pointer; transition: all 0.2s; }
        .filter-btn:hover { border-color: #3b82f6; }
        .filter-btn.active { background: #3b82f6; color: white; border-color: #3b82f6; }
        
        .stats { display: grid; grid-template-columns: repeat(auto-fit, minmax(150px, 1fr)); gap: 15px; margin-bottom: 20px; }
        .stat-card { background: linear-gradient(135deg, #667eea 0%, #764ba2 100%); color: white; padding: 20px; border-radius: 12px; text-align: center; }
        .stat-number { font-size: 2rem; font-weight: bold; margin-bottom: 5px; }
        .stat-label { font-size: 0.9rem; opacity: 0.9; }
        
        .recommendations { display: grid; gap: 15px; }
        .rec-card { background: white; border-radius: 12px; padding: 20px; box-shadow: 0 2px 8px rgba(0,0,0,0.1); transition: transform 0.2s; }
        .rec-card:hover { transform: translateY(-2px); }
        .rec-header { display: flex; justify-content: between; align-items: center; margin-bottom: 15px; }
        .rec-symbol { font-weight: bold; font-size: 1.2rem; color: #1f2937; }
        .rec-name { color: #6b7280; margin-left: 10px; }
        .rec-recommendation { padding: 4px 12px; border-radius: 20px; font-weight: 600; font-size: 0.8rem; }
        .rec-recommendation.buy { background: #dcfdf7; color: #047857; }
        .rec-recommendation.hold { background: #fef3c7; color: #d97706; }
        .rec-recommendation.sell { background: #fee2e2; color: #dc2626; }
        .rec-details { display: grid; grid-template-columns: repeat(auto-fit, minmax(120px, 1fr)); gap: 10px; }
        .rec-detail { text-align: center; }
        .rec-detail-label { font-size: 0.8rem; color: #6b7280; margin-bottom: 2px; }
        .rec-detail-value { font-weight: 600; color: #1f2937; }
        .confidence-high { color: #059669; }
        .confidence-medium { color: #d97706; }
        .confidence-low { color: #dc2626; }
    </style>
</head>
<body>
    <div class="container">
        <div class="header">
            <h1>📈 推奨銘柄フィルタリング</h1>
            <p>35銘柄から最適な投資判断をサポート</p>
        </div>
        
        <div class="nav">
            <button class="nav-btn" onclick="location.href='/'">ホーム</button>
            <button class="nav-btn" onclick="location.href='/swing-trade'">スイング</button>
            <button class="nav-btn" onclick="location.href='/scheduler'">スケジューラー</button>
        </div>
        
        <div class="filters">
            <div class="filter-group">
                <label>カテゴリフィルタ</label>
                <div style="display: flex; gap: 8px; flex-wrap: wrap;">
                    <button class="filter-btn" data-filter="category" data-value="">全て</button>
                    <button class="filter-btn" data-filter="category" data-value="大型株">大型株</button>
                    <button class="filter-btn" data-filter="category" data-value="中型株">中型株</button>
                    <button class="filter-btn" data-filter="category" data-value="高配当株">高配当株</button>
                    <button class="filter-btn" data-filter="category" data-value="成長株">成長株</button>
                    <button class="filter-btn" data-filter="category" data-value="小型株">小型株</button>
                </div>
            </div>
<<<<<<< HEAD
            
            <div class="filter-group">
                <label>信頼度フィルタ</label>
                <div style="display: flex; gap: 8px; flex-wrap: wrap;">
                    <button class="filter-btn" data-filter="confidence" data-value="">全て</button>
                    <button class="filter-btn" data-filter="confidence" data-value="high">高信頼度</button>
                    <button class="filter-btn" data-filter="confidence" data-value="medium">中信頼度</button>
                    <button class="filter-btn" data-filter="confidence" data-value="low">低信頼度</button>
                </div>
            </div>
            
            <div class="filter-group">
                <label>推奨フィルタ</label>
                <div style="display: flex; gap: 8px; flex-wrap: wrap;">
                    <button class="filter-btn" data-filter="recommendation" data-value="">全て</button>
                    <button class="filter-btn" data-filter="recommendation" data-value="buy">買い推奨</button>
                    <button class="filter-btn" data-filter="recommendation" data-value="hold">保有</button>
                    <button class="filter-btn" data-filter="recommendation" data-value="sell">売却</button>
                </div>
            </div>
        </div>
        
        <div class="stats" id="statsContainer">
            <!-- 統計情報がJavaScriptで動的に表示される -->
        </div>
        
        <div class="recommendations" id="recommendationsContainer">
            <!-- 推奨銘柄がJavaScriptで動的に表示される -->
        </div>
    </div>
    
    <script>
        let currentFilters = {
            category: '',
            confidence: '',
            recommendation: ''
        };
        
        // フィルターボタンクリック処理
        document.querySelectorAll('.filter-btn').forEach(btn => {
            btn.addEventListener('click', function() {
                const filterType = this.dataset.filter;
                const filterValue = this.dataset.value;
                
                // 同グループの他のボタンを非アクティブに
                document.querySelectorAll(`[data-filter="${filterType}"]`).forEach(b => b.classList.remove('active'));
                this.classList.add('active');
                
                // フィルターを更新
                currentFilters[filterType] = filterValue;
                loadRecommendations();
            });
        });
        
        // 推奨銘柄を取得・表示
        async function loadRecommendations() {
            try {
                const params = new URLSearchParams();
                if (currentFilters.category) params.append('category', currentFilters.category);
                if (currentFilters.confidence) params.append('confidence', currentFilters.confidence);
                if (currentFilters.recommendation) params.append('recommendation', currentFilters.recommendation);
                
                const response = await fetch(`/api/recommendations?${params.toString()}`);
                const data = await response.json();
                
                displayStats(data);
                displayRecommendations(data.recommendations);
            } catch (error) {
                console.error('データ取得エラー:', error);
            }
        }
        
        // 統計情報表示
        function displayStats(data) {
            const statsHtml = `
                <div class="stat-card">
                    <div class="stat-number">${data.total_count}</div>
                    <div class="stat-label">総銘柄数</div>
=======

            <div class="card">
                <h3>🎯 分析機能</h3>
                <p>主要銘柄の即座分析が可能です</p>
                <button class="btn" onclick="runAnalysis()">単一分析実行</button>
                <button class="btn" onclick="loadRecommendations()" style="margin-left: 10px;">推奨銘柄表示</button>
                <div id="analysisResult" style="margin-top: 15px; padding: 10px; background: #f7fafc; border-radius: 6px; display: none;"></div>
            </div>
        </div>

        <!-- 拡張推奨銘柄セクション -->
        <div class="recommendations-section" style="margin-top: 30px;">
            <h2 style="color: white; text-align: center; margin-bottom: 20px;">📈 推奨銘柄一覧 (35銘柄)</h2>
            <div id="recommendationsContainer" style="display: none;">
                <div class="recommendations-summary" style="background: white; padding: 20px; border-radius: 12px; margin-bottom: 20px; text-align: center;">
                    <div id="summaryStats" style="display: grid; grid-template-columns: repeat(auto-fit, minmax(120px, 1fr)); gap: 15px;"></div>
>>>>>>> 04d91632
                </div>
                <div class="stat-card">
                    <div class="stat-number">${data.filtered_count}</div>
                    <div class="stat-label">フィルタ後</div>
                </div>
                <div class="stat-card">
                    <div class="stat-number">${data.high_confidence_count}</div>
                    <div class="stat-label">高信頼度</div>
                </div>
                <div class="stat-card">
                    <div class="stat-number">${data.buy_count}</div>
                    <div class="stat-label">買い推奨</div>
                </div>
            `;
            document.getElementById('statsContainer').innerHTML = statsHtml;
        }
        
        // 推奨銘柄表示
        function displayRecommendations(recommendations) {
            const recsHtml = recommendations.map(rec => `
                <div class="rec-card">
                    <div class="rec-header">
                        <div>
                            <span class="rec-symbol">${rec.symbol}</span>
                            <span class="rec-name">${rec.name}</span>
                        </div>
                        <span class="rec-recommendation ${rec.recommendation.toLowerCase()}">${rec.recommendation}</span>
                    </div>
                    <div class="rec-details">
                        <div class="rec-detail">
                            <div class="rec-detail-label">信頼度</div>
                            <div class="rec-detail-value confidence-${rec.confidence > 0.8 ? 'high' : rec.confidence > 0.6 ? 'medium' : 'low'}">${(rec.confidence * 100).toFixed(1)}%</div>
                        </div>
                        <div class="rec-detail">
                            <div class="rec-detail-label">価格</div>
                            <div class="rec-detail-value">${rec.price}円</div>
                        </div>
                        <div class="rec-detail">
                            <div class="rec-detail-label">変動</div>
                            <div class="rec-detail-value" style="color: ${rec.change > 0 ? '#059669' : '#dc2626'}">${rec.change > 0 ? '+' : ''}${rec.change}%</div>
                        </div>
                        <div class="rec-detail">
                            <div class="rec-detail-label">カテゴリ</div>
                            <div class="rec-detail-value">${rec.category}</div>
                        </div>
                    </div>
                </div>
            `).join('');
            document.getElementById('recommendationsContainer').innerHTML = recsHtml;
        }
        
        // 初期表示
        document.addEventListener('DOMContentLoaded', function() {
            // デフォルトで全てフィルタをアクティブに
            document.querySelectorAll('[data-value=""]').forEach(btn => btn.classList.add('active'));
            loadRecommendations();
        });
    </script>
</body>
</html>
        """

    @staticmethod
    def get_portfolio_template() -> str:
        """ポートフォリオ追跡テンプレート（改善版）"""
        return """
<!DOCTYPE html>
<html lang="ja">
<head>
    <meta charset="UTF-8">
    <meta name="viewport" content="width=device-width, initial-scale=1.0">
    <title>{{ title }}</title>
    <style>
        * { margin: 0; padding: 0; box-sizing: border-box; }
        body { font-family: -apple-system, BlinkMacSystemFont, 'Segoe UI', system-ui, sans-serif; background: #f8fafc; min-height: 100vh; }
        .container { max-width: 1200px; margin: 0 auto; padding: 20px; }
        .header { text-align: center; margin-bottom: 30px; }
        .header h1 { font-size: 2.5rem; margin-bottom: 10px; color: #1f2937; }
        .nav { display: flex; gap: 10px; justify-content: center; margin-bottom: 20px; }
        .nav-btn { padding: 10px 20px; background: #3b82f6; border: none; border-radius: 8px; color: white; cursor: pointer; transition: all 0.2s; }
        .nav-btn:hover { background: #2563eb; }
        
        .portfolio-grid { display: grid; gap: 20px; margin-bottom: 30px; }
        .portfolio-card { background: white; border-radius: 12px; padding: 20px; box-shadow: 0 4px 12px rgba(0,0,0,0.1); transition: transform 0.2s; }
        .portfolio-card:hover { transform: translateY(-2px); }
        .portfolio-header { display: flex; justify-content: space-between; align-items: center; margin-bottom: 15px; }
        .portfolio-symbol { font-size: 1.3rem; font-weight: bold; color: #1f2937; }
        .portfolio-name { color: #6b7280; margin-left: 10px; }
        .sell-date { padding: 4px 12px; border-radius: 20px; font-size: 0.8rem; font-weight: 600; }
        .sell-today { background: #fee2e2; color: #dc2626; }
        .sell-soon { background: #fef3c7; color: #d97706; }
        .sell-later { background: #dcfdf7; color: #047857; }
        
        .portfolio-metrics { display: grid; grid-template-columns: repeat(auto-fit, minmax(100px, 1fr)); gap: 10px; margin-bottom: 15px; }
        .portfolio-metric { text-align: center; }
        .metric-label { font-size: 0.8rem; color: #6b7280; margin-bottom: 3px; }
        .metric-value { font-weight: bold; color: #1f2937; }
        .profit-positive { color: #059669; }
        .profit-negative { color: #dc2626; }
        
        .sell-recommendation { background: #f8fafc; padding: 12px; border-radius: 8px; border-left: 4px solid #3b82f6; margin-bottom: 15px; }
        .recommendation-title { font-weight: 600; color: #1f2937; margin-bottom: 5px; }
        .recommendation-text { color: #6b7280; font-size: 0.9rem; }
        
        .action-buttons { display: flex; gap: 10px; justify-content: flex-end; }
        .edit-btn { background: #f59e0b; color: white; border: none; padding: 8px 16px; border-radius: 6px; cursor: pointer; font-size: 0.9rem; transition: all 0.2s; }
        .edit-btn:hover { background: #d97706; }
        .delete-btn { background: #dc2626; color: white; border: none; padding: 8px 16px; border-radius: 6px; cursor: pointer; font-size: 0.9rem; transition: all 0.2s; }
        .delete-btn:hover { background: #b91c1c; }
        
        .calendar-section { background: white; border-radius: 12px; padding: 25px; margin-top: 30px; box-shadow: 0 4px 12px rgba(0,0,0,0.1); }
        .calendar-title { font-size: 1.5rem; margin-bottom: 20px; text-align: center; color: #1f2937; }
        .calendar-grid { display: grid; grid-template-columns: repeat(7, 1fr); gap: 10px; }
        .calendar-day { padding: 10px; text-align: center; border-radius: 8px; border: 1px solid #e5e7eb; position: relative; cursor: pointer; transition: all 0.2s; }
        .calendar-day.has-sell { background: #fee2e2; border-color: #dc2626; }
        .calendar-day.has-buy { background: #dcfdf7; border-color: #059669; }
        .calendar-day:hover { transform: scale(1.05); }
        
        .stock-label { position: absolute; bottom: 2px; left: 2px; right: 2px; font-size: 0.7rem; background: rgba(0,0,0,0.7); color: white; padding: 2px; border-radius: 3px; overflow: hidden; text-overflow: ellipsis; white-space: nowrap; }
        .tooltip { position: absolute; background: #1f2937; color: white; padding: 8px 12px; border-radius: 6px; font-size: 0.8rem; white-space: nowrap; z-index: 1000; opacity: 0; pointer-events: none; transition: opacity 0.2s; }
        
        .empty-state { text-align: center; padding: 40px 20px; color: #6b7280; }
        .empty-state h3 { margin-bottom: 10px; }
        .empty-state p { margin-bottom: 20px; }
        .add-stock-btn { background: #10b981; color: white; border: none; padding: 12px 24px; border-radius: 8px; cursor: pointer; font-size: 1rem; transition: all 0.2s; }
        .add-stock-btn:hover { background: #059669; }
        
        .modal { display: none; position: fixed; top: 0; left: 0; width: 100%; height: 100%; background: rgba(0,0,0,0.5); z-index: 1000; }
        .modal-content { position: absolute; top: 50%; left: 50%; transform: translate(-50%, -50%); background: white; border-radius: 12px; padding: 25px; max-width: 500px; width: 90%; }
        .modal-title { font-size: 1.3rem; margin-bottom: 20px; color: #1f2937; }
        .form-group { margin-bottom: 15px; }
        .form-label { display: block; margin-bottom: 5px; color: #374151; font-weight: 500; }
        .form-input { width: 100%; padding: 10px; border: 2px solid #e5e7eb; border-radius: 6px; font-size: 1rem; }
        .form-input:focus { border-color: #3b82f6; outline: none; }
        .modal-buttons { display: flex; gap: 10px; justify-content: flex-end; margin-top: 20px; }
        .modal-btn-primary { background: #3b82f6; color: white; border: none; padding: 10px 20px; border-radius: 6px; cursor: pointer; }
        .modal-btn-secondary { background: #6b7280; color: white; border: none; padding: 10px 20px; border-radius: 6px; cursor: pointer; }
    </style>
</head>
<body>
    <div class="container">
        <div class="header">
            <h1>💼 ポートフォリオ追跡</h1>
            <p>購入した銘柄の売却タイミング管理</p>
        </div>
        
        <div class="nav">
            <button class="nav-btn" onclick="location.href='/'">🏠 ホーム</button>
            <button class="nav-btn" onclick="location.reload()">🔄 データ更新</button>
        </div>
        
        <div id="portfolioContainer" class="portfolio-grid">
            <!-- ポートフォリオ銘柄がJavaScriptで動的に表示される -->
        </div>
        
        <!-- 空の状態 -->
        <div id="emptyState" class="empty-state" style="display: none;">
            <h3>📦 ポートフォリオが空です</h3>
            <p>推奨銘柄から「📝 ポートフォリオに追加」ボタンで銘柄を追加してください。</p>
            <button class="add-stock-btn" onclick="location.href='/'">推奨銘柄を見る</button>
        </div>
        
        <div class="calendar-section">
            <div class="calendar-title">📅 売却予定カレンダー</div>
            <div id="calendarContainer">
                <!-- カレンダーがJavaScriptで動的に表示される -->
            </div>
        </div>
<<<<<<< HEAD
    </div>
    
    <!-- 売却タイミング編集モーダル -->
    <div id="editModal" class="modal">
        <div class="modal-content">
            <div class="modal-title">🔧 売却タイミング編集</div>
            <div class="form-group">
                <label class="form-label">銘柄</label>
                <input type="text" id="editSymbol" class="form-input" readonly>
            </div>
            <div class="form-group">
                <label class="form-label">新しい売却タイミング</label>
                <input type="text" id="editSellTiming" class="form-input" placeholder="例：12/25 14:00">
            </div>
            <div class="form-group">
                <label class="form-label">売却理由（任意）</label>
                <input type="text" id="editReason" class="form-input" placeholder="例：市況変化により早期売却">
            </div>
            <div class="modal-buttons">
                <button class="modal-btn-secondary" onclick="closeEditModal()">キャンセル</button>
                <button class="modal-btn-primary" onclick="saveEditChanges()">変更を保存</button>
            </div>
        </div>
    </div>
    
    <script>
        let portfolioStocks = [];
        let currentEditingId = null;
        
        // APIからポートフォリオデータを読み込み（実際のAPI連携）
        async function loadPortfolioData() {
            try {
                const response = await fetch('/api/portfolio');
                if (response.ok) {
                    const data = await response.json();
                    portfolioStocks = data.portfolio || [];
                    console.log('ポートフォリオデータ取得成功:', portfolioStocks);
                } else {
                    console.error('ポートフォリオデータ取得エラー:', response.status);
                    portfolioStocks = [];
                }
            } catch (error) {
                console.error('API通信エラー:', error);
                portfolioStocks = [];
            }
        }
        
        // ポートフォリオ表示（改善版）
        function displayPortfolio() {
            const portfolioContainer = document.getElementById('portfolioContainer');
            const emptyState = document.getElementById('emptyState');
            
            if (portfolioStocks.length === 0) {
                portfolioContainer.innerHTML = '';
                emptyState.style.display = 'block';
                return;
            }
            
            emptyState.style.display = 'none';
            
            const portfolioHtml = portfolioStocks.map(stock => {
                const currentPrice = stock.price || stock.currentPrice || 0;
                const purchasePrice = stock.purchasePrice || currentPrice;
                const profit = purchasePrice > 0 ? ((currentPrice - purchasePrice) / purchasePrice * 100).toFixed(2) : 0;
                const profitClass = profit >= 0 ? 'profit-positive' : 'profit-negative';
                
                // 売却タイミングから日数を計算
                const sellTiming = stock.sell_timing || stock.sellDate || '';
                let daysToSell = 0;
                let sellTimingDisplay = '未設定';
                
                if (sellTiming) {
                    const sellDate = new Date(sellTiming.split(' ')[0].replace(/(\d{2})\/(\d{2})/, '2024-$1-$2'));
                    if (!isNaN(sellDate)) {
                        daysToSell = Math.ceil((sellDate - new Date()) / (1000 * 60 * 60 * 24));
                        sellTimingDisplay = sellTiming;
                    }
                }
                
                let sellDateClass = 'sell-later';
                if (daysToSell <= 0) sellDateClass = 'sell-today';
                else if (daysToSell <= 3) sellDateClass = 'sell-soon';
                
                const sellDateText = daysToSell <= 0 ? '今日売却' : daysToSell > 0 ? `${daysToSell}日後売却` : '期限不明';
                
                return `
                    <div class="portfolio-card">
                        <div class="portfolio-header">
                            <div>
                                <span class="portfolio-symbol">${stock.symbol}</span>
                                <span class="portfolio-name">${stock.name}</span>
                            </div>
                            <span class="sell-date ${sellDateClass}">
                                ${sellDateText}
                            </span>
                        </div>
                        
                        <div class="portfolio-metrics">
                            <div class="portfolio-metric">
                                <div class="metric-label">追加価格</div>
                                <div class="metric-value">¥${purchasePrice.toLocaleString()}</div>
                            </div>
                            <div class="portfolio-metric">
                                <div class="metric-label">現在価格</div>
                                <div class="metric-value">¥${currentPrice.toLocaleString()}</div>
                            </div>
                            <div class="portfolio-metric">
                                <div class="metric-label">予想損益</div>
                                <div class="metric-value ${profitClass}">${profit >= 0 ? '+' : ''}${profit}%</div>
                            </div>
                            <div class="portfolio-metric">
                                <div class="metric-label">ステータス</div>
                                <div class="metric-value">${stock.status === 'watching' ? '監視中' : stock.status}</div>
                            </div>
                        </div>
                        
                        <div class="sell-recommendation">
                            <div class="recommendation-title">📈 売却タイミング</div>
                            <div class="recommendation-text">${sellTimingDisplay}</div>
                        </div>
                        
                        <div class="action-buttons">
                            <button class="edit-btn" onclick="openEditModal(${stock.id})">🔧 編集</button>
                            <button class="delete-btn" onclick="deleteStock(${stock.id})">🗑️ 削除</button>
                        </div>
                    </div>
                `;
            }).join('');
            
            portfolioContainer.innerHTML = portfolioHtml;
        }
        
        // カレンダー表示（改善版：銘柄名表示付き）
        function displayCalendar() {
            const today = new Date();
            const currentMonth = today.getMonth();
            const currentYear = today.getFullYear();
            const firstDay = new Date(currentYear, currentMonth, 1).getDay();
            const daysInMonth = new Date(currentYear, currentMonth + 1, 0).getDate();
            
            let calendarHtml = '<div class="calendar-grid">';
            
            // 曜日ヘッダー
            const dayNames = ['日', '月', '火', '水', '木', '金', '土'];
            dayNames.forEach(day => {
                calendarHtml += `<div style="font-weight: bold; text-align: center; padding: 10px; background: #f3f4f6; border-radius: 8px;">${day}</div>`;
            });
            
            // 空白セル
            for (let i = 0; i < firstDay; i++) {
                calendarHtml += '<div class="calendar-day"></div>';
            }
            
            // 日付セル
            for (let day = 1; day <= daysInMonth; day++) {
                const dateStr = `${(currentMonth + 1).toString().padStart(2, '0')}/${day.toString().padStart(2, '0')}`;
                
                // この日に売却予定の銘柄を検索
                const sellStocks = portfolioStocks.filter(stock => {
                    const sellTiming = stock.sell_timing || stock.sellDate || '';
                    return sellTiming.includes(dateStr);
                });
                
                let cellClass = 'calendar-day';
                let stockLabels = '';
                let tooltipText = '';
                
                if (sellStocks.length > 0) {
                    cellClass = 'calendar-day has-sell';
                    
                    // 最初の銘柄のみラベル表示（スペース節約）
                    const firstStock = sellStocks[0];
                    stockLabels = `<div class="stock-label">${firstStock.symbol}</div>`;
                    
                    // ツールチップ用のテキスト生成
                    tooltipText = sellStocks.map(s => `${s.symbol} ${s.name}`).join('\\n');
                }
                
                calendarHtml += `
                    <div class="${cellClass}" 
                         onclick="showDayDetails('${dateStr}')"
                         onmouseenter="showTooltip(this, '${tooltipText}')"
                         onmouseleave="hideTooltip()">
                        ${day}
                        ${stockLabels}
                    </div>
                `;
            }
            
            calendarHtml += '</div>';
            document.getElementById('calendarContainer').innerHTML = calendarHtml;
        }
        
        // カレンダーの日付詳細表示
        function showDayDetails(dateStr) {
            const sellStocks = portfolioStocks.filter(stock => {
                const sellTiming = stock.sell_timing || stock.sellDate || '';
                return sellTiming.includes(dateStr);
            });
            
            if (sellStocks.length === 0) return;
            
            const stockList = sellStocks.map(s => `• ${s.symbol} ${s.name}`).join('\\n');
            alert(`📅 ${dateStr} 売却予定\\n\\n${stockList}`);
        }
        
        // ツールチップ表示
        function showTooltip(element, text) {
            if (!text) return;
            
            const tooltip = document.createElement('div');
            tooltip.className = 'tooltip';
            tooltip.textContent = text;
            tooltip.style.opacity = '1';
            
            document.body.appendChild(tooltip);
            
            const rect = element.getBoundingClientRect();
            tooltip.style.left = rect.left + 'px';
            tooltip.style.top = (rect.top - tooltip.offsetHeight - 5) + 'px';
        }
        
        // ツールチップ非表示
        function hideTooltip() {
            const tooltip = document.querySelector('.tooltip');
            if (tooltip) {
                tooltip.remove();
            }
        }
        
        // 編集モーダル表示
        function openEditModal(stockId) {
            const stock = portfolioStocks.find(s => s.id === stockId);
            if (!stock) return;
            
            currentEditingId = stockId;
            document.getElementById('editSymbol').value = `${stock.symbol} - ${stock.name}`;
            document.getElementById('editSellTiming').value = stock.sell_timing || '';
            document.getElementById('editReason').value = stock.notes || '';
            document.getElementById('editModal').style.display = 'block';
        }
        
        // 編集モーダル閉じる
        function closeEditModal() {
            document.getElementById('editModal').style.display = 'none';
            currentEditingId = null;
        }
        
        // 編集内容保存
        async function saveEditChanges() {
            if (!currentEditingId) return;
            
            const sellTiming = document.getElementById('editSellTiming').value;
            const reason = document.getElementById('editReason').value;
            
            try {
                const response = await fetch(`/api/portfolio/${currentEditingId}`, {
                    method: 'PUT',
                    headers: {
                        'Content-Type': 'application/json'
                    },
                    body: JSON.stringify({
                        sell_timing: sellTiming,
                        notes: reason
                    })
                });
                
                if (response.ok) {
                    const result = await response.json();
                    console.log('編集成功:', result.message);
                    
                    // ローカルデータも更新
                    const stock = portfolioStocks.find(s => s.id === currentEditingId);
                    if (stock) {
                        stock.sell_timing = sellTiming;
                        stock.notes = reason;
                    }
                    
                    displayPortfolio();
                    displayCalendar();
                    closeEditModal();
                    
                    // 成功通知
                    showNotification('売却タイミングを更新しました！', 'success');
                } else {
                    const error = await response.json();
                    console.error('編集エラー:', error);
                    showNotification('更新に失敗しました: ' + error.error, 'error');
                }
            } catch (error) {
                console.error('API通信エラー:', error);
                showNotification('通信エラーが発生しました', 'error');
            }
        }
        
        // 銘柄削除
        async function deleteStock(stockId) {
            const stock = portfolioStocks.find(s => s.id === stockId);
            if (!stock) return;
            
            if (!confirm(`${stock.symbol} ${stock.name} をポートフォリオから削除しますか？`)) {
                return;
            }
            
            try {
                const response = await fetch(`/api/portfolio/${stockId}`, {
                    method: 'DELETE'
                });
                
                if (response.ok) {
                    const result = await response.json();
                    console.log('削除成功:', result.message);
                    
                    // ローカルデータからも削除
                    portfolioStocks = portfolioStocks.filter(s => s.id !== stockId);
                    
                    displayPortfolio();
                    displayCalendar();
                    
                    // 成功通知
                    showNotification('銘柄を削除しました', 'success');
                } else {
                    const error = await response.json();
                    console.error('削除エラー:', error);
                    showNotification('削除に失敗しました: ' + error.error, 'error');
                }
            } catch (error) {
                console.error('API通信エラー:', error);
                showNotification('通信エラーが発生しました', 'error');
            }
        }
        
        // 通知表示
        function showNotification(message, type = 'info') {
            const notification = document.createElement('div');
            notification.textContent = message;
            notification.style.cssText = `
                position: fixed;
                top: 20px;
                right: 20px;
                padding: 15px 20px;
                border-radius: 8px;
                color: white;
                font-weight: 600;
                z-index: 10000;
                transition: all 0.3s ease;
                background: ${type === 'success' ? '#10b981' : type === 'error' ? '#dc2626' : '#3b82f6'};
            `;
            
            document.body.appendChild(notification);
            
            setTimeout(() => {
                notification.style.opacity = '0';
                notification.style.transform = 'translateX(100%)';
                setTimeout(() => notification.remove(), 300);
            }, 3000);
        }
        
        // 初期表示（API連携版）
        document.addEventListener('DOMContentLoaded', async function() {
            await loadPortfolioData();
            displayPortfolio();
            displayCalendar();
        });
    </script>
</body>
</html>
        """

    @staticmethod
    def get_scheduler_template() -> str:
        """スケジューラー管理テンプレート"""
        return """
<!DOCTYPE html>
<html lang="ja">
<head>
    <meta charset="UTF-8">
    <meta name="viewport" content="width=device-width, initial-scale=1.0">
    <title>{{ title }}</title>
    <style>
        * { margin: 0; padding: 0; box-sizing: border-box; }
        body { font-family: -apple-system, BlinkMacSystemFont, 'Segoe UI', system-ui, sans-serif; background: #0f172a; color: white; min-height: 100vh; }
        .container { max-width: 1200px; margin: 0 auto; padding: 20px; }
        .header { text-align: center; margin-bottom: 30px; }
        .header h1 { font-size: 2.5rem; margin-bottom: 10px; color: #38bdf8; }
        .nav { display: flex; gap: 10px; justify-content: center; margin-bottom: 20px; }
        .nav-btn { padding: 10px 20px; background: #1e293b; border: 1px solid #334155; border-radius: 8px; color: white; cursor: pointer; transition: all 0.2s; }
        .nav-btn:hover { background: #334155; }
        
        .scheduler-status { display: grid; grid-template-columns: repeat(auto-fit, minmax(200px, 1fr)); gap: 20px; margin-bottom: 30px; }
        .status-card { background: linear-gradient(135deg, #1e293b 0%, #0f172a 100%); border: 1px solid #334155; border-radius: 12px; padding: 20px; text-align: center; }
        .status-number { font-size: 2rem; font-weight: bold; margin-bottom: 5px; color: #38bdf8; }
        .status-label { color: #94a3b8; }
        
        .tasks-grid { display: grid; gap: 20px; }
        .task-card { background: #1e293b; border: 1px solid #334155; border-radius: 12px; padding: 20px; transition: transform 0.2s; }
        .task-card:hover { transform: translateY(-2px); border-color: #38bdf8; }
        .task-header { display: flex; justify-content: space-between; align-items: center; margin-bottom: 15px; }
        .task-name { font-size: 1.2rem; font-weight: bold; color: #f1f5f9; }
        .task-status { padding: 4px 12px; border-radius: 20px; font-size: 0.8rem; font-weight: 600; }
        .status-ready { background: #065f46; color: #34d399; }
        .status-running { background: #7c2d12; color: #fb923c; }
        .status-paused { background: #374151; color: #9ca3af; }
        
        .task-details { display: grid; grid-template-columns: repeat(auto-fit, minmax(150px, 1fr)); gap: 10px; margin-bottom: 15px; }
        .task-detail { }
        .detail-label { font-size: 0.8rem; color: #94a3b8; margin-bottom: 2px; }
        .detail-value { color: #f1f5f9; font-weight: 500; }
        
        .task-actions { display: flex; gap: 10px; justify-content: center; }
        .action-btn { padding: 6px 12px; border: none; border-radius: 6px; cursor: pointer; font-size: 0.8rem; font-weight: 500; transition: all 0.2s; }
        .btn-start { background: #059669; color: white; }
        .btn-start:hover { background: #047857; }
        .btn-pause { background: #d97706; color: white; }
        .btn-pause:hover { background: #b45309; }
        .btn-stop { background: #dc2626; color: white; }
        .btn-stop:hover { background: #b91c1c; }
    </style>
</head>
<body>
    <div class="container">
        <div class="header">
            <h1>⚙️ スケジューラー管理</h1>
            <p>自動化タスクの監視・管理システム</p>
        </div>
        
        <div class="nav">
            <button class="nav-btn" onclick="location.href='/'">ホーム</button>
            <button class="nav-btn" onclick="location.href='/swing-trade'">スイング</button>
        </div>
        
        <div class="scheduler-status" id="statusContainer">
            <!-- ステータス情報がJavaScriptで動的に表示される -->
        </div>
        
        <div class="tasks-grid" id="tasksContainer">
            <!-- タスク情報がJavaScriptで動的に表示される -->
        </div>
    </div>
    
    <script>
        async function loadSchedulerData() {
            try {
                const response = await fetch('/api/scheduler/tasks');
                const data = await response.json();
                
                displayStatus(data);
                displayTasks(data.tasks);
            } catch (error) {
                console.error('データ取得エラー:', error);
            }
        }
        
        function displayStatus(data) {
            const statusHtml = `
                <div class="status-card">
                    <div class="status-number">${data.total_tasks}</div>
                    <div class="status-label">総タスク数</div>
                </div>
                <div class="status-card">
                    <div class="status-number">${data.active_tasks}</div>
                    <div class="status-label">アクティブ</div>
                </div>
                <div class="status-card">
                    <div class="status-number">${data.avg_success_rate}%</div>
                    <div class="status-label">平均成功率</div>
                </div>
                <div class="status-card">
                    <div class="status-number">${data.scheduler_status === 'running' ? '稼働中' : '停止中'}</div>
                    <div class="status-label">スケジューラー状態</div>
                </div>
            `;
            document.getElementById('statusContainer').innerHTML = statusHtml;
        }
        
        function displayTasks(tasks) {
            const tasksHtml = tasks.map(task => `
                <div class="task-card">
                    <div class="task-header">
                        <div class="task-name">${task.name}</div>
                        <div class="task-status status-${task.status}">${task.status.toUpperCase()}</div>
                    </div>
                    
                    <div class="task-details">
                        <div class="task-detail">
                            <div class="detail-label">スケジュール</div>
                            <div class="detail-value">${task.schedule_type}</div>
                        </div>
                        <div class="task-detail">
                            <div class="detail-label">実行時間</div>
                            <div class="detail-value">${task.schedule_time || task.interval_minutes ? task.interval_minutes + '分間隔' : '連続'}</div>
                        </div>
                        <div class="task-detail">
                            <div class="detail-label">成功率</div>
                            <div class="detail-value">${task.success_rate}%</div>
                        </div>
                        <div class="task-detail">
                            <div class="detail-label">最終実行</div>
                            <div class="detail-value">${new Date(task.last_execution).toLocaleString('ja-JP')}</div>
                        </div>
                        <div class="task-detail">
                            <div class="detail-label">次回実行</div>
                            <div class="detail-value">${new Date(task.next_execution).toLocaleString('ja-JP')}</div>
                        </div>
                    </div>
                    
                    <div class="task-actions">
                        <button class="action-btn btn-start" onclick="startTask('${task.task_id}')">手動実行</button>
                        <button class="action-btn btn-pause">一時停止</button>
                        <button class="action-btn btn-stop">停止</button>
                    </div>
                </div>
            `).join('');
            document.getElementById('tasksContainer').innerHTML = tasksHtml;
        }
        
        async function startTask(taskId) {
            try {
                const response = await fetch(`/api/scheduler/start/${taskId}`, { method: 'POST' });
                const result = await response.json();
                
                if (response.ok) {
                    alert(`タスク「${result.task_name}」を手動実行しました`);
                    loadSchedulerData(); // データを再読み込み
                } else {
                    alert(`エラー: ${result.error}`);
                }
            } catch (error) {
                console.error('タスク実行エラー:', error);
                alert('タスク実行でエラーが発生しました');
            }
        }
        
        // 初期表示
        document.addEventListener('DOMContentLoaded', loadSchedulerData);
        
        // 30秒ごとに自動更新
        setInterval(loadSchedulerData, 30000);
    </script>
=======

        <div class="footer">
            <p>🤖 Issue #959 リファクタリング対応 - モジュール化完了</p>
            <p>Generated with Claude Code</p>
        </div>
    </div>

    <script src="{{ url_for('static', filename='script.js') }}"></script>
>>>>>>> 04d91632
</body>
</html>
        """<|MERGE_RESOLUTION|>--- conflicted
+++ resolved
@@ -54,14 +54,22 @@
                     </div>
                 </div>
             </div>
-            
-            <!-- 固定フィルタリングボタンエリア -->
-            <div id="filterButtonsArea" style="background: white; padding: 20px; border-radius: 12px; margin-bottom: 20px; display: none;">
-                <div style="display: flex; justify-content: space-between; align-items: center; margin-bottom: 20px;">
-                    <h3 style="margin: 0; color: #1f2937;">📊 フィルタリング</h3>
-                    <span id="resultCount" style="background: #f3f4f6; padding: 6px 12px; border-radius: 20px; font-size: 0.9rem; color: #374151;">
-                        35件表示中
-                    </span>
+
+            <div class="card">
+                <h3>🎯 分析機能</h3>
+                <p>主要銘柄の即座分析が可能です</p>
+                <button class="btn" onclick="runAnalysis()">単一分析実行</button>
+                <button class="btn" onclick="loadRecommendations()" style="margin-left: 10px;">推奨銘柄表示</button>
+                <div id="analysisResult" style="margin-top: 15px; padding: 10px; background: #f7fafc; border-radius: 6px; display: none;"></div>
+            </div>
+        </div>
+
+        <!-- 拡張推奨銘柄セクション -->
+        <div class="recommendations-section" style="margin-top: 30px;">
+            <h2 style="color: white; text-align: center; margin-bottom: 20px;">📈 推奨銘柄一覧 (35銘柄)</h2>
+            <div id="recommendationsContainer" style="display: none;">
+                <div class="recommendations-summary" style="background: white; padding: 20px; border-radius: 12px; margin-bottom: 20px; text-align: center;">
+                    <div id="summaryStats" style="display: grid; grid-template-columns: repeat(auto-fit, minmax(120px, 1fr)); gap: 15px;"></div>
                 </div>
                 <div id="filterButtons" style="display: grid; grid-template-columns: repeat(auto-fit, minmax(120px, 1fr)); gap: 12px; margin-bottom: 15px;">
                     <!-- フィルタリングボタンがJavaScriptで動的生成される -->
@@ -818,7 +826,6 @@
                     <button class="filter-btn" data-filter="category" data-value="小型株">小型株</button>
                 </div>
             </div>
-<<<<<<< HEAD
             
             <div class="filter-group">
                 <label>信頼度フィルタ</label>
@@ -897,24 +904,6 @@
                 <div class="stat-card">
                     <div class="stat-number">${data.total_count}</div>
                     <div class="stat-label">総銘柄数</div>
-=======
-
-            <div class="card">
-                <h3>🎯 分析機能</h3>
-                <p>主要銘柄の即座分析が可能です</p>
-                <button class="btn" onclick="runAnalysis()">単一分析実行</button>
-                <button class="btn" onclick="loadRecommendations()" style="margin-left: 10px;">推奨銘柄表示</button>
-                <div id="analysisResult" style="margin-top: 15px; padding: 10px; background: #f7fafc; border-radius: 6px; display: none;"></div>
-            </div>
-        </div>
-
-        <!-- 拡張推奨銘柄セクション -->
-        <div class="recommendations-section" style="margin-top: 30px;">
-            <h2 style="color: white; text-align: center; margin-bottom: 20px;">📈 推奨銘柄一覧 (35銘柄)</h2>
-            <div id="recommendationsContainer" style="display: none;">
-                <div class="recommendations-summary" style="background: white; padding: 20px; border-radius: 12px; margin-bottom: 20px; text-align: center;">
-                    <div id="summaryStats" style="display: grid; grid-template-columns: repeat(auto-fit, minmax(120px, 1fr)); gap: 15px;"></div>
->>>>>>> 04d91632
                 </div>
                 <div class="stat-card">
                     <div class="stat-number">${data.filtered_count}</div>
@@ -1083,7 +1072,6 @@
                 <!-- カレンダーがJavaScriptで動的に表示される -->
             </div>
         </div>
-<<<<<<< HEAD
     </div>
     
     <!-- 売却タイミング編集モーダル -->
@@ -1623,16 +1611,7 @@
         // 30秒ごとに自動更新
         setInterval(loadSchedulerData, 30000);
     </script>
-=======
-
-        <div class="footer">
-            <p>🤖 Issue #959 リファクタリング対応 - モジュール化完了</p>
-            <p>Generated with Claude Code</p>
-        </div>
-    </div>
-
     <script src="{{ url_for('static', filename='script.js') }}"></script>
->>>>>>> 04d91632
 </body>
 </html>
         """