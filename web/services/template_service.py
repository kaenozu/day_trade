#!/usr/bin/env python3
# -*- coding: utf-8 -*-
"""
Template Service - Issue #959 リファクタリング対応
HTMLテンプレート管理サービス
"""

class TemplateService:
    """HTMLテンプレート管理サービス"""

    @staticmethod
    def get_dashboard_template() -> str:
        """メインダッシュボードテンプレート"""
        return """
<!DOCTYPE html>
<html lang="ja">
<head>
    <meta charset="UTF-8">
    <meta name="viewport" content="width=device-width, initial-scale=1.0">
    <title>{{ title }}</title>
    <link rel="stylesheet" href="{{ url_for('static', filename='style.css') }}">
</head>
<body>
    <div class="container">
        <div class="header">
            <h1>🏠 Day Trade Personal</h1>
            <p>プロダクション対応 - 個人投資家専用版</p>
        </div>

        <div class="dashboard">
<<<<<<< HEAD
            
=======
            <div class="card">
                <h3>📊 システム状態</h3>
                <div class="status">
                    <div class="status-dot"></div>
                    <span>正常運行中</span>
                </div>
                <div class="stats">
                    <div class="stat-item">
                        <div class="stat-number">93%</div>
                        <div class="stat-label">AI精度</div>
                    </div>
                    <div class="stat-item">
                        <div class="stat-number">A+</div>
                        <div class="stat-label">品質評価</div>
                    </div>
                </div>
            </div>

>>>>>>> 04d91632
            <div class="card">
                <h3>🎯 売買判断システム</h3>
                <p>リアルタイム株価分析による具体的な売買提案</p>
                <button class="btn" onclick="loadRecommendations()">売買推奨を取得</button>
                <div id="recommendationsResult" style="margin-top: 15px;"></div>
            </div>
        </div>

        <!-- 拡張推奨銘柄セクション -->
        <div class="recommendations-section" style="margin-top: 30px;">
            <h2 style="color: white; text-align: center; margin-bottom: 20px;">📈 推奨銘柄一覧 (35銘柄)</h2>
            <div id="recommendationsContainer" style="display: none;">
                <div class="recommendations-summary" style="background: white; padding: 20px; border-radius: 12px; margin-bottom: 20px; text-align: center;">
                    <div id="summaryStats" style="display: grid; grid-template-columns: repeat(auto-fit, minmax(120px, 1fr)); gap: 15px;"></div>
                </div>
                <div id="recommendationsList" style="display: grid; grid-template-columns: repeat(auto-fit, minmax(300px, 1fr)); gap: 20px;"></div>
            </div>
        </div>

        <div class="footer">
            <p>🤖 Issue #959 リファクタリング対応 - モジュール化完了</p>
            <p>Generated with Claude Code</p>
        </div>
    </div>

    <script src="{{ url_for('static', filename='script.js') }}"></script>
</body>
</html>
        """<|MERGE_RESOLUTION|>--- conflicted
+++ resolved
@@ -28,9 +28,6 @@
         </div>
 
         <div class="dashboard">
-<<<<<<< HEAD
-            
-=======
             <div class="card">
                 <h3>📊 システム状態</h3>
                 <div class="status">
@@ -49,7 +46,6 @@
                 </div>
             </div>
 
->>>>>>> 04d91632
             <div class="card">
                 <h3>🎯 売買判断システム</h3>
                 <p>リアルタイム株価分析による具体的な売買提案</p>
