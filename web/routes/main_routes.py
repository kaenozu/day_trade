#!/usr/bin/env python3
# -*- coding: utf-8 -*-
"""
Web Routes Module - Issue #959 リファクタリング対応
メインルート定義モジュール
Issue #939対応: Gunicorn/Application Factory対応
"""

from flask import Flask, render_template_string, jsonify, request, g
from datetime import datetime
import time

def setup_main_routes(app: Flask) -> None:
    """メインルート設定 (Application Factory対応)"""

    @app.route('/')
    def index():
        """メインダッシュボード"""
        # gオブジェクトからtemplate_serviceを取得
        template_content = g.template_service.get_dashboard_template()

        response = render_template_string(
            template_content,
            title="Day Trade Personal - メインダッシュボード"
        )

        return response

<<<<<<< HEAD
    @app.route('/portfolio')
    def portfolio_page():
        """ポートフォリオ追跡ページ"""
        template_content = g.template_service.get_portfolio_template()
        return render_template_string(
            template_content,
            title="ポートフォリオ追跡 - 購入銘柄管理"
        )



=======
>>>>>>> 04d91632
    @app.route('/health')
    def health_check():
        """ヘルスチェック"""
        return jsonify({
            'status': 'healthy',
            'timestamp': datetime.now().isoformat(),
            'service': 'daytrade-web'
        })<|MERGE_RESOLUTION|>--- conflicted
+++ resolved
@@ -26,7 +26,6 @@
 
         return response
 
-<<<<<<< HEAD
     @app.route('/portfolio')
     def portfolio_page():
         """ポートフォリオ追跡ページ"""
@@ -35,11 +34,6 @@
             template_content,
             title="ポートフォリオ追跡 - 購入銘柄管理"
         )
-
-
-
-=======
->>>>>>> 04d91632
     @app.route('/health')
     def health_check():
         """ヘルスチェック"""
