--- conflicted
+++ resolved
@@ -305,17 +305,10 @@
     "\\.\\.\\.",
 ]
 
-<<<<<<< HEAD
-# カバレッジの最小しきい値設定
-# 現在60.67%を達成、現実的な目標値に設定
-# Issue #118 Enum統合完了、テスト品質向上済み
-fail_under = 60
-=======
-# カバレッジの最小しきい値設定 - Issue #129対応
-# 段階的向上: 55% → 65% → 70%を目標
-# CI/CD改善により70%に更新
-fail_under = 70
->>>>>>> 106c3c31
+# カバレッジの最小しきい値設定 - Issue #129対応後
+# 現在60.67%達成、現実的目標として65%に設定
+# CI/CD改善とEnum統合完了を反映
+fail_under = 65
 
 [tool.coverage.html]
 # HTMLレポート生成設定
