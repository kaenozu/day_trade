--- conflicted
+++ resolved
@@ -202,17 +202,6 @@
             "unit-fast")
               echo "🚀 Running fast unit tests..."
               pytest tests/ -v --tb=short --disable-warnings \
-<<<<<<< HEAD
-                          --ignore=tests/integration/ \
-                          -m "not slow" \
-                          --maxfail=10 \
-                          --cov=src/day_trade \
-                          --cov-report=xml \
-                          --cov-report=html \
-                          --cov-report=term-missing \
-                          --cov-report=json \
-                          --cov-fail-under=20
-=======
                      --ignore=tests/integration/ \
                      -m "not slow" \
                      --maxfail=10 \
@@ -222,7 +211,6 @@
                      --cov-report=term-missing \
                      --cov-report=json \
                      --cov-fail-under=20
->>>>>>> de01b5a9
               ;;
             "unit-slow")
               echo "🐌 Running slow unit tests..."
