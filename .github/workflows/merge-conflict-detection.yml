--- conflicted
+++ resolved
@@ -13,333 +13,6 @@
   checks: write
 
 jobs:
-<<<<<<< HEAD
-#  conflict-detection:
-#    runs-on: ubuntu-latest
-#    name: Detect merge conflicts
-#
-#    steps:
-#      - name: Checkout repository
-#        uses: actions/checkout@v4
-#        with:
-#          fetch-depth: 0
-#
-#      - name: Set up Git
-#        run: |
-#          git config --global user.name "github-actions[bot]"
-#          git config --global user.email "github-actions[bot]@users.noreply.github.com"
-#
-#      - name: Fetch all branches
-#        run: |
-#          git fetch --all
-#          echo "🔍 Available branches:"
-#          git branch -r
-#
-#      - name: Check for merge conflicts with main
-#        id: conflict_check
-#        run: |
-#          set -e
-#
-#          echo "🎯 Checking merge conflicts for branch: ${{ github.head_ref || github.ref_name }}"
-#          echo "📋 Base branch: ${{ github.base_ref || 'main' }}"
-#
-#          # Get the correct branch names
-#          if [ "${{ github.event_name }}" = "pull_request" ]; then
-#            CURRENT_BRANCH="${{ github.head_ref }}"
-#            BASE_BRANCH="${{ github.base_ref }}"
-#          else
-#            CURRENT_BRANCH="${{ github.ref_name }}"
-#            BASE_BRANCH="main"
-#          fi
-#
-#          echo "current_branch=$CURRENT_BRANCH" >> $GITHUB_ENV
-#          echo "base_branch=$BASE_BRANCH" >> $GITHUB_ENV
-#
-#          # Skip conflict check if we're on the base branch
-#          if [ "$CURRENT_BRANCH" = "$BASE_BRANCH" ]; then
-#            echo "⏭️ Skipping conflict check - currently on base branch"
-#            echo "conflict_detected=false" >> $GITHUB_ENV
-#            echo "skip_check=true" >> $GITHUB_ENV
-#            exit 0
-#          fi
-#
-#          # Ensure we have the latest changes
-#          git fetch origin $BASE_BRANCH:$BASE_BRANCH || git fetch origin $BASE_BRANCH
-#          git fetch origin $CURRENT_BRANCH:$CURRENT_BRANCH || git checkout $CURRENT_BRANCH
-#
-#          # Create a temporary branch for merge test
-#          TEMP_BRANCH="temp-merge-test-$(date +%s)"
-#          git checkout -b $TEMP_BRANCH "origin/$CURRENT_BRANCH"
-#
-#          echo "🔄 Attempting merge of $BASE_BRANCH into $CURRENT_BRANCH..."
-#
-#          # Try to merge - capture both stdout and stderr
-#          if git merge origin/$BASE_BRANCH --no-commit --no-ff 2>&1 | tee merge_output.log; then
-#            echo "✅ No merge conflicts detected"
-#            echo "conflict_detected=false" >> $GITHUB_ENV
-#            git merge --abort 2>/dev/null || true
-#          else
-#            echo "⚠️ Merge conflicts detected!"
-#            echo "conflict_detected=true" >> $GITHUB_ENV
-#
-#            # Get list of conflicted files
-#            CONFLICTED_FILES=$(git diff --name-only --diff-filter=U 2>/dev/null || echo "Could not determine conflicted files")
-#            echo "conflicted_files<<EOF" >> $GITHUB_ENV
-#            echo "$CONFLICTED_FILES" >> $GITHUB_ENV
-#            echo "EOF" >> $GITHUB_ENV
-#
-#            # Save merge output for later use
-#            echo "merge_output<<EOF" >> $GITHUB_ENV
-#            cat merge_output.log >> $GITHUB_ENV
-#            echo "EOF" >> $GITHUB_ENV
-#
-#            # Show conflict details
-#            echo "📋 Conflicted files:"
-#            echo "$CONFLICTED_FILES"
-#
-#            git merge --abort 2>/dev/null || true
-#          fi
-#
-#          # Cleanup
-#          git checkout $CURRENT_BRANCH 2>/dev/null || git checkout -
-#          git branch -D $TEMP_BRANCH 2>/dev/null || true
-#
-#      - name: Check for potential conflicts in common areas
-#        if: env.skip_check != 'true'
-#        id: pattern_check
-#        run: |
-#          echo "🔍 Checking for potential conflict patterns..."
-#
-#          # Check for common conflict markers that might have been committed
-#          CONFLICT_MARKERS=$(grep -r '<<<<<<< ' . --exclude-dir=.git --exclude-dir=node_modules --exclude-dir=scripts --exclude-dir=.github --exclude="*.log" || echo "")
-#
-#          if [ -n "$CONFLICT_MARKERS" ]; then
-#            echo "⚠️ Found potential conflict markers in files:"
-#            echo "$CONFLICT_MARKERS"
-#            echo "conflict_markers_found=true" >> $GITHUB_ENV
-#            echo "conflict_markers<<EOF" >> $GITHUB_ENV
-#            echo "$CONFLICT_MARKERS" >> $GITHUB_ENV
-#            echo "EOF" >> $GITHUB_ENV
-#          else
-#            echo "✅ No conflict markers found"
-#            echo "conflict_markers_found=false" >> $GITHUB_ENV
-#          fi
-#
-#      - name: Analyze file change patterns
-#        if: env.skip_check != 'true' && github.event_name == 'pull_request'
-#        id: change_analysis
-#        run: |
-#          echo "📊 Analyzing change patterns..."
-#
-#          # Get changed files in this PR
-#          CHANGED_FILES=$(git diff --name-only origin/${{ env.base_branch }}..HEAD || echo "")
-#
-#          # Check for changes in sensitive areas
-#          HIGH_RISK_CHANGES=""
-#
-#          # Configuration files
-#          if echo "$CHANGED_FILES" | grep -E "\.(yml|yaml|json|ini|cfg|conf)"; then
-#            HIGH_RISK_CHANGES="$HIGH_RISK_CHANGES\n📁 Configuration files"
-#          fi
-#
-#          # Database migration files
-#          if echo "$CHANGED_FILES" | grep -E "migration|schema|database"; then
-#            HIGH_RISK_CHANGES="$HIGH_RISK_CHANGES\n🗄️ Database-related files"
-#          fi
-#
-#          # CI/CD files
-#          if echo "$CHANGED_FILES" | grep -E "\.github|.gitlab|.circleci|Dockerfile|docker-compose"; then
-#            HIGH_RISK_CHANGES="$HIGH_RISK_CHANGES\n🔧 CI/CD configuration"
-#          fi
-#
-#          # Core system files
-#          if echo "$CHANGED_FILES" | grep -E "(main|core|base|foundation)\.(py|js|ts)"; then
-#            HIGH_RISK_CHANGES="$HIGH_RISK_CHANGES\n⚡ Core system files"
-#          fi
-#
-#          if [ -n "$HIGH_RISK_CHANGES" ]; then
-#            echo "high_risk_changes=true" >> $GITHUB_ENV
-#            echo "high_risk_areas<<EOF" >> $GITHUB_ENV
-#            echo -e "$HIGH_RISK_CHANGES" >> $GITHUB_ENV
-#            echo "EOF" >> $GITHUB_ENV
-#          else
-#            echo "high_risk_changes=false"
-#          fi
-#
-#          echo "changed_files<<EOF" >> $GITHUB_ENV
-#          echo "$CHANGED_FILES" >> $GITHUB_ENV
-#          echo "EOF" >> $GITHUB_ENV
-#
-#      - name: Comment on PR - Conflicts Detected
-#        if: env.conflict_detected == 'true' && github.event_name == 'pull_request'
-#        uses: actions/github-script@v7
-#        with:
-#          script: |
-#            const conflictedFiles = process.env.conflicted_files || 'Unknown files';
-#            const mergeOutput = process.env.merge_output || 'No detailed output available';
-#            const baseBranch = process.env.base_branch || 'main';
-#            const currentBranch = process.env.current_branch || 'your-branch';
-#
-#            const body = `## ⚠️ マージコンフリクトが検出されました
-#
-#            このプルリクエストを
-#            `${baseBranch}`
-#            ブランチにマージする際にコンフリクトが発生します。
-#
-#            ### 🔧 コンフリクトの解決手順:
-#
-#            1. **ローカルで最新の変更を取得:**
-#               `bash
-#               git checkout ${currentBranch}
-#               git fetch origin
-#               git pull origin ${currentBranch}
-#               `
-#
-#            2. **ベースブランチの最新変更をマージ:**
-#               `bash
-#               git merge origin/${baseBranch}
-#               `
-#
-#            3. **コンフリクトを手動で解決:**
-#               `bash
-#               # エディターでコンフリクトファイルを編集
-#               # <<<<<<< HEAD, =======, >>>>>>> マーカーを削除
-#               git add <解決したファイル名>
-#               `
-#
-#            4. **マージをコミット:**
-#               `bash
-#               git commit -m "Resolve merge conflicts with ${baseBranch}"
-#               git push origin ${currentBranch}
-#               `
-#
-#            ### 📋 コンフリクトファイル:
-#            `bash
-#            ${conflictedFiles}
-#            `
-#
-#            ### 🔍 詳細出力:
-#            <details>
-#            <summary>マージ試行の詳細ログ</summary>
-#
-#            `bash
-#            ${mergeOutput}
-#            `
-#            </details>
-#
-#            コンフリクトが解決されると、このチェックは自動的に再実行されます。
-#
-#            ---
-#            🤖 **自動生成されたコメント** - マージコンフリクト検知システム
-#            `;
-#
-#            github.rest.issues.createComment({
-#              issue_number: context.issue.number,
-#              owner: context.repo.owner,
-#              repo: context.repo.repo,
-#              body: body
-#            });
-#
-#      - name: Comment on PR - Conflict Markers Found
-#        if: env.conflict_markers_found == 'true' && github.event_name == 'pull_request'
-#        uses: actions/github-script@v7
-#        with:
-#          script: |
-#            const conflictMarkers = process.env.conflict_markers || 'No details available';
-#
-#            const body = `## ⚠️ コンフリクトマーカーが検出されました
-#
-#            コード内にマージコンフリクトマーカー (
-#<<<<<<<
-#,
-#=======,
-#>>>>>>>
-#) が残っています。
-#
-#            ### 🔍 検出された箇所:
-#            `bash
-#            ${conflictMarkers}
-#            `
-#
-#            ### 🔧 修正方法:
-#            1. 上記ファイルを開いて、コンフリクトマーカーを探してください
-#            2. 適切なコードを選択し、マーカーを削除してください
-#            3. 変更をコミット・プッシュしてください
-#
-#            ---
-#            🤖 **自動生成されたコメント** - マージコンフリクト検知システム
-#            `;
-#
-#            github.rest.issues.createComment({
-#              issue_number: context.issue.number,
-#              owner: context.repo.owner,
-#              repo: context.repo.repo,
-#              body: body
-#            });
-#
-#      - name: Comment on PR - High Risk Changes
-#        if: env.high_risk_changes == 'true' && github.event_name == 'pull_request'
-#        uses: actions/github-script@v7
-#        with:
-#          script: |
-#            const highRiskAreas = process.env.high_risk_areas || 'No details available';
-#            const changedFiles = process.env.changed_files || 'No files listed';
-#
-#            const body = `## 🚨 高リスク領域の変更が検出されました
-#
-#            このプルリクエストは以下の重要な領域に変更を含んでいます：
-#
-#            ${highRiskAreas}
-#
-#            ### 📋 変更されたファイル:
-#            <details>
-#            <summary>変更ファイル一覧</summary>
-#
-#            `bash
-#            ${changedFiles}
-#            `
-#            </details>
-#
-#            ### ⚠️ 注意事項:
-#            - より詳細なレビューが推奨されます
-#            - 可能であれば段階的なマージを検討してください
-#            - テスト環境での十分な検証を行ってください
-#
-#            ---
-#            🤖 **自動生成されたコメント** - マージコンフリクト検知システム
-#            `;
-#
-#            github.rest.issues.createComment({
-#              issue_number: context.issue.number,
-#              owner: context.repo.owner,
-#              repo: context.repo.repo,
-#              body: body
-#            });
-#
-#      - name: Set status check result
-#        if: env.skip_check != 'true'
-#        run: |
-#          if [ "${{ env.conflict_detected }}" = "true" ]; then
-#            echo "❌ Merge conflicts detected - failing check"
-#            exit 1
-#          elif [ "${{ env.conflict_markers_found }}" = "true" ]; then
-#            echo "❌ Conflict markers found in code - failing check"
-#            exit 1
-#          else
-#            echo "✅ No merge conflicts detected"
-#            echo "✅ No conflict markers found in code"
-#          fi
-#
-#      - name: Success notification
-#        if: success()
-#        run: |
-#          if [ "${{ env.skip_check }}" = "true" ]; then
-#            echo "⏭️ Conflict check skipped (base branch)"
-#          else
-#            echo "✅ Merge conflict detection completed successfully!"
-#            echo "🎉 このブランチは ${{ env.base_branch }} に安全にマージできます"
-#          fi
-=======
   conflict-detection:
     runs-on: ubuntu-latest
     name: Detect merge conflicts
@@ -506,7 +179,9 @@
 
             const body = `## ⚠️ マージコンフリクトが検出されました
 
-            このプルリクエストを \`${{ env.base_branch }}\` ブランチにマージする際にコンフリクトが発生します。
+            このプルリクエストを 
+${{ env.base_branch }}
+ ブランチにマージする際にコンフリクトが発生します。
 
             ### 🔧 コンフリクトの解決手順:
 
@@ -571,7 +246,9 @@
 
             const body = `## ⚠️ コンフリクトマーカーが検出されました
 
-            コード内にマージコンフリクトマーカー (\`<<<<<<<\`, \`=======\`, \`>>>>>>>\`) が残っています。
+            コード内にマージコンフリクトマーカー (\`<<<<<<<
+, \`=======
+, \`>>>>>>>\`) が残っています。
 
             ### 🔍 検出された箇所:
             ```
@@ -655,5 +332,4 @@
           else
             echo "✅ Merge conflict detection completed successfully!"
             echo "🎉 このブランチは ${{ env.base_branch }} に安全にマージできます"
-          fi
->>>>>>> 6f4c0849
+          fi