import pandas as pd

class AnalysisEngine:
    def __init__(self):
        self.strategies = {}
        self.active_strategies = None

    def register_strategy(self, name, strategy_func):
        """
        分析戦略を登録する。
        :param name: 戦略の名前
        :param strategy_func: 戦略を実行する関数 (データフレームを受け取り、結果を返す)
        """
        self.strategies[name] = strategy_func

    def set_active_strategies(self, strategy_names: list):
        """
        実行する戦略をフィルタリングする。
        :param strategy_names: 実行を許可する戦略の名前のリスト
        """
        self.active_strategies = set(strategy_names)

    def run_analysis(self, data: pd.DataFrame):
        """
        登録された全ての分析戦略を実行し、結果を統合する。
        :param data: 分析対象の株価データ (pandas DataFrame)
        :return: 各戦略の結果をまとめた辞書
        """
        results = {}
        for name, strategy_func in self.strategies.items():
            if self.active_strategies and name not in self.active_strategies:
                continue
            try:
                strategy_result = strategy_func(data)
                results[name] = strategy_result
            except Exception as e:
                print(f"Error running strategy {name}: {e}")
                results[name] = {"error": str(e)}
        return results

<<<<<<< HEAD
    def make_ensemble_decision(self, analysis_results):
=======
def make_ensemble_decision(analysis_results):
>>>>>>> 94da2464
        """
        複数の分析戦略の結果を統合し、最終的な推奨を決定する。
        各戦略のシグナルに重み付けを行い、総合的な判断を下す。
        :param analysis_results: 各戦略の結果をまとめた辞書
        :return: 最終的な推奨 (例: "BUY", "SELL", "HOLD")
        """
        buy_score = 0
        sell_score = 0

        # 各戦略の結果を評価し、スコアを計算
        for strategy_name, result in analysis_results.items():
<<<<<<< HEAD
            if "signal" in result:
                signal = result["signal"]

                if strategy_name == "MA Cross":
                    if signal == "BUY":
                        buy_score += 1.0
                    elif signal == "SELL":
                        sell_score += 1.0
                
                elif strategy_name == "RSI":
                    if signal == "OVERSOLD":
                        buy_score += 1.0
                    elif signal == "OVERBOUGHT":
                        sell_score += 1.0

                elif strategy_name == "Volume Analysis":
                    if signal == "HIGH_VOLUME":
                        buy_score += 0.5 # 出来高急増は買いにやや有利
                    elif signal == "LOW_VOLUME":
                        sell_score += 0.5 # 出来高減少は売りにやや有利

                elif strategy_name == "VWAP":
                    if signal == "BUY":
                        buy_score += 1.0
                    elif signal == "SELL":
                        sell_score += 1.0

                elif strategy_name == "Bollinger Bands":
                    if signal == "BUY":
                        buy_score += 1.0
                    elif signal == "SELL":
                        sell_score += 1.0

                elif strategy_name == "ATR":
                    # ATRはボラティリティを示すため、直接的な売買シグナルではない
                    # ただし、高ボラティリティはリスクと機会の両方を示す
                    pass

                elif strategy_name == "Sentiment Analysis":
                    if signal == "POSITIVE_SENTIMENT":
                        buy_score += 0.7 # センチメントは補助的な要素としてやや低めの重み
                    elif signal == "NEGATIVE_SENTIMENT":
                        sell_score += 0.7 # センチメントは補助的な要素としてやや低めの重み

        if buy_score > sell_score:
=======
            if "average_close" in result and result["average_close"] > 103: # 例示的な条件
                buy_signals += 1
            if "total_volume" in result and result["total_volume"] < 6000: # 例示的な条件
                sell_signals += 1

        # センチメント分析の結果を評価
        if "Sentiment Analysis" in analysis_results:
            sentiment_result = analysis_results["Sentiment Analysis"]
            if "signal" in sentiment_result:
                if sentiment_result["signal"] == "POSITIVE_SENTIMENT":
                    buy_signals += 1
                elif sentiment_result["signal"] == "NEGATIVE_SENTIMENT":
                    sell_signals += 1

        if buy_signals > sell_signals:
>>>>>>> 94da2464
            return "BUY"
        elif sell_score > buy_score:
            return "SELL"
        else:
            return "HOLD"

def moving_average_cross_strategy(data: pd.DataFrame, short_window=5, long_window=25):
    """
    移動平均線クロス戦略を実装する。
    :param data: 株価データ (pandas DataFrame, 'Close'カラムが必要)
    :param short_window: 短期移動平均線の期間
    :param long_window: 長期移動平均線の期間
    :return: 戦略の結果 (辞書)
    """
    if 'Close' not in data.columns:
        return {"error": "'Close' column not found in data"}

    data['SMA_Short'] = data['Close'].rolling(window=short_window).mean()
    data['SMA_Long'] = data['Close'].rolling(window=long_window).mean()

    # ゴールデンクロスとデッドクロスの判定
    # ゴールデンクロス: 短期SMAが長期SMAを上抜ける
    # デッドクロス: 短期SMAが長期SMAを下抜ける
    signals = []
    for i in range(1, len(data)):
        if data['SMA_Short'].iloc[i] > data['SMA_Long'].iloc[i] and \
           data['SMA_Short'].iloc[i-1] <= data['SMA_Long'].iloc[i-1]:
            signals.append("BUY")
        elif data['SMA_Short'].iloc[i] < data['SMA_Long'].iloc[i] and \
             data['SMA_Short'].iloc[i-1] >= data['SMA_Long'].iloc[i-1]:
            signals.append("SELL")
        else:
            signals.append("HOLD")
    
    # 最新のシグナルを返す
    latest_signal = signals[-1] if signals else "HOLD"

    return {
        "signal": latest_signal,
        "SMA_Short": data['SMA_Short'].iloc[-1],
        "SMA_Long": data['SMA_Long'].iloc[-1]
    }

def rsi_strategy(data: pd.DataFrame, window=14, overbought_threshold=70, oversold_threshold=30):
    """
    RSI (Relative Strength Index) 戦略を実装する。
    :param data: 株価データ (pandas DataFrame, 'Close'カラムが必要)
    :param window: RSIの計算期間
    :param overbought_threshold: 買われすぎの閾値
    :param oversold_threshold: 売られすぎの閾値
    :return: 戦略の結果 (辞書)
    """
    if 'Close' not in data.columns:
        return {"error": "'Close' column not found in data"}

    delta = data['Close'].diff()
    gain = delta.where(delta > 0, 0)
    loss = -delta.where(delta < 0, 0)

    avg_gain = gain.rolling(window=window).mean()
    avg_loss = loss.rolling(window=window).mean()

    rs = avg_gain / avg_loss
    rsi = 100 - (100 / (1 + rs))

    latest_rsi = rsi.iloc[-1]

    signal = "NEUTRAL"
    if latest_rsi > overbought_threshold:
        signal = "OVERBOUGHT"
    elif latest_rsi < oversold_threshold:
        signal = "OVERSOLD"

    return {
        "signal": signal,
        "RSI": latest_rsi
    }

def volume_analysis_strategy(data: pd.DataFrame, window=20, volume_multiplier=1.5):
    """
    出来高分析戦略を実装する。
    :param data: 株価データ (pandas DataFrame, 'Volume'カラムが必要)
    :param window: 平均出来高の計算期間
    :param volume_multiplier: 平均出来高に対する倍率
    :return: 戦略の結果 (辞書)
    """
    if 'Volume' not in data.columns:
        return {"error": "'Volume' column not found in data"}

    data['Volume_MA'] = data['Volume'].rolling(window=window).mean()

    latest_volume = data['Volume'].iloc[-1]
    latest_volume_ma = data['Volume_MA'].iloc[-1]

    signal = "NORMAL_VOLUME"
    if latest_volume > latest_volume_ma * volume_multiplier:
        signal = "HIGH_VOLUME"
    elif latest_volume < latest_volume_ma / volume_multiplier:
        signal = "LOW_VOLUME"

    return {
        "signal": signal,
        "Latest_Volume": latest_volume,
        "Volume_MA": latest_volume_ma
    }

def vwap_strategy(data: pd.DataFrame):
    """
    VWAP (Volume Weighted Average Price) 戦略を実装する。
    :param data: 株価データ (pandas DataFrame, 'Close', 'High', 'Low', 'Volume'カラムが必要)
    :return: 戦略の結果 (辞書)
    """
    if not all(col in data.columns for col in ['Close', 'High', 'Low', 'Volume']):
        return {"error": "Required columns (Close, High, Low, Volume) not found in data"}

    # Typical Price (TP) = (High + Low + Close) / 3
    data['TP'] = (data['High'] + data['Low'] + data['Close']) / 3

    # Cumulative TP * Volume
    data['TP_Volume'] = data['TP'] * data['Volume']

    # Cumulative Volume
    data['Cumulative_Volume'] = data['Volume'].cumsum()

    # VWAP = Cumulative TP * Volume / Cumulative Volume
    data['VWAP'] = data['TP_Volume'].cumsum() / data['Cumulative_Volume']

    latest_vwap = data['VWAP'].iloc[-1]
    latest_close = data['Close'].iloc[-1]

    signal = "NEUTRAL"
    if latest_close > latest_vwap:
        signal = "BUY"
    elif latest_close < latest_vwap:
        signal = "SELL"

    return {
        "signal": signal,
        "VWAP": latest_vwap,
        "Latest_Close": latest_close
    }

def bollinger_bands_strategy(data: pd.DataFrame, window=20, num_std_dev=2):
    """
    ボリンジャーバンド戦略を実装する。
    :param data: 株価データ (pandas DataFrame, 'Close'カラムが必要)
    :param window: 移動平均線の期間
    :param num_std_dev: 標準偏差の倍率
    :return: 戦略の結果 (辞書)
    """
    if 'Close' not in data.columns:
        return {"error": "'Close' column not found in data"}

    data['SMA'] = data['Close'].rolling(window=window).mean()
    data['STD'] = data['Close'].rolling(window=window).std()

    data['Upper_Band'] = data['SMA'] + (data['STD'] * num_std_dev)
    data['Lower_Band'] = data['SMA'] - (data['STD'] * num_std_dev)

    latest_close = data['Close'].iloc[-1]
    latest_sma = data['SMA'].iloc[-1]
    latest_upper_band = data['Upper_Band'].iloc[-1]
    latest_lower_band = data['Lower_Band'].iloc[-1]

    signal = "NEUTRAL"
    if latest_close < latest_lower_band:
        signal = "BUY"
    elif latest_close > latest_upper_band:
        signal = "SELL"

    return {
        "signal": signal,
        "SMA": latest_sma,
        "Upper_Band": latest_upper_band,
        "Lower_Band": latest_lower_band
    }

def atr_strategy(data: pd.DataFrame, window=14):
    """
    ATR (Average True Range) 戦略を実装する。
    :param data: 株価データ (pandas DataFrame, 'High', 'Low', 'Close'カラムが必要)
    :param window: ATRの計算期間
    :return: 戦略の結果 (辞書)
    """
    if not all(col in data.columns for col in ['High', 'Low', 'Close']):
        return {"error": "Required columns (High, Low, Close) not found in data"}

    # True Range (TR)
    data['TR1'] = abs(data['High'] - data['Low'])
    data['TR2'] = abs(data['High'] - data['Close'].shift())
    data['TR3'] = abs(data['Low'] - data['Close'].shift())
    data['TR'] = data[['TR1', 'TR2', 'TR3']].max(axis=1)

    # Average True Range (ATR)
    data['ATR'] = data['TR'].rolling(window=window).mean()

    latest_atr = data['ATR'].iloc[-1]

    # ATRに基づくシグナル (例: ATRが急増したらボラティリティ上昇)
    # ここでは単純に最新のATR値を返す
    signal = "NEUTRAL"
    if latest_atr > data['ATR'].iloc[-window:-1].mean() * 1.2: # 例: 過去の平均より20%高ければ高ボラティリティ
        signal = "HIGH_VOLATILITY"
    elif latest_atr < data['ATR'].iloc[-window:-1].mean() * 0.8: # 例: 過去の平均より20%低ければ低ボラティリティ
        signal = "LOW_VOLATILITY"

    return {
        "signal": signal,
        "ATR": latest_atr
    }

def sentiment_analysis_strategy(data: pd.DataFrame):
    """
    市場センチメント分析戦略を実装する (プレースホルダー)。
    データフレームに 'Sentiment' カラム (例: -1: 悲観, 0: 中立, 1: 楽観) があることを前提とする。
    :param data: 株価データ (pandas DataFrame, 'Sentiment'カラムが必要)
    :return: 戦略の結果 (辞書)
    """
    if 'Sentiment' not in data.columns:
        return {"error": "'Sentiment' column not found in data"}

    latest_sentiment = data['Sentiment'].iloc[-1]

    signal = "NEUTRAL_SENTIMENT"
    if latest_sentiment > 0:
        signal = "POSITIVE_SENTIMENT"
    elif latest_sentiment < 0:
        signal = "NEGATIVE_SENTIMENT"

    return {
        "signal": signal,
        "Sentiment": latest_sentiment
    }

if __name__ == "__main__":
    # テスト用のダミーデータ
    dummy_data = pd.DataFrame({
        'Open': [100, 101, 102, 103, 104, 105, 106, 107, 108, 109, 110, 111, 112, 113, 114, 115, 116, 117, 118, 119, 120, 121, 122, 123, 124, 125, 126, 127, 128, 129],
        'High': [105, 106, 107, 108, 109, 110, 111, 112, 113, 114, 115, 116, 117, 118, 119, 120, 121, 122, 123, 124, 125, 126, 127, 128, 129, 130, 131, 132, 133, 134],
        'Low': [99, 100, 101, 102, 103, 104, 105, 106, 107, 108, 109, 110, 111, 112, 113, 114, 115, 116, 117, 118, 119, 120, 121, 122, 123, 124, 125, 126, 127, 128],
        'Close': [102, 103, 104, 105, 106, 107, 108, 109, 110, 111, 112, 113, 114, 115, 116, 117, 118, 119, 120, 121, 122, 123, 124, 125, 126, 127, 128, 129, 130, 131],
        'Volume': [1000, 1100, 1200, 1300, 1400, 1500, 1600, 1700, 1800, 1900, 2000, 2100, 2200, 2300, 2400, 2500, 2600, 2700, 2800, 2900, 3000, 3100, 3200, 3300, 3400, 3500, 3600, 3700, 3800, 3900],
        'Sentiment': [0, 0, 0, 0, 0, 0, 0, 0, 0, 0, 0, 0, 0, 0, 0, 0, 0, 0, 0, 0, 0, 0, 0, 0, 0, 0, 0, 0, 1, -1]
    })

    # ダミーの分析戦略
    def sample_strategy_1(data):
        # 例: 終値の平均を計算
        return {"average_close": data['Close'].mean()}

    def sample_strategy_2(data):
        # 例: ボリュームの合計を計算
        return {"total_volume": data['Volume'].sum()}

    # エンジンを初期化
    engine = AnalysisEngine()

    # 戦略を登録
    engine.register_strategy("Strategy A", sample_strategy_1)
    engine.register_strategy("Strategy B", sample_strategy_2)
    engine.register_strategy("MA Cross", moving_average_cross_strategy)
    engine.register_strategy("RSI", rsi_strategy)
    engine.register_strategy("Volume Analysis", volume_analysis_strategy)
    engine.register_strategy("VWAP", vwap_strategy)
    engine.register_strategy("Bollinger Bands", bollinger_bands_strategy)
    engine.register_strategy("ATR", atr_strategy)
    engine.register_strategy("Sentiment Analysis", sentiment_analysis_strategy)

    # アクティブな戦略を設定 (例: MA CrossとRSI、Sentiment Analysisのみ実行)
    engine.set_active_strategies(["MA Cross", "RSI", "Sentiment Analysis"])

    # 分析を実行
    analysis_results = engine.run_analysis(dummy_data)
    print("Analysis Results:", analysis_results)

    # アンサンブル判定を実行
    final_decision = make_ensemble_decision(analysis_results)
    print("Final Decision:", final_decision)

    # エラーを発生させる戦略のテスト
    def error_strategy(data):
        raise ValueError("This strategy always fails!")

    engine.register_strategy("Error Strategy", error_strategy)
    error_results = engine.run_analysis(dummy_data)
    print("Error Test Results:", error_results)

    # エラーを含む結果でのアンサンブル判定
    error_decision = make_ensemble_decision(error_results)
    print("Decision with Errors:", error_decision)<|MERGE_RESOLUTION|>--- conflicted
+++ resolved
@@ -38,11 +38,7 @@
                 results[name] = {"error": str(e)}
         return results
 
-<<<<<<< HEAD
     def make_ensemble_decision(self, analysis_results):
-=======
-def make_ensemble_decision(analysis_results):
->>>>>>> 94da2464
         """
         複数の分析戦略の結果を統合し、最終的な推奨を決定する。
         各戦略のシグナルに重み付けを行い、総合的な判断を下す。
@@ -54,7 +50,6 @@
 
         # 各戦略の結果を評価し、スコアを計算
         for strategy_name, result in analysis_results.items():
-<<<<<<< HEAD
             if "signal" in result:
                 signal = result["signal"]
 
@@ -100,23 +95,6 @@
                         sell_score += 0.7 # センチメントは補助的な要素としてやや低めの重み
 
         if buy_score > sell_score:
-=======
-            if "average_close" in result and result["average_close"] > 103: # 例示的な条件
-                buy_signals += 1
-            if "total_volume" in result and result["total_volume"] < 6000: # 例示的な条件
-                sell_signals += 1
-
-        # センチメント分析の結果を評価
-        if "Sentiment Analysis" in analysis_results:
-            sentiment_result = analysis_results["Sentiment Analysis"]
-            if "signal" in sentiment_result:
-                if sentiment_result["signal"] == "POSITIVE_SENTIMENT":
-                    buy_signals += 1
-                elif sentiment_result["signal"] == "NEGATIVE_SENTIMENT":
-                    sell_signals += 1
-
-        if buy_signals > sell_signals:
->>>>>>> 94da2464
             return "BUY"
         elif sell_score > buy_score:
             return "SELL"
@@ -393,7 +371,7 @@
     print("Analysis Results:", analysis_results)
 
     # アンサンブル判定を実行
-    final_decision = make_ensemble_decision(analysis_results)
+    final_decision = engine.make_ensemble_decision(analysis_results)
     print("Final Decision:", final_decision)
 
     # エラーを発生させる戦略のテスト
@@ -405,5 +383,5 @@
     print("Error Test Results:", error_results)
 
     # エラーを含む結果でのアンサンブル判定
-    error_decision = make_ensemble_decision(error_results)
+    error_decision = engine.make_ensemble_decision(error_results)
     print("Decision with Errors:", error_decision)