import pandas as pd

class AnalysisEngine:
    def __init__(self):
        self.strategies = {}
        self.active_strategies = None

    def register_strategy(self, name, strategy_func):
        """
        分析戦略を登録する。
        :param name: 戦略の名前
        :param strategy_func: 戦略を実行する関数 (データフレームを受け取り、結果を返す)
        """
        self.strategies[name] = strategy_func

    def set_active_strategies(self, strategy_names: list):
        """
        実行する戦略をフィルタリングする。
        :param strategy_names: 実行を許可する戦略の名前のリスト
        """
        self.active_strategies = set(strategy_names)

    def run_analysis(self, data: pd.DataFrame):
        """
        登録された全ての分析戦略を実行し、結果を統合する。
        :param data: 分析対象の株価データ (pandas DataFrame)
        :return: 各戦略の結果をまとめた辞書
        """
        results = {}
        for name, strategy_func in self.strategies.items():
            if self.active_strategies and name not in self.active_strategies:
                continue
            try:
                strategy_result = strategy_func(data)
                results[name] = strategy_result
            except Exception as e:
                print(f"Error running strategy {name}: {e}")
                results[name] = {"error": str(e)}
        return results

def make_ensemble_decision(analysis_results):
        """
        複数の分析戦略の結果を統合し、最終的な推奨を決定する。
        :param analysis_results: 各戦略の結果をまとめた辞書
        :return: 最終的な推奨 (例: "BUY", "SELL", "HOLD")
        """
        buy_signals = 0
        sell_signals = 0

        # 例: 各戦略の結果を評価し、シグナルをカウント
        for strategy_name, result in analysis_results.items():
            if "average_close" in result and result["average_close"] > 103: # 例示的な条件
                buy_signals += 1
            if "total_volume" in result and result["total_volume"] < 6000: # 例示的な条件
                sell_signals += 1

        # センチメント分析の結果を評価
        if "Sentiment Analysis" in analysis_results:
            sentiment_result = analysis_results["Sentiment Analysis"]
            if "signal" in sentiment_result:
                if sentiment_result["signal"] == "POSITIVE_SENTIMENT":
                    buy_signals += 1
                elif sentiment_result["signal"] == "NEGATIVE_SENTIMENT":
                    sell_signals += 1

        if buy_signals > sell_signals:
            return "BUY"
        elif sell_signals > buy_signals:
            return "SELL"
        else:
            return "HOLD"

def moving_average_cross_strategy(data: pd.DataFrame, short_window=5, long_window=25):
    """
    移動平均線クロス戦略を実装する。
    :param data: 株価データ (pandas DataFrame, 'Close'カラムが必要)
    :param short_window: 短期移動平均線の期間
    :param long_window: 長期移動平均線の期間
    :return: 戦略の結果 (辞書)
    """
    if 'Close' not in data.columns:
        return {"error": "'Close' column not found in data"}

    data['SMA_Short'] = data['Close'].rolling(window=short_window).mean()
    data['SMA_Long'] = data['Close'].rolling(window=long_window).mean()

    # ゴールデンクロスとデッドクロスの判定
    # ゴールデンクロス: 短期SMAが長期SMAを上抜ける
    # デッドクロス: 短期SMAが長期SMAを下抜ける
    signals = []
    for i in range(1, len(data)):
        if data['SMA_Short'].iloc[i] > data['SMA_Long'].iloc[i] and \
           data['SMA_Short'].iloc[i-1] <= data['SMA_Long'].iloc[i-1]:
            signals.append("BUY")
        elif data['SMA_Short'].iloc[i] < data['SMA_Long'].iloc[i] and \
             data['SMA_Short'].iloc[i-1] >= data['SMA_Long'].iloc[i-1]:
            signals.append("SELL")
        else:
            signals.append("HOLD")
    
    # 最新のシグナルを返す
    latest_signal = signals[-1] if signals else "HOLD"

    return {
        "signal": latest_signal,
        "SMA_Short": data['SMA_Short'].iloc[-1],
        "SMA_Long": data['SMA_Long'].iloc[-1]
    }

def rsi_strategy(data: pd.DataFrame, window=14, overbought_threshold=70, oversold_threshold=30):
    """
    RSI (Relative Strength Index) 戦略を実装する。
    :param data: 株価データ (pandas DataFrame, 'Close'カラムが必要)
    :param window: RSIの計算期間
    :param overbought_threshold: 買われすぎの閾値
    :param oversold_threshold: 売られすぎの閾値
    :return: 戦略の結果 (辞書)
    """
    if 'Close' not in data.columns:
        return {"error": "'Close' column not found in data"}

    delta = data['Close'].diff()
    gain = delta.where(delta > 0, 0)
    loss = -delta.where(delta < 0, 0)

    avg_gain = gain.rolling(window=window).mean()
    avg_loss = loss.rolling(window=window).mean()

    rs = avg_gain / avg_loss
    rsi = 100 - (100 / (1 + rs))

    latest_rsi = rsi.iloc[-1]

    signal = "NEUTRAL"
    if latest_rsi > overbought_threshold:
        signal = "OVERBOUGHT"
    elif latest_rsi < oversold_threshold:
        signal = "OVERSOLD"

    return {
        "signal": signal,
        "RSI": latest_rsi
    }

def volume_analysis_strategy(data: pd.DataFrame, window=20, volume_multiplier=1.5):
    """
    出来高分析戦略を実装する。
    :param data: 株価データ (pandas DataFrame, 'Volume'カラムが必要)
    :param window: 平均出来高の計算期間
    :param volume_multiplier: 平均出来高に対する倍率
    :return: 戦略の結果 (辞書)
    """
    if 'Volume' not in data.columns:
        return {"error": "'Volume' column not found in data"}

    data['Volume_MA'] = data['Volume'].rolling(window=window).mean()

    latest_volume = data['Volume'].iloc[-1]
    latest_volume_ma = data['Volume_MA'].iloc[-1]

    signal = "NORMAL_VOLUME"
    if latest_volume > latest_volume_ma * volume_multiplier:
        signal = "HIGH_VOLUME"
    elif latest_volume < latest_volume_ma / volume_multiplier:
        signal = "LOW_VOLUME"

    return {
        "signal": signal,
        "Latest_Volume": latest_volume,
        "Volume_MA": latest_volume_ma
    }

def vwap_strategy(data: pd.DataFrame):
    """
    VWAP (Volume Weighted Average Price) 戦略を実装する。
    :param data: 株価データ (pandas DataFrame, 'Close', 'High', 'Low', 'Volume'カラムが必要)
    :return: 戦略の結果 (辞書)
    """
    if not all(col in data.columns for col in ['Close', 'High', 'Low', 'Volume']):
        return {"error": "Required columns (Close, High, Low, Volume) not found in data"}

    # Typical Price (TP) = (High + Low + Close) / 3
    data['TP'] = (data['High'] + data['Low'] + data['Close']) / 3

    # Cumulative TP * Volume
    data['TP_Volume'] = data['TP'] * data['Volume']

    # Cumulative Volume
    data['Cumulative_Volume'] = data['Volume'].cumsum()

    # VWAP = Cumulative TP * Volume / Cumulative Volume
    data['VWAP'] = data['TP_Volume'].cumsum() / data['Cumulative_Volume']

    latest_vwap = data['VWAP'].iloc[-1]
    latest_close = data['Close'].iloc[-1]

    signal = "NEUTRAL"
    if latest_close > latest_vwap:
        signal = "BUY"
    elif latest_close < latest_vwap:
        signal = "SELL"

    return {
        "signal": signal,
        "VWAP": latest_vwap,
        "Latest_Close": latest_close
    }

def bollinger_bands_strategy(data: pd.DataFrame, window=20, num_std_dev=2):
    """
    ボリンジャーバンド戦略を実装する。
    :param data: 株価データ (pandas DataFrame, 'Close'カラムが必要)
    :param window: 移動平均線の期間
    :param num_std_dev: 標準偏差の倍率
    :return: 戦略の結果 (辞書)
    """
    if 'Close' not in data.columns:
        return {"error": "'Close' column not found in data"}

    data['SMA'] = data['Close'].rolling(window=window).mean()
    data['STD'] = data['Close'].rolling(window=window).std()

    data['Upper_Band'] = data['SMA'] + (data['STD'] * num_std_dev)
    data['Lower_Band'] = data['SMA'] - (data['STD'] * num_std_dev)

    latest_close = data['Close'].iloc[-1]
    latest_sma = data['SMA'].iloc[-1]
    latest_upper_band = data['Upper_Band'].iloc[-1]
    latest_lower_band = data['Lower_Band'].iloc[-1]

    signal = "NEUTRAL"
    if latest_close < latest_lower_band:
        signal = "BUY"
    elif latest_close > latest_upper_band:
        signal = "SELL"

    return {
        "signal": signal,
        "SMA": latest_sma,
        "Upper_Band": latest_upper_band,
        "Lower_Band": latest_lower_band
    }

def atr_strategy(data: pd.DataFrame, window=14):
    """
    ATR (Average True Range) 戦略を実装する。
    :param data: 株価データ (pandas DataFrame, 'High', 'Low', 'Close'カラムが必要)
    :param window: ATRの計算期間
    :return: 戦略の結果 (辞書)
    """
    if not all(col in data.columns for col in ['High', 'Low', 'Close']):
        return {"error": "Required columns (High, Low, Close) not found in data"}

    # True Range (TR)
    data['TR1'] = abs(data['High'] - data['Low'])
    data['TR2'] = abs(data['High'] - data['Close'].shift())
    data['TR3'] = abs(data['Low'] - data['Close'].shift())
    data['TR'] = data[['TR1', 'TR2', 'TR3']].max(axis=1)

    # Average True Range (ATR)
    data['ATR'] = data['TR'].rolling(window=window).mean()

    latest_atr = data['ATR'].iloc[-1]

    # ATRに基づくシグナル (例: ATRが急増したらボラティリティ上昇)
    # ここでは単純に最新のATR値を返す
    signal = "NEUTRAL"
    if latest_atr > data['ATR'].iloc[-window:-1].mean() * 1.2: # 例: 過去の平均より20%高ければ高ボラティリティ
        signal = "HIGH_VOLATILITY"
    elif latest_atr < data['ATR'].iloc[-window:-1].mean() * 0.8: # 例: 過去の平均より20%低ければ低ボラティリティ
        signal = "LOW_VOLATILITY"

    return {
        "signal": signal,
        "ATR": latest_atr
    }

<<<<<<< HEAD
def sentiment_analysis_strategy(data: pd.DataFrame):
    """
    市場センチメント分析戦略を実装する (プレースホルダー)。
    データフレームに 'Sentiment' カラム (例: -1: 悲観, 0: 中立, 1: 楽観) があることを前提とする。
    :param data: 株価データ (pandas DataFrame, 'Sentiment'カラムが必要)
    :return: 戦略の結果 (辞書)
    """
    if 'Sentiment' not in data.columns:
        return {"error": "'Sentiment' column not found in data"}

    latest_sentiment = data['Sentiment'].iloc[-1]

    signal = "NEUTRAL_SENTIMENT"
    if latest_sentiment > 0:
        signal = "POSITIVE_SENTIMENT"
    elif latest_sentiment < 0:
=======
def make_ensemble_decision(self, analysis_results):
        """
        複数の分析戦略の結果を統合し、最終的な推奨を決定する。
        :param analysis_results: 各戦略の結果をまとめた辞書
        :return: 最終的な推奨 (例: "BUY", "SELL", "HOLD")
        """
        buy_signals = 0
        sell_signals = 0

        # 例: 各戦略の結果を評価し、シグナルをカウント
        for strategy_name, result in analysis_results.items():
            if "average_close" in result and result["average_close"] > 103: # 例示的な条件
                buy_signals += 1
            if "total_volume" in result and result["total_volume"] < 6000: # 例示的な条件
                sell_signals += 1

        if buy_signals > sell_signals:
            return "BUY"
        elif sell_signals > buy_signals:
            return "SELL"
        else:
            return "HOLD"

def moving_average_cross_strategy(data: pd.DataFrame, short_window=5, long_window=25):
    """
    移動平均線クロス戦略を実装する。
    :param data: 株価データ (pandas DataFrame, 'Close'カラムが必要)
    :param short_window: 短期移動平均線の期間
    :param long_window: 長期移動平均線の期間
    :return: 戦略の結果 (辞書)
    """
    if 'Close' not in data.columns:
        return {"error": "'Close' column not found in data"}

    data['SMA_Short'] = data['Close'].rolling(window=short_window).mean()
    data['SMA_Long'] = data['Close'].rolling(window=long_window).mean()

    # ゴールデンクロスとデッドクロスの判定
    # ゴールデンクロス: 短期SMAが長期SMAを上抜ける
    # デッドクロス: 短期SMAが長期SMAを下抜ける
    signals = []
    for i in range(1, len(data)):
        if data['SMA_Short'].iloc[i] > data['SMA_Long'].iloc[i] and \
           data['SMA_Short'].iloc[i-1] <= data['SMA_Long'].iloc[i-1]:
            signals.append("BUY")
        elif data['SMA_Short'].iloc[i] < data['SMA_Long'].iloc[i] and \
             data['SMA_Short'].iloc[i-1] >= data['SMA_Long'].iloc[i-1]:
            signals.append("SELL")
        else:
            signals.append("HOLD")
    
    # 最新のシグナルを返す
    latest_signal = signals[-1] if signals else "HOLD"

    return {
        "signal": latest_signal,
        "SMA_Short": data['SMA_Short'].iloc[-1],
        "SMA_Long": data['SMA_Long'].iloc[-1]
    }

def rsi_strategy(data: pd.DataFrame, window=14, overbought_threshold=70, oversold_threshold=30):
    """
    RSI (Relative Strength Index) 戦略を実装する。
    :param data: 株価データ (pandas DataFrame, 'Close'カラムが必要)
    :param window: RSIの計算期間
    :param overbought_threshold: 買われすぎの閾値
    :param oversold_threshold: 売られすぎの閾値
    :return: 戦略の結果 (辞書)
    """
    if 'Close' not in data.columns:
        return {"error": "'Close' column not found in data"}

    delta = data['Close'].diff()
    gain = delta.where(delta > 0, 0)
    loss = -delta.where(delta < 0, 0)

    avg_gain = gain.rolling(window=window).mean()
    avg_loss = loss.rolling(window=window).mean()

    rs = avg_gain / avg_loss
    rsi = 100 - (100 / (1 + rs))

    latest_rsi = rsi.iloc[-1]

    signal = "NEUTRAL"
    if latest_rsi > overbought_threshold:
        signal = "OVERBOUGHT"
    elif latest_rsi < oversold_threshold:
        signal = "OVERSOLD"

    return {
        "signal": signal,
        "RSI": latest_rsi
    }

def volume_analysis_strategy(data: pd.DataFrame, window=20, volume_multiplier=1.5):
    """
    出来高分析戦略を実装する。
    :param data: 株価データ (pandas DataFrame, 'Volume'カラムが必要)
    :param window: 平均出来高の計算期間
    :param volume_multiplier: 平均出来高に対する倍率
    :return: 戦略の結果 (辞書)
    """
    if 'Volume' not in data.columns:
        return {"error": "'Volume' column not found in data"}

    data['Volume_MA'] = data['Volume'].rolling(window=window).mean()

    latest_volume = data['Volume'].iloc[-1]
    latest_volume_ma = data['Volume_MA'].iloc[-1]

    signal = "NORMAL_VOLUME"
    if latest_volume > latest_volume_ma * volume_multiplier:
        signal = "HIGH_VOLUME"
    elif latest_volume < latest_volume_ma / volume_multiplier:
        signal = "LOW_VOLUME"

    return {
        "signal": signal,
        "Latest_Volume": latest_volume,
        "Volume_MA": latest_volume_ma
    }

def vwap_strategy(data: pd.DataFrame):
    """
    VWAP (Volume Weighted Average Price) 戦略を実装する。
    :param data: 株価データ (pandas DataFrame, 'Close', 'High', 'Low', 'Volume'カラムが必要)
    :return: 戦略の結果 (辞書)
    """
    if not all(col in data.columns for col in ['Close', 'High', 'Low', 'Volume']):
        return {"error": "Required columns (Close, High, Low, Volume) not found in data"}

    # Typical Price (TP) = (High + Low + Close) / 3
    data['TP'] = (data['High'] + data['Low'] + data['Close']) / 3

    # Cumulative TP * Volume
    data['TP_Volume'] = data['TP'] * data['Volume']

    # Cumulative Volume
    data['Cumulative_Volume'] = data['Volume'].cumsum()

    # VWAP = Cumulative TP * Volume / Cumulative Volume
    data['VWAP'] = data['TP_Volume'].cumsum() / data['Cumulative_Volume']

    latest_vwap = data['VWAP'].iloc[-1]
    latest_close = data['Close'].iloc[-1]

    signal = "NEUTRAL"
    if latest_close > latest_vwap:
        signal = "BUY"
    elif latest_close < latest_vwap:
        signal = "SELL"

    return {
        "signal": signal,
        "VWAP": latest_vwap,
        "Latest_Close": latest_close
    }

def bollinger_bands_strategy(data: pd.DataFrame, window=20, num_std_dev=2):
    """
    ボリンジャーバンド戦略を実装する。
    :param data: 株価データ (pandas DataFrame, 'Close'カラムが必要)
    :param window: 移動平均線の期間
    :param num_std_dev: 標準偏差の倍率
    :return: 戦略の結果 (辞書)
    """
    if 'Close' not in data.columns:
        return {"error": "'Close' column not found in data"}

    data['SMA'] = data['Close'].rolling(window=window).mean()
    data['STD'] = data['Close'].rolling(window=window).std()

    data['Upper_Band'] = data['SMA'] + (data['STD'] * num_std_dev)
    data['Lower_Band'] = data['SMA'] - (data['STD'] * num_std_dev)

    latest_close = data['Close'].iloc[-1]
    latest_sma = data['SMA'].iloc[-1]
    latest_upper_band = data['Upper_Band'].iloc[-1]
    latest_lower_band = data['Lower_Band'].iloc[-1]

    signal = "NEUTRAL"
    if latest_close < latest_lower_band:
        signal = "BUY"
    elif latest_close > latest_upper_band:
        signal = "SELL"

    return {
        "signal": signal,
        "SMA": latest_sma,
        "Upper_Band": latest_upper_band,
        "Lower_Band": latest_lower_band
    }

def atr_strategy(data: pd.DataFrame, window=14):
    """
    ATR (Average True Range) 戦略を実装する。
    :param data: 株価データ (pandas DataFrame, 'High', 'Low', 'Close'カラムが必要)
    :param window: ATRの計算期間
    :return: 戦略の結果 (辞書)
    """
    if not all(col in data.columns for col in ['High', 'Low', 'Close']):
        return {"error": "Required columns (High, Low, Close) not found in data"}

    # True Range (TR)
    data['TR1'] = abs(data['High'] - data['Low'])
    data['TR2'] = abs(data['High'] - data['Close'].shift())
    data['TR3'] = abs(data['Low'] - data['Close'].shift())
    data['TR'] = data[['TR1', 'TR2', 'TR3']].max(axis=1)

    # Average True Range (ATR)
    data['ATR'] = data['TR'].rolling(window=window).mean()

    latest_atr = data['ATR'].iloc[-1]

    # ATRに基づくシグナル (例: ATRが急増したらボラティリティ上昇)
    # ここでは単純に最新のATR値を返す
    signal = "NEUTRAL"
    if latest_atr > data['ATR'].iloc[-window:-1].mean() * 1.2: # 例: 過去の平均より20%高ければ高ボラティリティ
        signal = "HIGH_VOLATILITY"
    elif latest_atr < data['ATR'].iloc[-window:-1].mean() * 0.8: # 例: 過去の平均より20%低ければ低ボラティリティ
        signal = "LOW_VOLATILITY"

    return {
        "signal": signal,
        "ATR": latest_atr
    }

def market_sentiment_strategy(data: pd.DataFrame, sentiment_score=0.5):
    """
    市場センチメント分析戦略を実装する。
    :param data: 株価データ (pandas DataFrame, ダミーとして使用)
    :param sentiment_score: 市場センチメントスコア (例: -1.0から1.0)
    :return: 戦略の結果 (辞書)
    """
    # 実際には外部APIやニュース分析からセンチメントスコアを取得
    # ここではダミーのスコアを使用
    signal = "NEUTRAL"
    if sentiment_score > 0.7:
        signal = "POSITIVE_SENTIMENT"
    elif sentiment_score < -0.7:
>>>>>>> aab19f4b
        signal = "NEGATIVE_SENTIMENT"

    return {
        "signal": signal,
<<<<<<< HEAD
        "Sentiment": latest_sentiment
=======
        "Sentiment_Score": sentiment_score
>>>>>>> aab19f4b
    }

if __name__ == "__main__":
    # テスト用のダミーデータ
    dummy_data = pd.DataFrame({
        'Open': [100, 101, 102, 103, 104, 105, 106, 107, 108, 109, 110, 111, 112, 113, 114, 115, 116, 117, 118, 119, 120, 121, 122, 123, 124, 125, 126, 127, 128, 129],
        'High': [105, 106, 107, 108, 109, 110, 111, 112, 113, 114, 115, 116, 117, 118, 119, 120, 121, 122, 123, 124, 125, 126, 127, 128, 129, 130, 131, 132, 133, 134],
        'Low': [99, 100, 101, 102, 103, 104, 105, 106, 107, 108, 109, 110, 111, 112, 113, 114, 115, 116, 117, 118, 119, 120, 121, 122, 123, 124, 125, 126, 127, 128],
        'Close': [102, 103, 104, 105, 106, 107, 108, 109, 110, 111, 112, 113, 114, 115, 116, 117, 118, 119, 120, 121, 122, 123, 124, 125, 126, 127, 128, 129, 130, 131],
        'Volume': [1000, 1100, 1200, 1300, 1400, 1500, 1600, 1700, 1800, 1900, 2000, 2100, 2200, 2300, 2400, 2500, 2600, 2700, 2800, 2900, 3000, 3100, 3200, 3300, 3400, 3500, 3600, 3700, 3800, 3900],
        'Sentiment': [0, 0, 0, 0, 0, 0, 0, 0, 0, 0, 0, 0, 0, 0, 0, 0, 0, 0, 0, 0, 0, 0, 0, 0, 0, 0, 0, 0, 1, -1]
    })

    # ダミーの分析戦略
    def sample_strategy_1(data):
        # 例: 終値の平均を計算
        return {"average_close": data['Close'].mean()}

    def sample_strategy_2(data):
        # 例: ボリュームの合計を計算
        return {"total_volume": data['Volume'].sum()}

    # エンジンを初期化
    engine = AnalysisEngine()

    # 戦略を登録
    engine.register_strategy("Strategy A", sample_strategy_1)
    engine.register_strategy("Strategy B", sample_strategy_2)
    engine.register_strategy("MA Cross", moving_average_cross_strategy)
    engine.register_strategy("RSI", rsi_strategy)
    engine.register_strategy("Volume Analysis", volume_analysis_strategy)
    engine.register_strategy("VWAP", vwap_strategy)
    engine.register_strategy("Bollinger Bands", bollinger_bands_strategy)
    engine.register_strategy("ATR", atr_strategy)
<<<<<<< HEAD
    engine.register_strategy("Sentiment Analysis", sentiment_analysis_strategy)

    # アクティブな戦略を設定 (例: MA CrossとRSI、Sentiment Analysisのみ実行)
    engine.set_active_strategies(["MA Cross", "RSI", "Sentiment Analysis"])
=======
    engine.register_strategy("Market Sentiment", market_sentiment_strategy)
>>>>>>> aab19f4b

    # 分析を実行
    analysis_results = engine.run_analysis(dummy_data)
    print("Analysis Results:", analysis_results)

    # アンサンブル判定を実行
    final_decision = make_ensemble_decision(analysis_results)
    print("Final Decision:", final_decision)

    # エラーを発生させる戦略のテスト
    def error_strategy(data):
        raise ValueError("This strategy always fails!")

    engine.register_strategy("Error Strategy", error_strategy)
    error_results = engine.run_analysis(dummy_data)
    print("Error Test Results:", error_results)

    # エラーを含む結果でのアンサンブル判定
    error_decision = make_ensemble_decision(error_results)
    print("Decision with Errors:", error_decision)<|MERGE_RESOLUTION|>--- conflicted
+++ resolved
@@ -275,7 +275,6 @@
         "ATR": latest_atr
     }
 
-<<<<<<< HEAD
 def sentiment_analysis_strategy(data: pd.DataFrame):
     """
     市場センチメント分析戦略を実装する (プレースホルダー)。
@@ -292,258 +291,11 @@
     if latest_sentiment > 0:
         signal = "POSITIVE_SENTIMENT"
     elif latest_sentiment < 0:
-=======
-def make_ensemble_decision(self, analysis_results):
-        """
-        複数の分析戦略の結果を統合し、最終的な推奨を決定する。
-        :param analysis_results: 各戦略の結果をまとめた辞書
-        :return: 最終的な推奨 (例: "BUY", "SELL", "HOLD")
-        """
-        buy_signals = 0
-        sell_signals = 0
-
-        # 例: 各戦略の結果を評価し、シグナルをカウント
-        for strategy_name, result in analysis_results.items():
-            if "average_close" in result and result["average_close"] > 103: # 例示的な条件
-                buy_signals += 1
-            if "total_volume" in result and result["total_volume"] < 6000: # 例示的な条件
-                sell_signals += 1
-
-        if buy_signals > sell_signals:
-            return "BUY"
-        elif sell_signals > buy_signals:
-            return "SELL"
-        else:
-            return "HOLD"
-
-def moving_average_cross_strategy(data: pd.DataFrame, short_window=5, long_window=25):
-    """
-    移動平均線クロス戦略を実装する。
-    :param data: 株価データ (pandas DataFrame, 'Close'カラムが必要)
-    :param short_window: 短期移動平均線の期間
-    :param long_window: 長期移動平均線の期間
-    :return: 戦略の結果 (辞書)
-    """
-    if 'Close' not in data.columns:
-        return {"error": "'Close' column not found in data"}
-
-    data['SMA_Short'] = data['Close'].rolling(window=short_window).mean()
-    data['SMA_Long'] = data['Close'].rolling(window=long_window).mean()
-
-    # ゴールデンクロスとデッドクロスの判定
-    # ゴールデンクロス: 短期SMAが長期SMAを上抜ける
-    # デッドクロス: 短期SMAが長期SMAを下抜ける
-    signals = []
-    for i in range(1, len(data)):
-        if data['SMA_Short'].iloc[i] > data['SMA_Long'].iloc[i] and \
-           data['SMA_Short'].iloc[i-1] <= data['SMA_Long'].iloc[i-1]:
-            signals.append("BUY")
-        elif data['SMA_Short'].iloc[i] < data['SMA_Long'].iloc[i] and \
-             data['SMA_Short'].iloc[i-1] >= data['SMA_Long'].iloc[i-1]:
-            signals.append("SELL")
-        else:
-            signals.append("HOLD")
-    
-    # 最新のシグナルを返す
-    latest_signal = signals[-1] if signals else "HOLD"
-
-    return {
-        "signal": latest_signal,
-        "SMA_Short": data['SMA_Short'].iloc[-1],
-        "SMA_Long": data['SMA_Long'].iloc[-1]
-    }
-
-def rsi_strategy(data: pd.DataFrame, window=14, overbought_threshold=70, oversold_threshold=30):
-    """
-    RSI (Relative Strength Index) 戦略を実装する。
-    :param data: 株価データ (pandas DataFrame, 'Close'カラムが必要)
-    :param window: RSIの計算期間
-    :param overbought_threshold: 買われすぎの閾値
-    :param oversold_threshold: 売られすぎの閾値
-    :return: 戦略の結果 (辞書)
-    """
-    if 'Close' not in data.columns:
-        return {"error": "'Close' column not found in data"}
-
-    delta = data['Close'].diff()
-    gain = delta.where(delta > 0, 0)
-    loss = -delta.where(delta < 0, 0)
-
-    avg_gain = gain.rolling(window=window).mean()
-    avg_loss = loss.rolling(window=window).mean()
-
-    rs = avg_gain / avg_loss
-    rsi = 100 - (100 / (1 + rs))
-
-    latest_rsi = rsi.iloc[-1]
-
-    signal = "NEUTRAL"
-    if latest_rsi > overbought_threshold:
-        signal = "OVERBOUGHT"
-    elif latest_rsi < oversold_threshold:
-        signal = "OVERSOLD"
-
-    return {
-        "signal": signal,
-        "RSI": latest_rsi
-    }
-
-def volume_analysis_strategy(data: pd.DataFrame, window=20, volume_multiplier=1.5):
-    """
-    出来高分析戦略を実装する。
-    :param data: 株価データ (pandas DataFrame, 'Volume'カラムが必要)
-    :param window: 平均出来高の計算期間
-    :param volume_multiplier: 平均出来高に対する倍率
-    :return: 戦略の結果 (辞書)
-    """
-    if 'Volume' not in data.columns:
-        return {"error": "'Volume' column not found in data"}
-
-    data['Volume_MA'] = data['Volume'].rolling(window=window).mean()
-
-    latest_volume = data['Volume'].iloc[-1]
-    latest_volume_ma = data['Volume_MA'].iloc[-1]
-
-    signal = "NORMAL_VOLUME"
-    if latest_volume > latest_volume_ma * volume_multiplier:
-        signal = "HIGH_VOLUME"
-    elif latest_volume < latest_volume_ma / volume_multiplier:
-        signal = "LOW_VOLUME"
-
-    return {
-        "signal": signal,
-        "Latest_Volume": latest_volume,
-        "Volume_MA": latest_volume_ma
-    }
-
-def vwap_strategy(data: pd.DataFrame):
-    """
-    VWAP (Volume Weighted Average Price) 戦略を実装する。
-    :param data: 株価データ (pandas DataFrame, 'Close', 'High', 'Low', 'Volume'カラムが必要)
-    :return: 戦略の結果 (辞書)
-    """
-    if not all(col in data.columns for col in ['Close', 'High', 'Low', 'Volume']):
-        return {"error": "Required columns (Close, High, Low, Volume) not found in data"}
-
-    # Typical Price (TP) = (High + Low + Close) / 3
-    data['TP'] = (data['High'] + data['Low'] + data['Close']) / 3
-
-    # Cumulative TP * Volume
-    data['TP_Volume'] = data['TP'] * data['Volume']
-
-    # Cumulative Volume
-    data['Cumulative_Volume'] = data['Volume'].cumsum()
-
-    # VWAP = Cumulative TP * Volume / Cumulative Volume
-    data['VWAP'] = data['TP_Volume'].cumsum() / data['Cumulative_Volume']
-
-    latest_vwap = data['VWAP'].iloc[-1]
-    latest_close = data['Close'].iloc[-1]
-
-    signal = "NEUTRAL"
-    if latest_close > latest_vwap:
-        signal = "BUY"
-    elif latest_close < latest_vwap:
-        signal = "SELL"
-
-    return {
-        "signal": signal,
-        "VWAP": latest_vwap,
-        "Latest_Close": latest_close
-    }
-
-def bollinger_bands_strategy(data: pd.DataFrame, window=20, num_std_dev=2):
-    """
-    ボリンジャーバンド戦略を実装する。
-    :param data: 株価データ (pandas DataFrame, 'Close'カラムが必要)
-    :param window: 移動平均線の期間
-    :param num_std_dev: 標準偏差の倍率
-    :return: 戦略の結果 (辞書)
-    """
-    if 'Close' not in data.columns:
-        return {"error": "'Close' column not found in data"}
-
-    data['SMA'] = data['Close'].rolling(window=window).mean()
-    data['STD'] = data['Close'].rolling(window=window).std()
-
-    data['Upper_Band'] = data['SMA'] + (data['STD'] * num_std_dev)
-    data['Lower_Band'] = data['SMA'] - (data['STD'] * num_std_dev)
-
-    latest_close = data['Close'].iloc[-1]
-    latest_sma = data['SMA'].iloc[-1]
-    latest_upper_band = data['Upper_Band'].iloc[-1]
-    latest_lower_band = data['Lower_Band'].iloc[-1]
-
-    signal = "NEUTRAL"
-    if latest_close < latest_lower_band:
-        signal = "BUY"
-    elif latest_close > latest_upper_band:
-        signal = "SELL"
-
-    return {
-        "signal": signal,
-        "SMA": latest_sma,
-        "Upper_Band": latest_upper_band,
-        "Lower_Band": latest_lower_band
-    }
-
-def atr_strategy(data: pd.DataFrame, window=14):
-    """
-    ATR (Average True Range) 戦略を実装する。
-    :param data: 株価データ (pandas DataFrame, 'High', 'Low', 'Close'カラムが必要)
-    :param window: ATRの計算期間
-    :return: 戦略の結果 (辞書)
-    """
-    if not all(col in data.columns for col in ['High', 'Low', 'Close']):
-        return {"error": "Required columns (High, Low, Close) not found in data"}
-
-    # True Range (TR)
-    data['TR1'] = abs(data['High'] - data['Low'])
-    data['TR2'] = abs(data['High'] - data['Close'].shift())
-    data['TR3'] = abs(data['Low'] - data['Close'].shift())
-    data['TR'] = data[['TR1', 'TR2', 'TR3']].max(axis=1)
-
-    # Average True Range (ATR)
-    data['ATR'] = data['TR'].rolling(window=window).mean()
-
-    latest_atr = data['ATR'].iloc[-1]
-
-    # ATRに基づくシグナル (例: ATRが急増したらボラティリティ上昇)
-    # ここでは単純に最新のATR値を返す
-    signal = "NEUTRAL"
-    if latest_atr > data['ATR'].iloc[-window:-1].mean() * 1.2: # 例: 過去の平均より20%高ければ高ボラティリティ
-        signal = "HIGH_VOLATILITY"
-    elif latest_atr < data['ATR'].iloc[-window:-1].mean() * 0.8: # 例: 過去の平均より20%低ければ低ボラティリティ
-        signal = "LOW_VOLATILITY"
-
-    return {
-        "signal": signal,
-        "ATR": latest_atr
-    }
-
-def market_sentiment_strategy(data: pd.DataFrame, sentiment_score=0.5):
-    """
-    市場センチメント分析戦略を実装する。
-    :param data: 株価データ (pandas DataFrame, ダミーとして使用)
-    :param sentiment_score: 市場センチメントスコア (例: -1.0から1.0)
-    :return: 戦略の結果 (辞書)
-    """
-    # 実際には外部APIやニュース分析からセンチメントスコアを取得
-    # ここではダミーのスコアを使用
-    signal = "NEUTRAL"
-    if sentiment_score > 0.7:
-        signal = "POSITIVE_SENTIMENT"
-    elif sentiment_score < -0.7:
->>>>>>> aab19f4b
         signal = "NEGATIVE_SENTIMENT"
 
     return {
         "signal": signal,
-<<<<<<< HEAD
         "Sentiment": latest_sentiment
-=======
-        "Sentiment_Score": sentiment_score
->>>>>>> aab19f4b
     }
 
 if __name__ == "__main__":
@@ -578,14 +330,10 @@
     engine.register_strategy("VWAP", vwap_strategy)
     engine.register_strategy("Bollinger Bands", bollinger_bands_strategy)
     engine.register_strategy("ATR", atr_strategy)
-<<<<<<< HEAD
     engine.register_strategy("Sentiment Analysis", sentiment_analysis_strategy)
 
     # アクティブな戦略を設定 (例: MA CrossとRSI、Sentiment Analysisのみ実行)
     engine.set_active_strategies(["MA Cross", "RSI", "Sentiment Analysis"])
-=======
-    engine.register_strategy("Market Sentiment", market_sentiment_strategy)
->>>>>>> aab19f4b
 
     # 分析を実行
     analysis_results = engine.run_analysis(dummy_data)
