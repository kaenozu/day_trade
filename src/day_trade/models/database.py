"""
データベース基盤モジュール
SQLAlchemyを使用したデータベース接続とセッション管理
"""

import logging
import os
from contextlib import contextmanager
from typing import Any, Dict, Generator, Optional

from sqlalchemy import create_engine, event
from sqlalchemy.orm import Session, declarative_base, sessionmaker
from sqlalchemy.pool import StaticPool

from alembic import command
from alembic.config import Config

from ..utils.exceptions import DatabaseError, handle_database_exception

logger = logging.getLogger(__name__)

# ベースクラスの作成
Base = declarative_base()


class DatabaseConfig:
    """データベース設定クラス"""

    def __init__(
        self,
        database_url: Optional[str] = None,
        echo: bool = False,
        pool_size: int = 5,
        max_overflow: int = 10,
        pool_timeout: int = 30,
        pool_recycle: int = 3600,
        connect_args: Optional[Dict[str, Any]] = None,
    ):
        """
        Args:
            database_url: データベースURL
            echo: SQLログ出力フラグ
            pool_size: 接続プールサイズ
            max_overflow: 最大オーバーフロー接続数
            pool_timeout: 接続タイムアウト（秒）
            pool_recycle: 接続リサイクル時間（秒）
            connect_args: 接続引数
        """
        self.database_url = database_url or os.environ.get(
            "DATABASE_URL", "sqlite:///./day_trade.db"
        )
        self.echo = echo
        self.pool_size = pool_size
        self.max_overflow = max_overflow
        self.pool_timeout = pool_timeout
        self.pool_recycle = pool_recycle
        self.connect_args = connect_args or {"check_same_thread": False}

    @classmethod
    def for_testing(cls) -> "DatabaseConfig":
        """テスト用の設定を作成"""
        return cls(
            database_url="sqlite:///:memory:",
            echo=False,
            connect_args={"check_same_thread": False},
        )

<<<<<<< HEAD
        # エンジンの作成（コネクションプーリング最適化）
        if database_url == TEST_DATABASE_URL:
            # テスト用インメモリDBの場合
            self.engine = create_engine(
                database_url,
                connect_args={"check_same_thread": False},
                poolclass=StaticPool,
                echo=echo,
                pool_pre_ping=True,  # 接続の健全性チェック
            )
        else:
            # 通常のSQLiteファイルの場合（プーリング最適化）
            self.engine = create_engine(
                database_url,
                connect_args={
                    "check_same_thread": False,
                    "timeout": 20,  # タイムアウト設定
                },
                echo=echo,
                pool_size=10,  # コネクションプール サイズ
                max_overflow=20,  # 最大オーバーフロー接続数
                pool_pre_ping=True,  # 接続の健全性チェック
                pool_recycle=3600,  # 1時間でコネクションをリサイクル
            )
=======
    @classmethod
    def for_production(cls) -> "DatabaseConfig":
        """本番用の設定を作成"""
        return cls(
            database_url=os.environ.get("DATABASE_URL", "sqlite:///./day_trade.db"),
            echo=False,
            pool_size=10,
            max_overflow=20,
            pool_timeout=60,
            pool_recycle=1800,
        )
>>>>>>> 720a024e

    def is_sqlite(self) -> bool:
        """SQLiteデータベースかどうかを判定"""
        return self.database_url.startswith("sqlite")

    def is_in_memory(self) -> bool:
        """インメモリデータベースかどうかを判定"""
        return ":memory:" in self.database_url


class DatabaseManager:
    """データベース管理クラス（改善版）"""

    def __init__(self, config: Optional[DatabaseConfig] = None):
        """
        Args:
            config: データベース設定
        """
        self.config = config or DatabaseConfig()
        self.engine = None
        self.session_factory = None
        self._initialize_engine()

    def _initialize_engine(self):
        """エンジンの初期化"""
        try:
            # エンジン作成時の引数を設定に基づいて構築
            engine_kwargs = {
                "echo": self.config.echo,
                "connect_args": self.config.connect_args,
            }

            if self.config.is_in_memory():
                # インメモリDBの場合はStaticPoolを使用
                engine_kwargs.update(
                    {
                        "poolclass": StaticPool,
                        "pool_pre_ping": True,
                    }
                )
            elif self.config.is_sqlite():
                # SQLiteファイルの場合
                engine_kwargs.update(
                    {
                        "pool_pre_ping": True,
                        "pool_recycle": self.config.pool_recycle,
                    }
                )
            else:
                # その他のDB（PostgreSQL、MySQLなど）
                engine_kwargs.update(
                    {
                        "pool_size": self.config.pool_size,
                        "max_overflow": self.config.max_overflow,
                        "pool_timeout": self.config.pool_timeout,
                        "pool_recycle": self.config.pool_recycle,
                        "pool_pre_ping": True,
                    }
                )

            self.engine = create_engine(self.config.database_url, **engine_kwargs)

            # SQLiteの場合は外部キー制約を有効化
            if self.config.is_sqlite():
                event.listen(self.engine, "connect", self._set_sqlite_pragma)

            # セッションファクトリーの作成
            self.session_factory = sessionmaker(bind=self.engine)

            logger.info(f"Database engine initialized: {self.config.database_url}")

        except Exception as e:
            converted_error = handle_database_exception(e)
            logger.error(f"Database initialization failed: {converted_error}")
            raise converted_error

    @staticmethod
    def _set_sqlite_pragma(dbapi_connection, connection_record):
        """SQLiteの設定（パフォーマンス最適化）"""
        cursor = dbapi_connection.cursor()
        cursor.execute("PRAGMA foreign_keys=ON")
        cursor.execute("PRAGMA journal_mode=WAL")  # WALモードでパフォーマンス向上
        cursor.execute("PRAGMA synchronous=NORMAL")  # 同期レベルを調整
        cursor.execute("PRAGMA cache_size=10000")  # キャッシュサイズを増加
        cursor.execute("PRAGMA temp_store=memory")  # 一時テーブルをメモリに保存
        cursor.execute("PRAGMA mmap_size=268435456")  # メモリマップサイズ (256MB)
        cursor.close()

    def create_tables(self):
        """全テーブルを作成"""
        Base.metadata.create_all(bind=self.engine)

    def drop_tables(self):
        """全テーブルを削除"""
        Base.metadata.drop_all(bind=self.engine)

    def get_session(self) -> Session:
        """新しいセッションを取得"""
        if self.session_factory is None:
            raise DatabaseError(
                "DatabaseManager not properly initialized",
                error_code="DB_NOT_INITIALIZED",
            )
        return self.session_factory()

    @contextmanager
    def session_scope(self) -> Generator[Session, None, None]:
        """
        セッションのコンテキストマネージャー

        Usage:
            with db_manager.session_scope() as session:
                # セッションを使用した処理
                pass
        """
        if self.session_factory is None:
            raise DatabaseError(
                "DatabaseManager not properly initialized",
                error_code="DB_NOT_INITIALIZED",
            )

        session = self.session_factory()
        try:
            yield session
            session.commit()
        except Exception as e:
            session.rollback()
            # エラーを適切な例外に変換
            converted_error = handle_database_exception(e)
            logger.error(f"Database session error: {converted_error}")
            raise converted_error
        finally:
            session.close()

    def get_alembic_config(self) -> Config:
        """Alembic設定を取得"""
        alembic_cfg = Config("alembic.ini")
        alembic_cfg.set_main_option("sqlalchemy.url", self.config.database_url)
        return alembic_cfg

    def init_alembic(self):
        """Alembicの初期化（初回マイグレーション作成）"""
<<<<<<< HEAD
        alembic_cfg = self.get_alembic_config()
        command.revision(alembic_cfg, autogenerate=True, message="Initial migration")

    def migrate(self, message: str = "Auto migration"):
        """新しいマイグレーションを作成"""
        alembic_cfg = self.get_alembic_config()
        command.revision(alembic_cfg, autogenerate=True, message=message)

    def upgrade(self, revision: str = "head"):
        """マイグレーションを適用"""
        alembic_cfg = self.get_alembic_config()
        command.upgrade(alembic_cfg, revision)

    def downgrade(self, revision: str = "-1"):
        """マイグレーションをロールバック"""
        alembic_cfg = self.get_alembic_config()
        command.downgrade(alembic_cfg, revision)

    def current_revision(self) -> str:
        """現在のリビジョンを取得"""
        from alembic.runtime.migration import MigrationContext

        with self.engine.connect() as connection:
            context = MigrationContext.configure(connection)
            return context.get_current_revision() or "None"
=======
        try:
            alembic_cfg = self.get_alembic_config()
            command.revision(
                alembic_cfg, autogenerate=True, message="Initial migration"
            )
            logger.info("Alembic initialized successfully")
        except Exception as e:
            converted_error = handle_database_exception(e)
            logger.error(f"Alembic initialization failed: {converted_error}")
            raise converted_error

    def migrate(self, message: str = "Auto migration"):
        """新しいマイグレーションを作成"""
        try:
            alembic_cfg = self.get_alembic_config()
            command.revision(alembic_cfg, autogenerate=True, message=message)
            logger.info(f"Migration created: {message}")
        except Exception as e:
            converted_error = handle_database_exception(e)
            logger.error(f"Migration creation failed: {converted_error}")
            raise converted_error

    def upgrade(self, revision: str = "head"):
        """マイグレーションを適用"""
        try:
            alembic_cfg = self.get_alembic_config()
            command.upgrade(alembic_cfg, revision)
            logger.info(f"Database upgraded to: {revision}")
        except Exception as e:
            converted_error = handle_database_exception(e)
            logger.error(f"Database upgrade failed: {converted_error}")
            raise converted_error

    def downgrade(self, revision: str = "-1"):
        """マイグレーションをロールバック"""
        try:
            alembic_cfg = self.get_alembic_config()
            command.downgrade(alembic_cfg, revision)
            logger.info(f"Database downgraded to: {revision}")
        except Exception as e:
            converted_error = handle_database_exception(e)
            logger.error(f"Database downgrade failed: {converted_error}")
            raise converted_error

    def current_revision(self) -> str:
        """現在のリビジョンを取得"""
        try:
            from alembic.runtime.migration import MigrationContext

            with self.engine.connect() as connection:
                context = MigrationContext.configure(connection)
                return context.get_current_revision() or "None"
        except Exception as e:
            converted_error = handle_database_exception(e)
            logger.error(f"Current revision retrieval failed: {converted_error}")
            raise converted_error
>>>>>>> 720a024e

    def bulk_insert(self, model_class, data_list: list, batch_size: int = 1000):
        """
        大量データの一括挿入

        Args:
            model_class: 挿入するモデルクラス
            data_list: 挿入するデータのリスト（辞書形式）
            batch_size: バッチサイズ
        """
        if not data_list:
            return

        with self.session_scope() as session:
            for i in range(0, len(data_list), batch_size):
                batch = data_list[i : i + batch_size]
                session.bulk_insert_mappings(model_class, batch)
                session.flush()

    def bulk_update(self, model_class, data_list: list, batch_size: int = 1000):
        """
        大量データの一括更新

        Args:
            model_class: 更新するモデルクラス
            data_list: 更新するデータのリスト（辞書形式、idが必要）
            batch_size: バッチサイズ
        """
        if not data_list:
            return

        with self.session_scope() as session:
            for i in range(0, len(data_list), batch_size):
                batch = data_list[i : i + batch_size]
                session.bulk_update_mappings(model_class, batch)
                session.flush()

    def execute_query(self, query: str, params: dict = None):
        """
        生のSQLクエリを実行（最適化されたクエリ用）

        Args:
            query: 実行するSQLクエリ
            params: クエリパラメータ

        Returns:
            クエリ結果
        """
        with self.engine.connect() as connection:
            result = connection.execute(query, params or {})
            return result.fetchall()

    def optimize_database(self):
        """
        データベースの最適化を実行
        """
        if "sqlite" in self.database_url:
            with self.engine.connect() as connection:
                # VACUUM操作でデータベースファイルを最適化
                connection.execute("VACUUM")
                # ANALYZE操作で統計情報を更新
                connection.execute("ANALYZE")


# デフォルトのデータベースマネージャー
db_manager = DatabaseManager()


# 便利な関数
def get_db() -> Generator[Session, None, None]:
    """
    依存性注入用のデータベースセッション取得関数

    Usage:
        def some_function(db: Session = Depends(get_db)):
            # データベース操作
            pass
    """
    with db_manager.session_scope() as session:
        yield session


def init_db():
    """データベースの初期化"""
    db_manager.create_tables()


def reset_db():
    """データベースのリセット（開発用）"""
    db_manager.drop_tables()
    db_manager.create_tables()


def init_migration():
    """マイグレーションの初期化"""
    db_manager.init_alembic()


def create_migration(message: str = "Auto migration"):
    """新しいマイグレーションファイルを作成"""
    db_manager.migrate(message)


def upgrade_db(revision: str = "head"):
    """データベースをアップグレード"""
    db_manager.upgrade(revision)


def downgrade_db(revision: str = "-1"):
    """データベースをダウングレード"""
    db_manager.downgrade(revision)


def get_current_revision() -> str:
    """現在のリビジョンを取得"""
    return db_manager.current_revision()<|MERGE_RESOLUTION|>--- conflicted
+++ resolved
@@ -65,32 +65,6 @@
             connect_args={"check_same_thread": False},
         )
 
-<<<<<<< HEAD
-        # エンジンの作成（コネクションプーリング最適化）
-        if database_url == TEST_DATABASE_URL:
-            # テスト用インメモリDBの場合
-            self.engine = create_engine(
-                database_url,
-                connect_args={"check_same_thread": False},
-                poolclass=StaticPool,
-                echo=echo,
-                pool_pre_ping=True,  # 接続の健全性チェック
-            )
-        else:
-            # 通常のSQLiteファイルの場合（プーリング最適化）
-            self.engine = create_engine(
-                database_url,
-                connect_args={
-                    "check_same_thread": False,
-                    "timeout": 20,  # タイムアウト設定
-                },
-                echo=echo,
-                pool_size=10,  # コネクションプール サイズ
-                max_overflow=20,  # 最大オーバーフロー接続数
-                pool_pre_ping=True,  # 接続の健全性チェック
-                pool_recycle=3600,  # 1時間でコネクションをリサイクル
-            )
-=======
     @classmethod
     def for_production(cls) -> "DatabaseConfig":
         """本番用の設定を作成"""
@@ -102,7 +76,6 @@
             pool_timeout=60,
             pool_recycle=1800,
         )
->>>>>>> 720a024e
 
     def is_sqlite(self) -> bool:
         """SQLiteデータベースかどうかを判定"""
@@ -245,33 +218,6 @@
 
     def init_alembic(self):
         """Alembicの初期化（初回マイグレーション作成）"""
-<<<<<<< HEAD
-        alembic_cfg = self.get_alembic_config()
-        command.revision(alembic_cfg, autogenerate=True, message="Initial migration")
-
-    def migrate(self, message: str = "Auto migration"):
-        """新しいマイグレーションを作成"""
-        alembic_cfg = self.get_alembic_config()
-        command.revision(alembic_cfg, autogenerate=True, message=message)
-
-    def upgrade(self, revision: str = "head"):
-        """マイグレーションを適用"""
-        alembic_cfg = self.get_alembic_config()
-        command.upgrade(alembic_cfg, revision)
-
-    def downgrade(self, revision: str = "-1"):
-        """マイグレーションをロールバック"""
-        alembic_cfg = self.get_alembic_config()
-        command.downgrade(alembic_cfg, revision)
-
-    def current_revision(self) -> str:
-        """現在のリビジョンを取得"""
-        from alembic.runtime.migration import MigrationContext
-
-        with self.engine.connect() as connection:
-            context = MigrationContext.configure(connection)
-            return context.get_current_revision() or "None"
-=======
         try:
             alembic_cfg = self.get_alembic_config()
             command.revision(
@@ -328,7 +274,6 @@
             converted_error = handle_database_exception(e)
             logger.error(f"Current revision retrieval failed: {converted_error}")
             raise converted_error
->>>>>>> 720a024e
 
     def bulk_insert(self, model_class, data_list: list, batch_size: int = 1000):
         """
