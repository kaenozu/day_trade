"""
データベース基盤モジュール
SQLAlchemyを使用したデータベース接続とセッション管理

Issue #120: declarative_base()の定義場所の最適化
- Baseクラスをbase.pyからインポートするように変更
- database.pyはデータベース接続管理に責務を特化
"""

import os
import time
from contextlib import contextmanager
from typing import Any, Dict, Generator, Optional

from sqlalchemy import create_engine, event, text
from sqlalchemy.exc import IntegrityError, OperationalError
<<<<<<< HEAD
from sqlalchemy.orm import Session, sessionmaker
=======
from sqlalchemy.orm import DeclarativeBase, Session, sessionmaker
>>>>>>> d2389a39
from sqlalchemy.pool import StaticPool

from alembic import command
from alembic.config import Config

from ..utils.exceptions import DatabaseError, handle_database_exception
from ..utils.logging_config import (
    get_context_logger,
    log_database_operation,
    log_error_with_context,
)

# Issue #120: Baseクラスをbase.pyからインポート（責務の明確化）
from .base import Base

logger = get_context_logger(__name__)

# テスト用のデータベースURL
TEST_DATABASE_URL = "sqlite:///:memory:"


class DatabaseConfig:
    """データベース設定クラス（ConfigManager統合対応）"""

    def __init__(
        self,
        database_url: Optional[str] = None,
        echo: bool = False,
        pool_size: int = 5,
        max_overflow: int = 10,
        pool_timeout: int = 30,
        pool_recycle: int = 3600,
        connect_args: Optional[Dict[str, Any]] = None,
        config_manager=None,
    ):
        """
        Args:
            database_url: データベースURL
            echo: SQLログ出力フラグ
            pool_size: 接続プールサイズ
            max_overflow: 最大オーバーフロー接続数
            pool_timeout: 接続タイムアウト（秒）
            pool_recycle: 接続リサイクル時間（秒）
            connect_args: 接続引数
            config_manager: ConfigManagerインスタンス（依存性注入）
        """
        self._config_manager = config_manager

        # 設定の優先順位: 引数 > config_manager > 環境変数 > デフォルト
        self.database_url = self._get_config_value(
            "database_url", database_url, "DATABASE_URL", "sqlite:///./day_trade.db"
        )
        self.echo = self._get_config_value("echo", echo, "DB_ECHO", False, bool)
        self.pool_size = self._get_config_value("pool_size", pool_size, "DB_POOL_SIZE", 5, int)
        self.max_overflow = self._get_config_value("max_overflow", max_overflow, "DB_MAX_OVERFLOW", 10, int)
        self.pool_timeout = self._get_config_value("pool_timeout", pool_timeout, "DB_POOL_TIMEOUT", 30, int)
        self.pool_recycle = self._get_config_value("pool_recycle", pool_recycle, "DB_POOL_RECYCLE", 3600, int)
        self.connect_args = connect_args or {"check_same_thread": False}

        # SQLite最適化パラメータ（設定化対応）
        self.sqlite_cache_size = self._get_config_value("sqlite_cache_size", None, "DB_SQLITE_CACHE_SIZE", 10000, int)
        self.sqlite_mmap_size = self._get_config_value("sqlite_mmap_size", None, "DB_SQLITE_MMAP_SIZE", 268435456, int)  # 256MB
        self.sqlite_temp_store = self._get_config_value("sqlite_temp_store", None, "DB_SQLITE_TEMP_STORE", "memory", str)
        self.sqlite_journal_mode = self._get_config_value("sqlite_journal_mode", None, "DB_SQLITE_JOURNAL_MODE", "WAL", str)
        self.sqlite_synchronous = self._get_config_value("sqlite_synchronous", None, "DB_SQLITE_SYNCHRONOUS", "NORMAL", str)

    def _get_config_value(self, key: str, explicit_value, env_key: str, default_value, type_converter=str):
        """設定値を優先順位に従って取得"""
        if explicit_value is not None and explicit_value != (False if type_converter is bool else 0):
            return explicit_value

        if self._config_manager:
            try:
                database_settings = self._config_manager.get_database_settings()
                if key == "database_url":
                    config_value = database_settings.url
                elif key == "echo":
                    # デフォルトでFalse（ログ出力はデフォルトで無効）
                    config_value = getattr(database_settings, 'echo', False)
                else:
                    # その他の設定項目は現在の設定ファイルには含まれていないため、デフォルト値を使用
                    config_value = None

                if config_value is not None:
                    return type_converter(config_value) if type_converter is not str else config_value
            except Exception:
                pass  # ConfigManagerが利用できない場合は無視

        env_value = os.environ.get(env_key)
        if env_value is not None:
            try:
                if type_converter is bool:
                    return env_value.lower() in ('true', '1', 'yes', 'on')
                return type_converter(env_value)
            except (ValueError, TypeError):
                pass

        return default_value

    @classmethod
    def for_testing(cls) -> "DatabaseConfig":
        """テスト用の設定を作成"""
        return cls(
            database_url="sqlite:///:memory:",
            echo=False,
            connect_args={"check_same_thread": False},
        )

    @classmethod
    def for_production(cls) -> "DatabaseConfig":
        """本番用の設定を作成"""
        return cls(
            database_url=os.environ.get("DATABASE_URL", "sqlite:///./day_trade.db"),
            echo=False,
            pool_size=10,
            max_overflow=20,
            pool_timeout=60,
            pool_recycle=1800,
        )

    def is_sqlite(self) -> bool:
        """SQLiteデータベースかどうかを判定"""
        return self.database_url.startswith("sqlite")

    def is_in_memory(self) -> bool:
        """インメモリデータベースかどうかを判定"""
        return ":memory:" in self.database_url


class DatabaseManager:
    """データベース管理クラス（改善版・依存性注入対応）"""

    def __init__(self, config: Optional[DatabaseConfig] = None, config_manager=None):
        """
        Args:
            config: データベース設定
            config_manager: ConfigManagerインスタンス（依存性注入）
        """
        self._config_manager = config_manager
        self.config = config or DatabaseConfig(config_manager=config_manager)
        self.engine = None
        self.session_factory = None
        self._connection_pool_stats = {
            "created_connections": 0,
            "closed_connections": 0,
            "active_sessions": 0,
        }
        self._initialize_engine()

    def _get_database_type(self) -> str:
        """データベースタイプを取得"""
        if self.config.is_sqlite():
            return "sqlite"
        elif "postgresql" in self.config.database_url:
            return "postgresql"
        elif "mysql" in self.config.database_url:
            return "mysql"
        else:
            return "other"

    def _initialize_engine(self):
        """エンジンの初期化"""
        try:
            # エンジン作成時の引数を設定に基づいて構築
            engine_kwargs = {
                "echo": self.config.echo,
                "connect_args": self.config.connect_args,
            }

            if self.config.is_in_memory():
                # インメモリDBの場合はStaticPoolを使用
                engine_kwargs.update(
                    {
                        "poolclass": StaticPool,
                        "pool_pre_ping": True,
                    }
                )
            elif self.config.is_sqlite():
                # SQLiteファイルの場合
                engine_kwargs.update(
                    {
                        "pool_pre_ping": True,
                        "pool_recycle": self.config.pool_recycle,
                    }
                )
            else:
                # その他のDB（PostgreSQL、MySQLなど）
                engine_kwargs.update(
                    {
                        "pool_size": self.config.pool_size,
                        "max_overflow": self.config.max_overflow,
                        "pool_timeout": self.config.pool_timeout,
                        "pool_recycle": self.config.pool_recycle,
                        "pool_pre_ping": True,
                    }
                )

            self.engine = create_engine(self.config.database_url, **engine_kwargs)

            # SQLiteの場合は外部キー制約を有効化
            if self.config.is_sqlite():
                event.listen(self.engine, "connect", lambda conn, rec: self._set_sqlite_pragma(conn, rec))

            # セッションファクトリーの作成
            self.session_factory = sessionmaker(bind=self.engine)

            logger.info(
                "Database engine initialized",
                database_url=self.config.database_url,
                database_type=self._get_database_type(),
            )

        except Exception as e:
            converted_error = handle_database_exception(e)
            log_error_with_context(
                converted_error,
                {
                    "operation": "database_initialization",
                    "database_url": self.config.database_url,
                },
            )
            raise converted_error from e

    def _set_sqlite_pragma(self, dbapi_connection, connection_record):
        """SQLiteの設定（パフォーマンス最適化・設定化対応）"""
        cursor = dbapi_connection.cursor()
        cursor.execute("PRAGMA foreign_keys=ON")
        cursor.execute(f"PRAGMA journal_mode={self.config.sqlite_journal_mode}")
        cursor.execute(f"PRAGMA synchronous={self.config.sqlite_synchronous}")
        cursor.execute(f"PRAGMA cache_size={self.config.sqlite_cache_size}")
        cursor.execute(f"PRAGMA temp_store={self.config.sqlite_temp_store}")
        cursor.execute(f"PRAGMA mmap_size={self.config.sqlite_mmap_size}")
        cursor.close()

    def create_tables(self):
        """全テーブルを作成"""
        Base.metadata.create_all(bind=self.engine)

    def drop_tables(self):
        """全テーブルを削除"""
        Base.metadata.drop_all(bind=self.engine)

    def get_session(self) -> Session:
        """新しいセッションを取得"""
        if self.session_factory is None:
            raise DatabaseError(
                "DatabaseManager not properly initialized",
                error_code="DB_NOT_INITIALIZED",
            )
        return self.session_factory()

    @contextmanager
    def session_scope(self) -> Generator[Session, None, None]:
        """
        セッションのコンテキストマネージャー

        Usage:
            with db_manager.session_scope() as session:
                # セッションを使用した処理
                pass
        """
        if self.session_factory is None:
            raise DatabaseError(
                "DatabaseManager not properly initialized",
                error_code="DB_NOT_INITIALIZED",
            )

        session = self.session_factory()
        try:
            yield session
            session.commit()
        except Exception as e:
            session.rollback()
            # エラーを適切な例外に変換
            converted_error = handle_database_exception(e)
            log_error_with_context(
                converted_error,
                {"operation": "database_session", "session_id": id(session)},
            )
            raise converted_error from e
        finally:
            session.close()

    @contextmanager
    def transaction_scope(
        self, retry_count: int = 3, retry_delay: float = 0.1
    ) -> Generator[Session, None, None]:
        """
        明示的なトランザクション管理とデッドロック対応

        Args:
            retry_count: デッドロック時の再試行回数
            retry_delay: 再試行時の待機時間（秒）

        Usage:
            with db_manager.transaction_scope() as session:
                # 複数のDB操作を含む処理
                session.add(obj1)
                session.add(obj2)
                # 明示的にflushして中間結果を確認
                session.flush()
                # さらに複雑な処理...
        """
        if self.session_factory is None:
            raise DatabaseError(
                "DatabaseManager not properly initialized",
                error_code="DB_NOT_INITIALIZED",
            )

        for attempt in range(retry_count + 1):
            session = self.session_factory()
            try:
                # session.begin()を明示的に呼び出し
                transaction = session.begin()
                try:
                    yield session
                    transaction.commit()
                    break
                except Exception:
                    transaction.rollback()
                    raise
            except (OperationalError, IntegrityError) as e:
                if attempt < retry_count and self._is_retriable_error(e):
                    logger.warning(
                        "Retriable database error, retrying",
                        attempt=attempt + 1,
                        max_attempts=retry_count + 1,
                        retry_delay=retry_delay,
                        error=str(e),
                    )
                    time.sleep(retry_delay)
                    retry_delay *= 2  # 指数バックオフ
                    continue
                else:
                    converted_error = handle_database_exception(e)
                    log_error_with_context(
                        converted_error,
                        {
                            "operation": "database_transaction",
                            "attempts": attempt + 1,
                            "retry_count": retry_count,
                        },
                    )
                    raise converted_error from e
            except Exception as e:
                converted_error = handle_database_exception(e)
                log_error_with_context(
                    converted_error,
                    {"operation": "database_transaction", "error_type": "unexpected"},
                )
                raise converted_error from e
            finally:
                session.close()

    def _is_retriable_error(self, error: Exception) -> bool:
        """
        再試行可能なエラーかどうかを判定

        Args:
            error: 発生したエラー

        Returns:
            再試行可能な場合True
        """
        error_msg = str(error).lower()
        retriable_patterns = [
            "deadlock",
            "lock timeout",
            "database is locked",
            "connection was dropped",
            "connection pool",
        ]
        return any(pattern in error_msg for pattern in retriable_patterns)

    def get_alembic_config(self, config_path: Optional[str] = None) -> Config:
        """
        Alembic設定を取得（柔軟なパス対応）

        Args:
            config_path: alembic.iniファイルのパス（Noneの場合は自動検索）
        """
        if config_path is None:
            # 設定ファイルの自動検索
            possible_paths = [
                "alembic.ini",
                "./alembic.ini",
                os.path.join(os.getcwd(), "alembic.ini"),
                os.path.join(os.path.dirname(__file__), "..", "..", "..", "alembic.ini"),
            ]

            config_path = None
            for path in possible_paths:
                if os.path.exists(path):
                    config_path = path
                    break

            if config_path is None:
                raise DatabaseError(
                    "alembic.ini not found in any of the expected locations",
                    error_code="ALEMBIC_CONFIG_NOT_FOUND"
                )

        if not os.path.exists(config_path):
            raise DatabaseError(
                f"Alembic config file not found: {config_path}",
                error_code="ALEMBIC_CONFIG_NOT_FOUND"
            )

        alembic_cfg = Config(config_path)
        alembic_cfg.set_main_option("sqlalchemy.url", self.config.database_url)
        return alembic_cfg

    def init_alembic(self):
        """Alembicの初期化（初回マイグレーション作成）"""
        try:
            alembic_cfg = self.get_alembic_config()
            command.revision(
                alembic_cfg, autogenerate=True, message="Initial migration"
            )
            logger.info("Alembic initialized successfully")
        except Exception as e:
            converted_error = handle_database_exception(e)
            log_error_with_context(
                converted_error, {"operation": "alembic_initialization"}
            )
            raise converted_error from e

    def migrate(self, message: str = "Auto migration"):
        """新しいマイグレーションを作成"""
        try:
            alembic_cfg = self.get_alembic_config()
            command.revision(alembic_cfg, autogenerate=True, message=message)
            logger.info("Migration created", message=message)
        except Exception as e:
            converted_error = handle_database_exception(e)
            log_error_with_context(
                converted_error, {"operation": "migration_creation", "message": message}
            )
            raise converted_error from e

    def upgrade(self, revision: str = "head"):
        """マイグレーションを適用"""
        try:
            alembic_cfg = self.get_alembic_config()
            command.upgrade(alembic_cfg, revision)
            logger.info("Database upgraded", revision=revision)
        except Exception as e:
            converted_error = handle_database_exception(e)
            log_error_with_context(
                converted_error, {"operation": "database_upgrade", "revision": revision}
            )
            raise converted_error from e

    def downgrade(self, revision: str = "-1"):
        """マイグレーションをロールバック"""
        try:
            alembic_cfg = self.get_alembic_config()
            command.downgrade(alembic_cfg, revision)
            logger.info("Database downgraded", revision=revision)
        except Exception as e:
            converted_error = handle_database_exception(e)
            log_error_with_context(
                converted_error,
                {"operation": "database_downgrade", "revision": revision},
            )
            raise converted_error from e

    def current_revision(self) -> str:
        """現在のリビジョンを取得"""
        try:
            from alembic.runtime.migration import MigrationContext

            with self.engine.connect() as connection:
                context = MigrationContext.configure(connection)
                return context.get_current_revision() or "None"
        except Exception as e:
            converted_error = handle_database_exception(e)
            log_error_with_context(
                converted_error, {"operation": "current_revision_retrieval"}
            )
            raise converted_error from e

    def bulk_insert(self, model_class, data_list: list, batch_size: int = 1000):
        """
        大量データの一括挿入（堅牢性向上版）

        Args:
            model_class: 挿入するモデルクラス
            data_list: 挿入するデータのリスト（辞書形式）
            batch_size: バッチサイズ
        """
        if not data_list:
            return

        operation_logger = logger.bind(
            operation="bulk_insert",
            model_class=model_class.__name__,
            total_records=len(data_list),
            batch_size=batch_size,
        )
        operation_logger.info("Starting bulk insert")

        try:
            with self.transaction_scope() as session:
                for i in range(0, len(data_list), batch_size):
                    batch = data_list[i : i + batch_size]
                    batch_number = i // batch_size + 1

                    try:
                        session.bulk_insert_mappings(model_class, batch)
                        session.flush()
                        log_database_operation(
                            "bulk_insert_batch",
                            model_class.__table__.name,
                            batch_number=batch_number,
                            batch_size=len(batch),
                        )
                    except Exception as batch_error:
                        operation_logger.error(
                            "Bulk insert batch failed",
                            batch_number=batch_number,
                            batch_size=len(batch),
                            error=str(batch_error),
                        )
                        raise

            operation_logger.info("Bulk insert completed successfully")
        except Exception as e:
            converted_error = handle_database_exception(e)
            operation_logger.error("Bulk insert operation failed", error=str(converted_error))
            raise converted_error from e

    def bulk_update(self, model_class, data_list: list, batch_size: int = 1000):
        """
        大量データの一括更新（堅牢性向上版）

        Args:
            model_class: 更新するモデルクラス
            data_list: 更新するデータのリスト（辞書形式、idが必要）
            batch_size: バッチサイズ
        """
        if not data_list:
            return

        operation_logger = logger.bind(
            operation="bulk_update",
            model_class=model_class.__name__,
            total_records=len(data_list),
            batch_size=batch_size,
        )
        operation_logger.info("Starting bulk update")

        try:
            with self.transaction_scope() as session:
                for i in range(0, len(data_list), batch_size):
                    batch = data_list[i : i + batch_size]
                    batch_number = i // batch_size + 1

                    try:
                        session.bulk_update_mappings(model_class, batch)
                        session.flush()
                        log_database_operation(
                            "bulk_update_batch",
                            model_class.__table__.name,
                            batch_number=batch_number,
                            batch_size=len(batch),
                        )
                    except Exception as batch_error:
                        operation_logger.error(
                            "Bulk update batch failed",
                            batch_number=batch_number,
                            batch_size=len(batch),
                            error=str(batch_error),
                        )
                        raise

            operation_logger.info("Bulk update completed successfully")
        except Exception as e:
            converted_error = handle_database_exception(e)
            operation_logger.error("Bulk update operation failed", error=str(converted_error))
            raise converted_error from e

    def atomic_operation(self, operations: list, retry_count: int = 3):
        """
        複数のDB操作をアトミックに実行

        Args:
            operations: 実行する操作のリスト（callable）
            retry_count: 再試行回数

        Usage:
            def operation1(session):
                session.add(obj1)

            def operation2(session):
                session.add(obj2)

            db_manager.atomic_operation([operation1, operation2])
        """
        operation_logger = logger.bind(
            operation="atomic_operation",
            operation_count=len(operations),
            retry_count=retry_count,
        )
        operation_logger.info("Starting atomic operation")

        with self.transaction_scope(retry_count=retry_count) as session:
            for i, operation in enumerate(operations):
                operation(session)
                # 各操作後に中間状態をflush（デバッグ時などに有用）
                session.flush()
                operation_logger.debug("Operation completed", step=i + 1)

        operation_logger.info("Atomic operation completed")

    def execute_query(self, query: str, params: dict = None):
        """
        生のSQLクエリを実行（最適化されたクエリ用）

        Args:
            query: 実行するSQLクエリ
            params: クエリパラメータ

        Returns:
            クエリ結果
        """
        operation_logger = logger.bind(
            operation="execute_query", query_length=len(query), has_params=bool(params)
        )
        operation_logger.info("Executing raw SQL query")

        with self.engine.connect() as connection:
            result = connection.execute(query, params or {})
            results = result.fetchall()
            operation_logger.info("Query executed", result_count=len(results))
            return results

    def optimize_database(self):
        """
        データベースの最適化を実行
        """
        operation_logger = logger.bind(
            operation="optimize_database", database_type=self._get_database_type()
        )
        operation_logger.info("Starting database optimization")

        if "sqlite" in self.config.database_url:
            with self.engine.connect() as connection:
                # VACUUM操作でデータベースファイルを最適化
                operation_logger.info("Executing VACUUM")
                connection.execute(text("VACUUM"))
                # ANALYZE操作で統計情報を更新
                operation_logger.info("Executing ANALYZE")
                connection.execute(text("ANALYZE"))

        operation_logger.info("Database optimization completed")


# デフォルトのデータベースマネージャー（後方互換性のため）
# 注意: 本番環境では依存性注入の使用を推奨
_default_db_manager = None

def get_default_database_manager(config_manager=None) -> DatabaseManager:
    """
    デフォルトのデータベースマネージャーを取得（依存性注入対応）

    Args:
        config_manager: ConfigManagerインスタンス（オプション）

    Returns:
        DatabaseManager: データベースマネージャーインスタンス
    """
    global _default_db_manager
    if _default_db_manager is None:
        _default_db_manager = DatabaseManager(config_manager=config_manager)
    return _default_db_manager

def set_default_database_manager(manager: DatabaseManager):
    """
    デフォルトのデータベースマネージャーを設定（テスト用）

    Args:
        manager: データベースマネージャーインスタンス
    """
    global _default_db_manager
    _default_db_manager = manager

# 後方互換性のためのグローバルインスタンス
# ConfigManagerを使用してデータベース設定を管理
try:
    from ..config.config_manager import ConfigManager
    _config_manager = ConfigManager()
    db_manager = get_default_database_manager(_config_manager)
except ImportError:
    # ConfigManagerが利用できない場合はデフォルト設定で作成
    db_manager = get_default_database_manager()
except Exception:
    # ConfigManagerの初期化に失敗した場合はデフォルト設定で作成
    db_manager = get_default_database_manager()


# 便利な関数
def get_db() -> Generator[Session, None, None]:
    """
    依存性注入用のデータベースセッション取得関数

    Usage:
        def some_function(db: Session = Depends(get_db)):
            # データベース操作
            pass
    """
    with db_manager.session_scope() as session:
        yield session


def init_db():
    """データベースの初期化"""
    db_manager.create_tables()


def reset_db():
    """データベースのリセット（開発用）"""
    db_manager.drop_tables()
    db_manager.create_tables()


def init_migration():
    """マイグレーションの初期化"""
    db_manager.init_alembic()


def create_migration(message: str = "Auto migration"):
    """新しいマイグレーションファイルを作成"""
    db_manager.migrate(message)


def upgrade_db(revision: str = "head"):
    """データベースをアップグレード"""
    db_manager.upgrade(revision)


def downgrade_db(revision: str = "-1"):
    """データベースをダウングレード"""
    db_manager.downgrade(revision)


def get_current_revision() -> str:
    """現在のリビジョンを取得"""
    return db_manager.current_revision()


# 拡張機能をDatabaseManagerクラスに追加
def _add_enhanced_features():
    """DatabaseManagerクラスに拡張機能を動的に追加"""

    def get_connection_pool_stats(self) -> Dict[str, Any]:
        """接続プール統計情報を取得"""
        if not self.engine:
            return {}

        pool = self.engine.pool

        # 基本統計情報
        stats = {
            "pool_size": getattr(pool, 'size', lambda: 0)(),
            "checked_in": getattr(pool, 'checkedin', lambda: 0)(),
            "checked_out": getattr(pool, 'checkedout', lambda: 0)(),
            "overflow": getattr(pool, 'overflow', lambda: 0)(),
            "invalid": getattr(pool, 'invalid', lambda: 0)(),
        }

        # 詳細統計（利用可能な場合）
        stats.update(self._connection_pool_stats)

        return stats

    def health_check(self) -> Dict[str, Any]:
        """データベース接続のヘルスチェック"""
        health_status = {
            "status": "unknown",
            "database_type": self._get_database_type(),
            "database_url": self.config.database_url,
            "connection_pool": {},
            "last_check": time.time(),
            "errors": [],
        }

        try:
            # 基本接続テスト
            with self.session_scope() as session:
                result = session.execute(text("SELECT 1")).scalar()
                if result == 1:
                    health_status["status"] = "healthy"
                else:
                    health_status["status"] = "unhealthy"
                    health_status["errors"].append("Unexpected query result")

            # 接続プール統計
            health_status["connection_pool"] = self.get_connection_pool_stats()

        except Exception as e:
            health_status["status"] = "unhealthy"
            health_status["errors"].append(str(e))
            log_error_with_context(e, {"operation": "database_health_check"})

        return health_status

    def optimize_performance(self):
        """パフォーマンス最適化設定を適用"""
        if not self.config.is_sqlite():
            return  # SQLite以外は現在対応なし

        try:
            with self.session_scope() as session:
                # SQLiteの高度な最適化設定
                optimizations = [
                    "PRAGMA journal_mode=WAL",
                    "PRAGMA synchronous=NORMAL",
                    "PRAGMA cache_size=10000",
                    "PRAGMA temp_store=memory",
                    "PRAGMA mmap_size=268435456",
                    "PRAGMA page_size=4096",
                    "PRAGMA auto_vacuum=INCREMENTAL",
                    "PRAGMA incremental_vacuum(1000)",
                ]

                for pragma in optimizations:
                    session.execute(text(pragma))

                logger.info("Database performance optimizations applied")

        except Exception as e:
            log_error_with_context(e, {"operation": "database_optimization"})

    @contextmanager
    def performance_monitor(self, operation_name: str):
        """パフォーマンス監視コンテキストマネージャー"""
        start_time = time.perf_counter()
        pool_stats_before = self.get_connection_pool_stats()

        try:
            yield
        finally:
            elapsed_time = time.perf_counter() - start_time
            pool_stats_after = self.get_connection_pool_stats()

            # パフォーマンス情報をログ出力
            logger.info(
                "Database operation performance",
                operation=operation_name,
                elapsed_ms=round(elapsed_time * 1000, 2),
                pool_before=pool_stats_before,
                pool_after=pool_stats_after,
            )

    def create_factory(self, config_manager=None) -> "DatabaseManager":
        """ファクトリー方式でDatabaseManagerインスタンスを作成"""
        return DatabaseManager(
            config=DatabaseConfig(config_manager=config_manager),
            config_manager=config_manager
        )

    # メソッドを動的に追加
    DatabaseManager.get_connection_pool_stats = get_connection_pool_stats
    DatabaseManager.health_check = health_check
    DatabaseManager.optimize_performance = optimize_performance
    DatabaseManager.performance_monitor = performance_monitor
    DatabaseManager.create_factory = create_factory

# 拡張機能を適用
_add_enhanced_features()


# 依存性注入用のファクトリー関数
def create_database_manager(config_manager=None) -> DatabaseManager:
    """ConfigManager統合版のDatabaseManagerを作成"""
    return DatabaseManager(
        config=DatabaseConfig(config_manager=config_manager),
        config_manager=config_manager
    )<|MERGE_RESOLUTION|>--- conflicted
+++ resolved
@@ -14,11 +14,7 @@
 
 from sqlalchemy import create_engine, event, text
 from sqlalchemy.exc import IntegrityError, OperationalError
-<<<<<<< HEAD
 from sqlalchemy.orm import Session, sessionmaker
-=======
-from sqlalchemy.orm import DeclarativeBase, Session, sessionmaker
->>>>>>> d2389a39
 from sqlalchemy.pool import StaticPool
 
 from alembic import command
