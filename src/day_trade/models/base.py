--- conflicted
+++ resolved
@@ -85,14 +85,6 @@
     def __init__(self, **kwargs):
         """初期化（タイムスタンプ設定を含む）"""
         super().__init__(**kwargs)
-<<<<<<< HEAD
-        # タイムスタンプを明示的に設定
-        now_utc = datetime.now(timezone.utc)
-        if not hasattr(self, 'created_at') or self.created_at is None:
-            self.created_at = now_utc
-        if not hasattr(self, 'updated_at') or self.updated_at is None:
-            self.updated_at = now_utc
-=======
         # タイムスタンプを明示的に設定（既に値が設定されている場合は上書きしない）
         now_utc = datetime.now(timezone.utc)
 
@@ -107,7 +99,6 @@
             # updated_atがkwargsにない場合のみデフォルト値を設定
             if not hasattr(self, 'updated_at') or getattr(self, 'updated_at', None) is None:
                 self.updated_at = now_utc
->>>>>>> 053fc48e
 
     def to_dict(
         self,
@@ -227,11 +218,7 @@
             validate: バリデーションを実行するか
             auto_convert: 自動型変換を行うか
         """
-<<<<<<< HEAD
-        exclude_keys = set(exclude_keys) if exclude_keys else {'id', 'created_at'}
-=======
         exclude_keys = set(exclude_keys) if exclude_keys is not None else {'id', 'created_at'}
->>>>>>> 053fc48e
 
         for key, value in data.items():
             logger.debug(f"Processing key: {key}, value: {value}, in exclude_keys: {key in exclude_keys}")
@@ -250,13 +237,10 @@
                                     # タイムゾーン情報がない場合はUTCとして扱う
                                     if value.tzinfo is None:
                                         value = value.replace(tzinfo=timezone.utc)
-<<<<<<< HEAD
-=======
                                     logger.debug(f"DateTime変換成功: {key} = {value}")
                                 elif not isinstance(value, datetime):
                                     # datetime以外の場合はスキップするかエラーとする
                                     logger.warning(f"DateTimeフィールド{key}に非datetime型が指定されました: {type(value)}")
->>>>>>> 053fc48e
                             # Decimal型の変換
                             elif hasattr(column.type, 'scale'):
                                 if isinstance(value, (int, float, str)):
@@ -270,10 +254,7 @@
                     if validate:
                         self._validate_field(key, value, column)
 
-<<<<<<< HEAD
-=======
                     # 値を設定
->>>>>>> 053fc48e
                     setattr(self, key, value)
 
     def _validate_field(self, key: str, value: Any, column) -> None:
@@ -518,15 +499,10 @@
         if self.id is not None and other.id is not None:
             return self.id == other.id
 
-<<<<<<< HEAD
-        # 主キーがない場合は全カラムで比較
-        return self.to_dict(convert_datetime=False) == other.to_dict(convert_datetime=False)
-=======
         # 主キーがない場合は主要カラムで比較（タイムスタンプは除外）
         self_dict = self.to_dict(convert_datetime=False, exclude_keys={'created_at', 'updated_at'})
         other_dict = other.to_dict(convert_datetime=False, exclude_keys={'created_at', 'updated_at'})
         return self_dict == other_dict
->>>>>>> 053fc48e
 
     def __hash__(self) -> int:
         """ハッシュ値（主キーベース）"""
