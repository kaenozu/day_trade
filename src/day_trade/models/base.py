"""
データベースモデルの基底クラス（SQLAlchemy 2.0対応・改善版）

改善点:
- タイムゾーン対応（UTC保存・ローカル表示）
- Pydantic連携強化
- to_dict拡張性向上
- バリデーション機能追加
"""

from datetime import datetime, timezone
from decimal import Decimal
from typing import Any, Dict, List, Optional, Type, TypeVar, Union

from sqlalchemy import DateTime, Integer, func
from sqlalchemy.ext.declarative import declared_attr
from sqlalchemy.orm import Mapped, mapped_column

try:
    from pydantic import BaseModel as PydanticBaseModel, Field, create_model
    PYDANTIC_AVAILABLE = True
except ImportError:
    PYDANTIC_AVAILABLE = False
    PydanticBaseModel = None

from .database import Base
from ..utils.logging_config import get_context_logger

logger = get_context_logger(__name__)

# TypeVar for generic typing
T = TypeVar('T', bound='BaseModel')


class TimestampMixin:
    """作成日時・更新日時を持つMixinクラス（SQLAlchemy 2.0対応・タイムゾーン対応版）"""

    created_at: Mapped[datetime] = mapped_column(
        DateTime(timezone=True),  # タイムゾーン情報を保持
        default=lambda: datetime.now(timezone.utc),  # UTC時刻で保存（callable）
        nullable=False,
        doc="レコード作成日時（UTC）"
    )
    updated_at: Mapped[datetime] = mapped_column(
        DateTime(timezone=True),  # タイムゾーン情報を保持
        default=lambda: datetime.now(timezone.utc),  # UTC時刻で保存（callable）
        onupdate=lambda: datetime.now(timezone.utc),  # UTC時刻で更新（callable）
        nullable=False,
        doc="レコード更新日時（UTC）"
    )

    def get_created_at_local(self, tz: Optional[timezone] = None) -> datetime:
        """作成日時をローカルタイムゾーンで取得"""
        if tz is None:
            tz = datetime.now().astimezone().tzinfo  # システムのローカルタイムゾーン
        return self.created_at.astimezone(tz) if self.created_at else None

    def get_updated_at_local(self, tz: Optional[timezone] = None) -> datetime:
        """更新日時をローカルタイムゾーンで取得"""
        if tz is None:
            tz = datetime.now().astimezone().tzinfo  # システムのローカルタイムゾーン
        return self.updated_at.astimezone(tz) if self.updated_at else None


class BaseModel(Base, TimestampMixin):
    """全モデルの基底クラス（SQLAlchemy 2.0対応・改善版）"""

    __abstract__ = True

    id: Mapped[int] = mapped_column(
        Integer,
        primary_key=True,
        index=True,
        doc="主キー（自動採番）"
    )

    @declared_attr
    def __tablename__(cls) -> str:
        """テーブル名を自動生成（クラス名を小文字に）"""
        return cls.__name__.lower()

    # キャッシュ用クラス変数
    _pydantic_model_cache: Dict[str, Type[PydanticBaseModel]] = {}

    def __init__(self, **kwargs):
        """初期化（タイムスタンプ設定を含む）"""
        super().__init__(**kwargs)
<<<<<<< HEAD
        # タイムスタンプを明示的に設定
        now_utc = datetime.now(timezone.utc)
        if not hasattr(self, 'created_at') or self.created_at is None:
            self.created_at = now_utc
        if not hasattr(self, 'updated_at') or self.updated_at is None:
            self.updated_at = now_utc
=======
        # タイムスタンプを明示的に設定（既に値が設定されている場合は上書きしない）
        now_utc = datetime.now(timezone.utc)

        # created_atの処理：kwargsで指定されているか、既に値があるかチェック
        if 'created_at' not in kwargs:
            # created_atがkwargsにない場合のみデフォルト値を設定
            if not hasattr(self, 'created_at') or getattr(self, 'created_at', None) is None:
                self.created_at = now_utc

        # updated_atの処理：kwargsで指定されているか、既に値があるかチェック
        if 'updated_at' not in kwargs:
            # updated_atがkwargsにない場合のみデフォルト値を設定
            if not hasattr(self, 'updated_at') or getattr(self, 'updated_at', None) is None:
                self.updated_at = now_utc
>>>>>>> 0345a9c5

    def to_dict(
        self,
        include_relations: bool = False,
        relation_depth: int = 1,
        exclude_keys: Optional[Union[set, List[str]]] = None,
        include_keys: Optional[Union[set, List[str]]] = None,
        convert_datetime: bool = True,
        local_timezone: bool = False
    ) -> Dict[str, Any]:
        """
        モデルを辞書に変換（拡張版）

        Args:
            include_relations: リレーションを含めるか
            relation_depth: リレーションの深度（無限ループ防止）
            exclude_keys: 除外するキー
            include_keys: 含めるキー（指定時は指定キーのみ）
            convert_datetime: datetime型を文字列に変換するか
            local_timezone: datetime型をローカルタイムゾーンで出力するか
        """
        if relation_depth <= 0:
            return {}

        exclude_keys = set(exclude_keys) if exclude_keys else set()
        include_keys = set(include_keys) if include_keys else None

        result = {}

        # カラムデータを処理
        for column in self.__table__.columns:
            column_name = column.name

            # キーフィルタリング
            if include_keys and column_name not in include_keys:
                continue
            if column_name in exclude_keys:
                continue

            value = getattr(self, column_name, None)
            if value is not None:
                # datetime型の処理
                if isinstance(value, datetime) and convert_datetime:
                    if local_timezone and value.tzinfo:
                        # ローカルタイムゾーンに変換
                        local_tz = datetime.now().astimezone().tzinfo
                        value = value.astimezone(local_tz)
                    result[column_name] = value.isoformat()
                # Decimal型の処理
                elif isinstance(value, Decimal):
                    result[column_name] = float(value)
                else:
                    result[column_name] = value

        # リレーションデータを処理
        if include_relations and relation_depth > 1:
            try:
                for attr_name in dir(self):
                    if attr_name.startswith('_') or attr_name in exclude_keys:
                        continue
                    if include_keys and attr_name not in include_keys:
                        continue

                    attr_value = getattr(self, attr_name, None)
                    if attr_value is None:
                        continue

                    # リレーションオブジェクトの場合
                    if hasattr(attr_value, '__table__'):
                        result[attr_name] = attr_value.to_dict(
                            include_relations=True,
                            relation_depth=relation_depth - 1,
                            exclude_keys=exclude_keys,
                            convert_datetime=convert_datetime,
                            local_timezone=local_timezone
                        )
                    # リストの場合（一対多リレーション）
                    elif isinstance(attr_value, list) and attr_value:
                        if hasattr(attr_value[0], '__table__'):
                            result[attr_name] = [
                                item.to_dict(
                                    include_relations=True,
                                    relation_depth=relation_depth - 1,
                                    exclude_keys=exclude_keys,
                                    convert_datetime=convert_datetime,
                                    local_timezone=local_timezone
                                ) for item in attr_value[:10]  # 最大10件制限
                            ]
            except Exception as e:
                logger.warning(f"リレーション処理でエラー: {e}")

        return result

    def to_dict_safe(self, **kwargs) -> Dict[str, Any]:
        """安全な辞書変換（後方互換性のため残存）"""
        return self.to_dict(
            include_relations=False,
            exclude_keys={'password', 'secret', 'token'},
            convert_datetime=True,
            local_timezone=True,
            **kwargs
        )

    def update_from_dict(
        self,
        data: Dict[str, Any],
        exclude_keys: Optional[Union[set, List[str]]] = None,
        validate: bool = True,
        auto_convert: bool = True
    ) -> None:
        """
        辞書からモデルを更新（拡張版）

        Args:
            data: 更新データ
            exclude_keys: 除外するキー
            validate: バリデーションを実行するか
            auto_convert: 自動型変換を行うか
        """
        exclude_keys = set(exclude_keys) if exclude_keys is not None else {'id', 'created_at'}

        for key, value in data.items():
            logger.debug(f"Processing key: {key}, value: {value}, in exclude_keys: {key in exclude_keys}")
            if key not in exclude_keys and hasattr(self, key):
                # カラムが存在する場合のみ更新
                if hasattr(self.__table__.columns, key):
                    column = self.__table__.columns[key]

                    # 自動型変換
                    if auto_convert and value is not None:
                        try:
                            # datetime型の変換
                            if isinstance(column.type, DateTime):
                                if isinstance(value, str):
                                    value = datetime.fromisoformat(value.replace('Z', '+00:00'))
                                    # タイムゾーン情報がない場合はUTCとして扱う
                                    if value.tzinfo is None:
                                        value = value.replace(tzinfo=timezone.utc)
<<<<<<< HEAD
=======
                                    logger.debug(f"DateTime変換成功: {key} = {value}")
                                elif not isinstance(value, datetime):
                                    # datetime以外の場合はスキップするかエラーとする
                                    logger.warning(f"DateTimeフィールド{key}に非datetime型が指定されました: {type(value)}")
>>>>>>> 0345a9c5
                            # Decimal型の変換
                            elif hasattr(column.type, 'scale'):
                                if isinstance(value, (int, float, str)):
                                    value = Decimal(str(value))
                        except (ValueError, TypeError) as e:
                            if validate:
                                raise ValueError(f"{key}の値変換に失敗: {e}")
                            logger.warning(f"値変換警告 {key}: {e}")

                    # バリデーション
                    if validate:
                        self._validate_field(key, value, column)

<<<<<<< HEAD
=======
                    # 値を設定
>>>>>>> 0345a9c5
                    setattr(self, key, value)

    def _validate_field(self, key: str, value: Any, column) -> None:
        """フィールドバリデーション"""
        # NULL制約チェック
        if not column.nullable and value is None:
            raise ValueError(f"{key}はNULLにできません")

        # 長さ制約チェック（String型）
        if hasattr(column.type, 'length') and column.type.length:
            if isinstance(value, str) and len(value) > column.type.length:
                raise ValueError(f"{key}の長さが制限を超えています ({len(value)} > {column.type.length})")

    # Pydantic連携機能
    @classmethod
    def create_pydantic_model(
        cls,
        name: Optional[str] = None,
        include_relations: bool = False,
        exclude_fields: Optional[Union[set, List[str]]] = None,
        config_overrides: Optional[Dict[str, Any]] = None
    ) -> Optional[Type[PydanticBaseModel]]:
        """
        SQLAlchemyモデルからPydanticモデルを動的に作成

        Args:
            name: Pydanticモデル名（未指定の場合はSQLAlchemyモデル名を使用）
            include_relations: リレーションフィールドを含めるか
            exclude_fields: 除外するフィールド
            config_overrides: Pydantic設定のオーバーライド
        """
        if not PYDANTIC_AVAILABLE:
            logger.warning("Pydanticがインストールされていません")
            return None

        model_name = name or f"{cls.__name__}Pydantic"
        cache_key = f"{cls.__name__}_{model_name}_{include_relations}_{hash(frozenset(exclude_fields) if exclude_fields else frozenset())}"

        # キャッシュから検索
        if cache_key in cls._pydantic_model_cache:
            return cls._pydantic_model_cache[cache_key]

        exclude_fields = set(exclude_fields) if exclude_fields else set()
        fields = {}

        # カラムフィールドを処理
        for column in cls.__table__.columns:
            if column.name in exclude_fields:
                continue

            # Python型を推定
            python_type = cls._get_python_type_from_column(column)

            # デフォルト値を設定（idやtimestampはオプショナルにする）
            if column.name in ['id', 'created_at', 'updated_at']:
                field_info = Field(default=None, description=getattr(column, 'doc', None))
                if not column.nullable:
                    # nullable=Falseでもデフォルト値があるフィールドはOptionalにする
                    python_type = Optional[python_type.__args__[0] if hasattr(python_type, '__args__') else python_type]
            else:
                field_info = Field(description=getattr(column, 'doc', None))

            fields[column.name] = (python_type, field_info)

        # リレーションフィールドを処理（簡単な実装）
        if include_relations:
            try:
                for attr_name in dir(cls):
                    if attr_name.startswith('_') or attr_name in exclude_fields:
                        continue
                    attr = getattr(cls, attr_name, None)
                    if hasattr(attr, 'property') and hasattr(attr.property, 'mapper'):
                        # リレーションフィールドの場合はオプショナルとして追加
                        fields[attr_name] = (Optional[Any], Field(default=None))
            except Exception as e:
                logger.warning(f"リレーションフィールド処理エラー: {e}")

        # 設定クラスを作成（Pydantic v2対応）
        from pydantic import ConfigDict

        config_dict = ConfigDict(
            from_attributes=True,  # Pydantic v2の新しい設定
            arbitrary_types_allowed=True,
        )
        if config_overrides:
            for key, value in config_overrides.items():
                setattr(config_dict, key, value)

        # Pydanticモデルを作成
        pydantic_model = create_model(
            model_name,
            __config__=config_dict,
            **fields
        )

        # キャッシュに保存
        cls._pydantic_model_cache[cache_key] = pydantic_model
        return pydantic_model

    @classmethod
    def _get_python_type_from_column(cls, column) -> Type:
        """カラムからPython型を推定"""
        from sqlalchemy import String, Integer, Boolean, Float, Text
        from sqlalchemy.types import DECIMAL

        sql_type = column.type
        python_type = Any  # デフォルト

        if isinstance(sql_type, String) or isinstance(sql_type, Text):
            python_type = str
        elif isinstance(sql_type, Integer):
            python_type = int
        elif isinstance(sql_type, Boolean):
            python_type = bool
        elif isinstance(sql_type, Float):
            python_type = float
        elif isinstance(sql_type, DECIMAL):
            python_type = Decimal
        elif isinstance(sql_type, DateTime):
            python_type = datetime

        # NULL制約に基づいてOptionalを付与
        if column.nullable:
            python_type = Optional[python_type]

        return python_type

    def to_pydantic(
        self,
        model_class: Optional[Type[PydanticBaseModel]] = None,
        **kwargs
    ) -> Optional[PydanticBaseModel]:
        """
        SQLAlchemyモデルインスタンスをPydanticモデルに変換

        Args:
            model_class: 使用するPydanticモデルクラス（未指定の場合は自動作成）
        """
        if not PYDANTIC_AVAILABLE:
            logger.warning("Pydanticがインストールされていません")
            return None

        if model_class is None:
            model_class = self.create_pydantic_model(**kwargs)
            if model_class is None:
                return None

        try:
            return model_class.model_validate(self)
        except Exception as e:
            logger.error(f"Pydantic変換エラー: {e}")
            return None

    @classmethod
    def from_pydantic(
        cls: Type[T],
        pydantic_obj: PydanticBaseModel,
        exclude_unset: bool = True,
        **kwargs
    ) -> T:
        """
        PydanticモデルからSQLAlchemyモデルインスタンスを作成

        Args:
            pydantic_obj: Pydanticモデルインスタンス
            exclude_unset: 設定されていないフィールドを除外するか
        """
        if not PYDANTIC_AVAILABLE:
            raise ImportError("Pydanticがインストールされていません")

        # Pydanticモデルから辞書へ変換
        if exclude_unset:
            data = pydantic_obj.model_dump(exclude_unset=True)
        else:
            data = pydantic_obj.model_dump()

        # SQLAlchemyモデルインスタンスを作成
        instance = cls(**kwargs)
        instance.update_from_dict(data, validate=True, auto_convert=True)
        return instance

    # ユーティリティメソッド
    def clone(self: T, exclude_keys: Optional[Union[set, List[str]]] = None) -> T:
        """モデルインスタンスのクローンを作成"""
        exclude_keys = set(exclude_keys) if exclude_keys else {'id', 'created_at', 'updated_at'}

        data = self.to_dict(
            include_relations=False,
            exclude_keys=exclude_keys,
            convert_datetime=False
        )

        return self.__class__(**data)

    def refresh_timestamps(self) -> None:
        """タイムスタンプを現在時刻に更新"""
        now_utc = datetime.now(timezone.utc)
        if not self.created_at:
            self.created_at = now_utc
        self.updated_at = now_utc

    def is_new_record(self) -> bool:
        """新しいレコードかどうかを判定"""
        return self.id is None

    def get_table_name(self) -> str:
        """テーブル名を取得"""
        return self.__table__.name

    @classmethod
    def get_column_names(cls) -> List[str]:
        """カラム名のリストを取得"""
        return [column.name for column in cls.__table__.columns]

    @classmethod
    def get_primary_key_columns(cls) -> List[str]:
        """主キーカラムのリストを取得"""
        return [column.name for column in cls.__table__.primary_key.columns]

    def __repr__(self) -> str:
        """オブジェクトの文字列表現（改善版）"""
        class_name = self.__class__.__name__

        # 主要な属性のみ表示（長すぎる場合を考慮）
        key_attrs = []
        if hasattr(self, 'id') and self.id is not None:
            key_attrs.append(f"id={self.id}")
        if hasattr(self, 'code') and getattr(self, 'code', None):
            key_attrs.append(f"code={getattr(self, 'code')!r}")
        if hasattr(self, 'name') and getattr(self, 'name', None):
            key_attrs.append(f"name={getattr(self, 'name')!r}")

        attrs_str = ", ".join(key_attrs) if key_attrs else "no_key_attrs"
        return f"{class_name}({attrs_str})"

    def __eq__(self, other) -> bool:
        """等価比較（主キーベース）"""
        if not isinstance(other, self.__class__):
            return False

        # 主キーがある場合は主キーで比較
        if self.id is not None and other.id is not None:
            return self.id == other.id

        # 主キーがない場合は主要カラムで比較（タイムスタンプは除外）
        self_dict = self.to_dict(convert_datetime=False, exclude_keys={'created_at', 'updated_at'})
        other_dict = other.to_dict(convert_datetime=False, exclude_keys={'created_at', 'updated_at'})
        return self_dict == other_dict

    def __hash__(self) -> int:
        """ハッシュ値（主キーベース）"""
        if self.id is not None:
            return hash((self.__class__, self.id))
        # IDがない場合はオブジェクトIDを使用
        return hash(id(self))<|MERGE_RESOLUTION|>--- conflicted
+++ resolved
@@ -85,14 +85,6 @@
     def __init__(self, **kwargs):
         """初期化（タイムスタンプ設定を含む）"""
         super().__init__(**kwargs)
-<<<<<<< HEAD
-        # タイムスタンプを明示的に設定
-        now_utc = datetime.now(timezone.utc)
-        if not hasattr(self, 'created_at') or self.created_at is None:
-            self.created_at = now_utc
-        if not hasattr(self, 'updated_at') or self.updated_at is None:
-            self.updated_at = now_utc
-=======
         # タイムスタンプを明示的に設定（既に値が設定されている場合は上書きしない）
         now_utc = datetime.now(timezone.utc)
 
@@ -107,7 +99,6 @@
             # updated_atがkwargsにない場合のみデフォルト値を設定
             if not hasattr(self, 'updated_at') or getattr(self, 'updated_at', None) is None:
                 self.updated_at = now_utc
->>>>>>> 0345a9c5
 
     def to_dict(
         self,
@@ -246,13 +237,10 @@
                                     # タイムゾーン情報がない場合はUTCとして扱う
                                     if value.tzinfo is None:
                                         value = value.replace(tzinfo=timezone.utc)
-<<<<<<< HEAD
-=======
                                     logger.debug(f"DateTime変換成功: {key} = {value}")
                                 elif not isinstance(value, datetime):
                                     # datetime以外の場合はスキップするかエラーとする
                                     logger.warning(f"DateTimeフィールド{key}に非datetime型が指定されました: {type(value)}")
->>>>>>> 0345a9c5
                             # Decimal型の変換
                             elif hasattr(column.type, 'scale'):
                                 if isinstance(value, (int, float, str)):
@@ -266,10 +254,7 @@
                     if validate:
                         self._validate_field(key, value, column)
 
-<<<<<<< HEAD
-=======
                     # 値を設定
->>>>>>> 0345a9c5
                     setattr(self, key, value)
 
     def _validate_field(self, key: str, value: Any, column) -> None:
