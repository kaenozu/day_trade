#!/usr/bin/env python3
"""
外部APIクライアントシステム
Issue #331: API・外部統合システム - Phase 1

外部市場データAPI統合・RESTfulクライアント・レート制限・エラー回復
- 複数APIプロバイダー対応
- 自動レート制限管理
- 堅牢なエラー回復システム
- データ形式統一・正規化
"""

import asyncio
import hashlib
import time
import urllib.parse
from dataclasses import dataclass, field
from datetime import datetime
from enum import Enum
from typing import Any, Dict, Optional

import aiohttp
import pandas as pd
from aiohttp import ClientError, ClientTimeout

# セキュリティマネージャーはオプショナル依存関係
try:
    from ..core.security_manager import SecurityManager
except ImportError:
    SecurityManager = None

# セキュア APIクライアント統合
try:
    from .secure_api_client import (
        SecureAPIKeyManager, SecureURLBuilder, SecureErrorHandler,
        APIKeyType, SecurityLevel, URLSecurityPolicy
    )
    SECURE_API_AVAILABLE = True
except ImportError:
    SECURE_API_AVAILABLE = False
    logger.warning("セキュアAPIクライアント機能が利用できません（オプショナル依存関係）")

from ..utils.logging_config import get_context_logger

logger = get_context_logger(__name__)


class APIProvider(Enum):
    """APIプロバイダー"""

    YAHOO_FINANCE = "yahoo_finance"
    ALPHA_VANTAGE = "alpha_vantage"
    QUANDL = "quandl"
    IEX_CLOUD = "iex_cloud"
    FINNHUB = "finnhub"
    POLYGON = "polygon"
    TWELVE_DATA = "twelve_data"
    MOCK_PROVIDER = "mock_provider"  # 開発・テスト用


class DataType(Enum):
    """データタイプ"""

    STOCK_PRICE = "stock_price"
    MARKET_INDEX = "market_index"
    COMPANY_INFO = "company_info"
    FINANCIAL_STATEMENT = "financial_statement"
    NEWS = "news"
    ECONOMIC_INDICATOR = "economic_indicator"
    EXCHANGE_RATE = "exchange_rate"
    SECTOR_PERFORMANCE = "sector_performance"


class RequestMethod(Enum):
    """HTTPリクエストメソッド"""

    GET = "GET"
    POST = "POST"
    PUT = "PUT"
    DELETE = "DELETE"


@dataclass
class APIEndpoint:
    """APIエンドポイント設定"""

    provider: APIProvider
    data_type: DataType
    endpoint_url: str
    method: RequestMethod = RequestMethod.GET

    # レート制限設定
    rate_limit_per_second: float = 1.0
    rate_limit_per_minute: int = 60
    rate_limit_per_hour: int = 1000

    # 認証設定
    requires_auth: bool = False
    auth_header_name: Optional[str] = None
    auth_param_name: Optional[str] = None

    # データ変換設定
    response_format: str = "json"  # json, csv, xml
    data_path: Optional[str] = None  # JSONレスポンス内のデータパス

    # エラー回復設定
    max_retries: int = 3
    retry_delay_seconds: float = 1.0
    timeout_seconds: int = 30


@dataclass
class APIRequest:
    """APIリクエスト"""

    endpoint: APIEndpoint
    params: Dict[str, Any] = field(default_factory=dict)
    headers: Dict[str, str] = field(default_factory=dict)
    data: Optional[Dict[str, Any]] = None

    # リクエストメタデータ
    request_id: Optional[str] = None
    timestamp: Optional[datetime] = None
    priority: int = 1  # 1=高, 2=中, 3=低


@dataclass
class APIResponse:
    """APIレスポンス"""

    request: APIRequest
    status_code: int
    response_data: Any
    headers: Dict[str, str]

    # 実行メタデータ
    response_time_ms: float
    timestamp: datetime
    success: bool
    error_message: Optional[str] = None

    # 処理結果
    normalized_data: Optional[pd.DataFrame] = None
    cache_key: Optional[str] = None


@dataclass
class RateLimitState:
    """レート制限状態"""

    provider: APIProvider
    requests_per_second: int = 0
    requests_per_minute: int = 0
    requests_per_hour: int = 0

    # タイムウィンドウ
    second_window_start: datetime = field(default_factory=datetime.now)
    minute_window_start: datetime = field(default_factory=datetime.now)
    hour_window_start: datetime = field(default_factory=datetime.now)

    # 制限情報
    last_request_time: Optional[datetime] = None
    blocked_until: Optional[datetime] = None


@dataclass
class APIConfig:
    """API設定（セキュリティ強化版）"""

    # 基本設定
    user_agent: str = "DayTrade-API-Client/1.0"
    default_timeout_seconds: int = 30
    max_concurrent_requests: int = 10

    # レート制限設定
    global_rate_limit_per_second: float = 5.0
    respect_server_rate_limits: bool = True
    rate_limit_buffer_factor: float = 0.8  # 80%の余裕を持つ

    # キャッシュ設定
    enable_response_caching: bool = True
    cache_ttl_seconds: int = 300  # 5分
    cache_size_limit: int = 1000

    # エラー回復設定
    default_max_retries: int = 3
    exponential_backoff: bool = True
    max_backoff_seconds: float = 60.0

    # セキュリティ設定（強化版）
    security_manager: Optional[SecurityManager] = None
<<<<<<< HEAD
    api_key_prefix_mapping: Dict[str, str] = field(
        default_factory=lambda: {
            "yahoo_finance": "YF_API_KEY",
            "alpha_vantage": "AV_API_KEY",
            "iex_cloud": "IEX_API_KEY",
            "finnhub": "FINNHUB_API_KEY",
            "polygon": "POLYGON_API_KEY",
            "twelve_data": "TWELVE_DATA_API_KEY",
        }
    )
=======
    secure_key_manager: Optional['SecureAPIKeyManager'] = None
    secure_url_builder: Optional['SecureURLBuilder'] = None
    security_level: 'SecurityLevel' = SecurityLevel.MEDIUM if SECURE_API_AVAILABLE else None

    api_key_prefix_mapping: Dict[str, str] = field(default_factory=lambda: {
        'yahoo_finance': 'YF_API_KEY',
        'alpha_vantage': 'AV_API_KEY',
        'iex_cloud': 'IEX_API_KEY',
        'finnhub': 'FINNHUB_API_KEY',
        'polygon': 'POLYGON_API_KEY',
        'twelve_data': 'TWELVE_DATA_API_KEY'
    })
>>>>>>> 1b408e91

    # セキュアURL構築ポリシー
    url_security_policy: Optional['URLSecurityPolicy'] = None

    # 廃止予定フィールド（後方互換性のため残存）
    api_keys: Dict[str, str] = field(default_factory=dict)
    oauth_tokens: Dict[str, str] = field(default_factory=dict)

    def __post_init__(self):
        """初期化後処理でセキュリティマネージャー設定"""
        # 既存のSecurityManager初期化
        if self.security_manager is None and SecurityManager is not None:
            try:
                self.security_manager = SecurityManager()
                logger.info("セキュリティマネージャー初期化完了")
            except Exception as e:
                logger.warning(f"セキュリティマネージャー初期化失敗: {e}")
                self.security_manager = None
        elif SecurityManager is None:
            logger.debug(
                "SecurityManagerモジュールが利用できません（オプショナル依存関係）"
            )

        # セキュアAPIクライアント機能の初期化
        if SECURE_API_AVAILABLE:
            self._initialize_secure_features()
        else:
            logger.warning("セキュアAPIクライアント機能が無効です。基本的なセキュリティ機能のみ利用可能です。")

    def _initialize_secure_features(self):
        """セキュア機能の初期化"""
        try:
            # セキュアAPIキーマネージャー初期化
            if self.secure_key_manager is None:
                self.secure_key_manager = SecureAPIKeyManager()
                logger.info("セキュアAPIキーマネージャー初期化完了")

            # セキュアURL構築器初期化
            if self.secure_url_builder is None:
                # デフォルトポリシー設定
                if self.url_security_policy is None:
                    self.url_security_policy = URLSecurityPolicy(
                        allowed_schemes=["https"],
                        allowed_hosts=[
                            ".alphavantage.co",
                            ".yahoo.com",
                            ".yahooapis.com",
                            ".iexapis.com",
                            ".finnhub.io",
                            ".polygon.io",
                            ".twelvedata.com",
                            ".quandl.com"
                        ],
                        max_url_length=4096,
                        max_param_length=1024,
                        strict_encoding=True
                    )

                self.secure_url_builder = SecureURLBuilder(self.url_security_policy)
                logger.info("セキュアURL構築器初期化完了")

        except Exception as e:
            logger.error(f"セキュア機能初期化エラー: {e}")
            # フォールバック: セキュア機能を無効化
            self.secure_key_manager = None
            self.secure_url_builder = None


class ExternalAPIClient:
    """外部APIクライアント（セキュリティ強化版）"""

    def __init__(self, config: Optional[APIConfig] = None):
        self.config = config or APIConfig()
        self.endpoints: Dict[str, APIEndpoint] = {}
        self.rate_limits: Dict[APIProvider, RateLimitState] = {}
        self.response_cache: Dict[str, APIResponse] = {}

        # HTTP セッション
        self.session: Optional[aiohttp.ClientSession] = None
        self.semaphore = asyncio.Semaphore(self.config.max_concurrent_requests)

        # 統計情報とセキュリティメトリクス
        self.request_stats: Dict[str, int] = {
            "total_requests": 0,
            "successful_requests": 0,
            "failed_requests": 0,
            "cached_responses": 0,
            "rate_limited_requests": 0,
            "security_violations": 0,
            "sanitized_errors": 0,
        }

        # デフォルトエンドポイント設定（セキュリティ強化版）
        self._setup_default_endpoints()

    def _setup_default_endpoints(self) -> None:
        """デフォルトエンドポイント設定"""
        default_endpoints = [
            # Yahoo Finance（無料・公開API）
            APIEndpoint(
                provider=APIProvider.YAHOO_FINANCE,
                data_type=DataType.STOCK_PRICE,
                endpoint_url="https://query1.finance.yahoo.com/v8/finance/chart/{symbol}",
                rate_limit_per_second=2.0,
                rate_limit_per_minute=100,
                response_format="json",
                data_path="chart.result[0].indicators.quote[0]",
            ),
            # Mock Provider（開発・テスト用）
            APIEndpoint(
                provider=APIProvider.MOCK_PROVIDER,
                data_type=DataType.STOCK_PRICE,
                endpoint_url="https://api.mock-provider.com/v1/stocks/{symbol}/price",
                rate_limit_per_second=10.0,
                rate_limit_per_minute=600,
                max_retries=2,
                timeout_seconds=10,
            ),
            # Alpha Vantage（要APIキー）
            APIEndpoint(
                provider=APIProvider.ALPHA_VANTAGE,
                data_type=DataType.STOCK_PRICE,
                endpoint_url="https://www.alphavantage.co/query",
                requires_auth=True,
                auth_param_name="apikey",
                rate_limit_per_second=0.2,  # 5 calls per minute for free tier
                rate_limit_per_minute=5,
                response_format="json",
            ),
            # IEX Cloud（要APIキー）
            APIEndpoint(
                provider=APIProvider.IEX_CLOUD,
                data_type=DataType.STOCK_PRICE,
                endpoint_url="https://cloud.iexapis.com/stable/stock/{symbol}/quote",
                requires_auth=True,
                auth_param_name="token",
                rate_limit_per_second=10.0,
                rate_limit_per_minute=500,
            ),
        ]

        for endpoint in default_endpoints:
            self.register_endpoint(endpoint)

    def register_endpoint(self, endpoint: APIEndpoint) -> None:
        """エンドポイント登録"""
        endpoint_key = f"{endpoint.provider.value}_{endpoint.data_type.value}"
        self.endpoints[endpoint_key] = endpoint

        # レート制限状態初期化
        if endpoint.provider not in self.rate_limits:
            self.rate_limits[endpoint.provider] = RateLimitState(
                provider=endpoint.provider
            )

        logger.info(f"APIエンドポイント登録: {endpoint_key}")

    async def initialize(self) -> None:
        """クライアント初期化"""
        if self.session is None:
            timeout = ClientTimeout(total=self.config.default_timeout_seconds)
            connector = aiohttp.TCPConnector(limit=self.config.max_concurrent_requests)

            headers = {
                "User-Agent": self.config.user_agent,
                "Accept": "application/json",
                "Accept-Encoding": "gzip, deflate",
            }

            self.session = aiohttp.ClientSession(
                timeout=timeout, connector=connector, headers=headers
            )

        logger.info("外部APIクライアント初期化完了")

    async def cleanup(self) -> None:
        """クライアントクリーンアップ"""
        if self.session:
            await self.session.close()
            self.session = None

        logger.info("外部APIクライアントクリーンアップ完了")

    async def fetch_stock_data(
        self, symbol: str, provider: APIProvider = APIProvider.MOCK_PROVIDER, **kwargs
    ) -> Optional[APIResponse]:
        """株価データ取得"""
        endpoint_key = f"{provider.value}_{DataType.STOCK_PRICE.value}"

        if endpoint_key not in self.endpoints:
            logger.error(f"未登録のエンドポイント: {endpoint_key}")
            return None

        endpoint = self.endpoints[endpoint_key]

        # リクエストパラメータ構築
        params = {"symbol": symbol, **kwargs}

        # 認証パラメータ追加
        if endpoint.requires_auth:
            auth_key = self._get_auth_key(endpoint)
            if auth_key and endpoint.auth_param_name:
                params[endpoint.auth_param_name] = auth_key
            elif not auth_key:
                logger.error(f"認証キーが見つかりません: {provider.value}")
                return None

        # APIリクエスト作成
        request = APIRequest(
            endpoint=endpoint,
            params=params,
            request_id=f"stock_{symbol}_{int(time.time())}",
            timestamp=datetime.now(),
        )

        return await self.execute_request(request)

    async def fetch_market_index_data(
        self,
        index_symbol: str,
        provider: APIProvider = APIProvider.MOCK_PROVIDER,
        **kwargs,
    ) -> Optional[APIResponse]:
        """市場指数データ取得"""
        endpoint_key = f"{provider.value}_{DataType.MARKET_INDEX.value}"

        # 株価エンドポイントを代用（多くのAPIで同じエンドポイント）
        if endpoint_key not in self.endpoints:
            endpoint_key = f"{provider.value}_{DataType.STOCK_PRICE.value}"

        if endpoint_key not in self.endpoints:
            logger.error(f"未登録のエンドポイント: {endpoint_key}")
            return None

        endpoint = self.endpoints[endpoint_key]

        params = {"symbol": index_symbol, **kwargs}

        request = APIRequest(
            endpoint=endpoint,
            params=params,
            request_id=f"index_{index_symbol}_{int(time.time())}",
            timestamp=datetime.now(),
        )

        return await self.execute_request(request)

    async def execute_request(self, request: APIRequest) -> Optional[APIResponse]:
        """APIリクエスト実行"""
        if not self.session:
            await self.initialize()

        # キャッシュチェック
        cache_key = self._generate_cache_key(request)
        cached_response = self._get_cached_response(cache_key)
        if cached_response:
            self.request_stats["cached_responses"] += 1
            return cached_response

        # レート制限チェック
        if not await self._check_rate_limit(request.endpoint.provider):
            self.request_stats["rate_limited_requests"] += 1
            logger.warning(f"レート制限により遅延: {request.endpoint.provider.value}")

            # レート制限解除まで待機
            await self._wait_for_rate_limit(request.endpoint.provider)

        # セマフォで同時リクエスト数制御
        async with self.semaphore:
            response = await self._execute_with_retry(request)

        # レスポンス統計更新
        self.request_stats["total_requests"] += 1
        if response and response.success:
            self.request_stats["successful_requests"] += 1
        else:
            self.request_stats["failed_requests"] += 1

        # レート制限状態更新
        await self._update_rate_limit_state(request.endpoint.provider)

        # キャッシュに保存
        if response and response.success and self.config.enable_response_caching:
            self._cache_response(cache_key, response)

        return response

    async def _execute_with_retry(self, request: APIRequest) -> Optional[APIResponse]:
        """リトライ付きリクエスト実行"""
        last_error = None

        for attempt in range(request.endpoint.max_retries + 1):
            try:
                response = await self._execute_single_request(request)
                if response.success:
                    return response

                # エラーレスポンスの場合、リトライするかどうか判定
                if not self._should_retry(response, attempt):
                    return response

                last_error = response.error_message

            except Exception as e:
                # セキュリティ強化: エラーメッセージをサニタイズして保存
                raw_error = str(e)
                last_error = self._sanitize_error_message(raw_error, type(e).__name__)
                logger.warning(
                    f"APIリクエストエラー (試行 {attempt + 1}): {last_error}"
                )

                if attempt >= request.endpoint.max_retries:
                    break

            # リトライ前の待機
            if attempt < request.endpoint.max_retries:
                delay = self._calculate_retry_delay(attempt, request.endpoint)
                await asyncio.sleep(delay)

        # 全てのリトライが失敗
        logger.error(f"APIリクエスト最終失敗: {last_error}")
        return APIResponse(
            request=request,
            status_code=0,
            response_data=None,
            headers={},
            response_time_ms=0,
            timestamp=datetime.now(),
            success=False,
            error_message=last_error,
        )

    async def _execute_single_request(self, request: APIRequest) -> APIResponse:
        """単一APIリクエスト実行"""
        start_time = time.time()

        # URL構築
        url = self._build_url(request)

        # ヘッダー構築
        headers = dict(request.headers)
        if request.endpoint.requires_auth and request.endpoint.auth_header_name:
            auth_key = self._get_auth_key(request.endpoint)
            if auth_key:
                headers[request.endpoint.auth_header_name] = auth_key

        try:
            # HTTPリクエスト実行
            async with self.session.request(
                method=request.endpoint.method.value,
                url=url,
                params=request.params
                if request.endpoint.method == RequestMethod.GET
                else None,
                json=request.data
                if request.endpoint.method != RequestMethod.GET
                else None,
                headers=headers,
                timeout=ClientTimeout(total=request.endpoint.timeout_seconds),
            ) as response:
                response_time = (time.time() - start_time) * 1000
                response_headers = dict(response.headers)

                # レスポンスデータ取得
                if request.endpoint.response_format == "json":
                    response_data = await response.json()
                elif request.endpoint.response_format == "csv":
                    text_data = await response.text()
                    response_data = self._parse_csv_response(text_data)
                else:
                    response_data = await response.text()

                # レスポンス作成
                api_response = APIResponse(
                    request=request,
                    status_code=response.status,
                    response_data=response_data,
                    headers=response_headers,
                    response_time_ms=response_time,
                    timestamp=datetime.now(),
                    success=response.status == 200,
                    error_message=None
                    if response.status == 200
                    else f"HTTP {response.status}",
                )

                # データ正規化
                if api_response.success:
                    api_response.normalized_data = await self._normalize_response_data(
                        api_response
                    )

                return api_response

        except asyncio.TimeoutError:
            return APIResponse(
                request=request,
                status_code=0,
                response_data=None,
                headers={},
                response_time_ms=(time.time() - start_time) * 1000,
                timestamp=datetime.now(),
                success=False,
                error_message="Request timeout",
            )

        except ClientError as e:
            # セキュリティ強化: エラーメッセージの機密情報をサニタイズ
            safe_error_message = self._sanitize_error_message(str(e), "ClientError")

            return APIResponse(
                request=request,
                status_code=0,
                response_data=None,
                headers={},
                response_time_ms=(time.time() - start_time) * 1000,
                timestamp=datetime.now(),
                success=False,
                error_message=safe_error_message,
            )

    def _build_url(self, request: APIRequest) -> str:
        """URL構築（セキュリティ強化版）"""
        try:
            # セキュアURL構築器が利用可能な場合
            if self.config.secure_url_builder and SECURE_API_AVAILABLE:
                # パスパラメータとクエリパラメータを分離
                path_params = {}
                query_params = {}

                for key, value in request.params.items():
                    placeholder = f"{{{key}}}"
                    if placeholder in request.endpoint.endpoint_url:
                        path_params[key] = str(value)
                    else:
                        query_params[key] = value

                # セキュアURL構築
                secure_url = self.config.secure_url_builder.build_secure_url(
                    base_url=request.endpoint.endpoint_url,
                    params=query_params if query_params else None,
                    path_params=path_params if path_params else None
                )

                logger.debug(f"セキュアURL構築成功: {len(secure_url)}文字")
                return secure_url

            else:
                # フォールバック: 既存のセキュリティ機能を使用
                url = request.endpoint.endpoint_url

                # パラメータ置換（安全なエンコーディングで実施）
                for key, value in request.params.items():
                    placeholder = f"{{{key}}}"
                    if placeholder in url:
                        # セキュリティ強化: 適切なURLエンコーディングを適用
                        safe_value = self._sanitize_url_parameter(str(value), key)
                        url = url.replace(placeholder, safe_value)

                return url

        except ValueError as e:
            # セキュリティポリシー違反
            self.request_stats["security_violations"] += 1
            logger.error(f"URL構築セキュリティエラー: {e}")
            raise ValueError(f"URL構築に失敗しました: セキュリティポリシー違反")

        except Exception as e:
            logger.error(f"URL構築中に予期しないエラー: {e}")
            # セキュアエラーハンドリングで機密情報を除去
            if SECURE_API_AVAILABLE:
                safe_error_msg = SecureErrorHandler.sanitize_error_message(e, "URL構築")
                self.request_stats["sanitized_errors"] += 1
                raise ValueError(safe_error_msg)
            else:
                raise

    def _sanitize_url_parameter(self, value: str, param_name: str) -> str:
        """URLパラメータのサニタイゼーション（セキュリティ強化）"""
        # 1. 危険な文字パターンチェック
        dangerous_patterns = [
            "../",  # パストラバーサル攻撃
            "..\\",  # Windows パストラバーサル
            "%2e%2e",  # エンコード済みパストラバーサル
            "%2e%2e%2f",  # エンコード済みパストラバーサル
            "//",  # プロトコル相対URL
            "\\\\",  # UNCパス
            "\x00",  # NULLバイト
            "<",  # HTMLタグ
            ">",  # HTMLタグ
            "'",  # SQLインジェクション対策
            '"',  # SQLインジェクション対策
            "javascript:",  # JavaScriptスキーム
            "data:",  # データスキーム
            "file:",  # ファイルスキーム
            "ftp:",  # FTPスキーム
        ]

        # 危険パターン検出
        for pattern in dangerous_patterns:
            if pattern in value.lower():
                logger.warning(
                    f"危険なURLパラメータパターンを検出: {param_name}={value[:50]}..."
                )
                raise ValueError(
                    f"URLパラメータに危険な文字が含まれています: {param_name}"
                )

        # 2. パラメータ長さ制限
        if len(value) > 200:
            logger.warning(f"URLパラメータが長すぎます: {param_name}={len(value)}文字")
            raise ValueError(f"URLパラメータが長すぎます: {param_name}")

        # 3. 英数字・記号のみ許可（特殊用途パラメータ以外）
        if param_name in ["symbol", "ticker"]:
            # 株式コード用: 英数字・ピリオド・ハイフンのみ許可
            if not all(c.isalnum() or c in ".-" for c in value):
                logger.warning(f"不正な株式コード形式: {param_name}={value}")
                raise ValueError(
                    f"株式コードに不正な文字が含まれています: {param_name}"
                )

        # 4. URLエンコーディング適用
        try:
            encoded_value = urllib.parse.quote(value, safe="")
            logger.debug(
                f"URLパラメータエンコード: {param_name}: {value} -> {encoded_value}"
            )
            return encoded_value
        except Exception as e:
            logger.error(f"URLエンコーディングエラー: {param_name}={value}, error={e}")
            raise ValueError(f"URLパラメータのエンコードに失敗: {param_name}")

    def _sanitize_error_message(self, error_message: str, error_type: str) -> str:
        """エラーメッセージの機密情報サニタイゼーション（セキュリティ強化）"""
        # セキュアエラーハンドラーが利用可能な場合
        if SECURE_API_AVAILABLE:
            try:
                # 高度なセキュリティサニタイゼーション
                sanitized_msg = SecureErrorHandler.sanitize_error_message(
                    Exception(error_message),
                    f"API通信[{error_type}]"
                )
                self.request_stats["sanitized_errors"] += 1
                return sanitized_msg

            except Exception as e:
                logger.error(f"セキュアエラーハンドラーエラー: {e}")
                # フォールバック: 既存のサニタイゼーション

        # 従来のサニタイゼーション
        # 内部ログに詳細エラーを記録（セキュアなマスキング付き）
<<<<<<< HEAD
        from ..core.trade_manager import mask_sensitive_info

        logger.error(
            f"内部APIエラー詳細[{error_type}]: {mask_sensitive_info(error_message)}"
        )
=======
        try:
            from ..core.trade_manager import mask_sensitive_info
            logger.error(f"内部APIエラー詳細[{error_type}]: {mask_sensitive_info(error_message)}")
        except ImportError:
            logger.error(f"内部APIエラー[{error_type}]: [マスキング機能無効]")
>>>>>>> 1b408e91

        # 公開用の安全なエラーメッセージ生成
        safe_messages = {
            "ClientError": "外部APIとの通信でエラーが発生しました",
            "TimeoutError": "外部APIからの応答がタイムアウトしました",
            "ConnectionError": "外部APIサーバーとの接続に失敗しました",
            "JSONDecodeError": "外部APIからの応答形式が不正です",
            "ValueError": "リクエストパラメータが不正です",
            "KeyError": "APIレスポンスの形式が予期しないものです",
            "default": "外部API処理でエラーが発生しました",
        }

        # エラータイプに応じた安全なメッセージを返す
        safe_message = safe_messages.get(error_type, safe_messages["default"])

        # 機密情報が含まれる可能性のあるパターンをチェック
        sensitive_patterns = [
            r"/[a-zA-Z]:/[^/]+",  # Windowsファイルパス
            r"/[^/]+/.+",  # Unixファイルパス
            r"[a-zA-Z0-9]{20,}",  # APIキー様文字列
            r"\d{1,3}\.\d{1,3}\.\d{1,3}\.\d{1,3}",  # IPアドレス
            r"[a-zA-Z0-9._%+-]+@[a-zA-Z0-9.-]+\.[a-zA-Z]{2,}",  # メールアドレス
            r"[a-zA-Z]+://[^\s]+",  # URL
            r"(?:password|token|key|secret)[:=]\s*[^\s]+",  # 認証情報
        ]

        import re

        for pattern in sensitive_patterns:
            if re.search(pattern, error_message, re.IGNORECASE):
                logger.warning(
                    f"エラーメッセージに機密情報が含まれる可能性を検出: {error_type}"
                )
                # より汎用的なメッセージにさらに変更
                return f"{safe_message}（詳細はシステムログを確認してください）"

        # 一般的なエラーメッセージはそのまま返す
        return safe_message

    def _get_auth_key(self, endpoint: APIEndpoint) -> Optional[str]:
        """認証キー取得（セキュリティ強化版）"""
        provider_key = endpoint.provider.value

<<<<<<< HEAD
        # 1. セキュリティマネージャーを使用した安全なキー取得
        if (
            self.config.security_manager
            and provider_key in self.config.api_key_prefix_mapping
        ):
=======
        # 1. セキュアAPIキーマネージャーを使用した取得を優先
        if self.config.secure_key_manager and SECURE_API_AVAILABLE:
            try:
                # ホスト名を取得してセキュリティ検証
                import urllib.parse
                parsed_url = urllib.parse.urlparse(endpoint.endpoint_url)
                host = parsed_url.hostname or "unknown"

                api_key = self.config.secure_key_manager.get_api_key(provider_key, host)
                if api_key:
                    logger.debug(f"セキュアAPIキーマネージャーからキー取得成功: {provider_key}")
                    return api_key
                else:
                    logger.info(f"セキュアAPIキーマネージャーでキー未登録: {provider_key}")
            except Exception as e:
                logger.error(f"セキュアAPIキーマネージャーエラー: {e}")

        # 2. 従来のSecurityManagerを使用した安全なキー取得
        if self.config.security_manager and provider_key in self.config.api_key_prefix_mapping:
>>>>>>> 1b408e91
            try:
                env_key_name = self.config.api_key_prefix_mapping[provider_key]
                api_key = self.config.security_manager.get_api_key(env_key_name)
                if api_key:
                    logger.debug(
                        f"セキュリティマネージャーからAPIキー取得: {provider_key}"
                    )
                    return api_key
                else:
                    logger.warning(
                        f"セキュリティマネージャーでAPIキー未設定: {env_key_name}"
                    )
            except Exception as e:
                logger.error(f"セキュリティマネージャーAPIキー取得エラー: {e}")

        # 3. フォールバック: 従来のapi_keys辞書から取得（後方互換性）
        fallback_key = self.config.api_keys.get(provider_key)
        if fallback_key:
            logger.warning(f"従来のAPIキー辞書を使用（非推奨）: {provider_key}")
            return fallback_key

        # 4. APIキーが見つからない場合
        logger.error(f"APIキーが設定されていません: {provider_key}")
        return None

    def _should_retry(self, response: APIResponse, attempt: int) -> bool:
        """リトライ判定"""
        # 成功レスポンスはリトライしない
        if response.success:
            return False

        # 最大リトライ数に達した場合はリトライしない
        if attempt >= response.request.endpoint.max_retries:
            return False

        # 4xx エラー（クライアントエラー）はリトライしない
        if 400 <= response.status_code < 500:
            return False

        # 5xx エラーやネットワークエラーはリトライする
        return True

    def _calculate_retry_delay(self, attempt: int, endpoint: APIEndpoint) -> float:
        """リトライ遅延時間計算"""
        base_delay = endpoint.retry_delay_seconds

        if self.config.exponential_backoff:
            # 指数バックオフ
            delay = base_delay * (2**attempt)
            return min(delay, self.config.max_backoff_seconds)
        else:
            return base_delay

    async def _check_rate_limit(self, provider: APIProvider) -> bool:
        """レート制限チェック"""
        if provider not in self.rate_limits:
            return True

        rate_limit = self.rate_limits[provider]
        current_time = datetime.now()

        # ブロック期間チェック
        if rate_limit.blocked_until and current_time < rate_limit.blocked_until:
            return False

        # タイムウィンドウリセット
        self._reset_time_windows(rate_limit, current_time)

        # 各種制限チェック
        endpoint_key = f"{provider.value}_{DataType.STOCK_PRICE.value}"
        if endpoint_key in self.endpoints:
            endpoint = self.endpoints[endpoint_key]

            # 秒あたり制限
            if rate_limit.requests_per_second >= endpoint.rate_limit_per_second:
                return False

            # 分あたり制限
            if rate_limit.requests_per_minute >= endpoint.rate_limit_per_minute:
                return False

            # 時間あたり制限
            if rate_limit.requests_per_hour >= endpoint.rate_limit_per_hour:
                return False

        return True

    async def _wait_for_rate_limit(self, provider: APIProvider) -> None:
        """レート制限解除まで待機"""
        if provider not in self.rate_limits:
            return

        rate_limit = self.rate_limits[provider]

        # 最小待機時間を計算
        wait_seconds = 1.0  # デフォルト

        # 秒制限の場合
        if rate_limit.last_request_time:
            elapsed = (datetime.now() - rate_limit.last_request_time).total_seconds()
            if elapsed < 1.0:
                wait_seconds = max(wait_seconds, 1.0 - elapsed)

        await asyncio.sleep(wait_seconds)

    async def _update_rate_limit_state(self, provider: APIProvider) -> None:
        """レート制限状態更新"""
        if provider not in self.rate_limits:
            return

        rate_limit = self.rate_limits[provider]
        current_time = datetime.now()

        # リクエストカウント更新
        rate_limit.requests_per_second += 1
        rate_limit.requests_per_minute += 1
        rate_limit.requests_per_hour += 1
        rate_limit.last_request_time = current_time

    def _reset_time_windows(
        self, rate_limit: RateLimitState, current_time: datetime
    ) -> None:
        """タイムウィンドウリセット"""
        # 秒ウィンドウリセット
        if (current_time - rate_limit.second_window_start).total_seconds() >= 1:
            rate_limit.requests_per_second = 0
            rate_limit.second_window_start = current_time

        # 分ウィンドウリセット
        if (current_time - rate_limit.minute_window_start).total_seconds() >= 60:
            rate_limit.requests_per_minute = 0
            rate_limit.minute_window_start = current_time

        # 時間ウィンドウリセット
        if (current_time - rate_limit.hour_window_start).total_seconds() >= 3600:
            rate_limit.requests_per_hour = 0
            rate_limit.hour_window_start = current_time

    def _generate_cache_key(self, request: APIRequest) -> str:
        """キャッシュキー生成"""
        key_parts = [
            request.endpoint.provider.value,
            request.endpoint.data_type.value,
            str(sorted(request.params.items())),
        ]
        return hashlib.md5("|".join(key_parts).encode()).hexdigest()

    def _get_cached_response(self, cache_key: str) -> Optional[APIResponse]:
        """キャッシュレスポンス取得"""
        if not self.config.enable_response_caching:
            return None

        if cache_key not in self.response_cache:
            return None

        cached_response = self.response_cache[cache_key]

        # TTLチェック
        age = (datetime.now() - cached_response.timestamp).total_seconds()
        if age > self.config.cache_ttl_seconds:
            del self.response_cache[cache_key]
            return None

        return cached_response

    def _cache_response(self, cache_key: str, response: APIResponse) -> None:
        """レスポンスキャッシュ"""
        if not self.config.enable_response_caching:
            return

        # キャッシュサイズ制限
        if len(self.response_cache) >= self.config.cache_size_limit:
            # 最も古いエントリを削除（簡易LRU）
            oldest_key = min(
                self.response_cache.keys(),
                key=lambda k: self.response_cache[k].timestamp,
            )
            del self.response_cache[oldest_key]

        response.cache_key = cache_key
        self.response_cache[cache_key] = response

    def _parse_csv_response(self, csv_text: str) -> pd.DataFrame:
        """CSVレスポンス解析（セキュリティ強化版）"""
        try:
            # セキュリティ強化: CSVファイルサイズ制限
            if len(csv_text) > 10 * 1024 * 1024:  # 10MB制限
                logger.warning(f"CSVファイルが大きすぎます: {len(csv_text)}バイト")
                raise ValueError("CSVファイルサイズが制限を超過しています")

            # セキュリティ強化: 行数制限
            line_count = csv_text.count("\n") + 1
            if line_count > 50000:  # 50,000行制限
                logger.warning(f"CSV行数が多すぎます: {line_count}行")
                raise ValueError("CSV行数が制限を超過しています")

            # セキュリティ強化: 危険なCSVパターンチェック
            dangerous_csv_patterns = [
                "=cmd|",  # Excelコマンド実行
                "=system(",  # システムコマンド
                "@SUM(",  # Excel関数インジェクション
                "=HYPERLINK(",  # ハイパーリンクインジェクション
                "javascript:",  # JavaScriptスキーム
                "data:text/html",  # HTMLデータスキーム
            ]

            for pattern in dangerous_csv_patterns:
                if pattern.lower() in csv_text.lower():
                    logger.warning(f"危険なCSVパターンを検出: {pattern}")
                    raise ValueError("CSVデータに危険なパターンが含まれています")

            from io import StringIO

            # 安全なCSV読み込み設定
            return pd.read_csv(
                StringIO(csv_text),
                nrows=50000,  # 行数制限（重複チェック）
                memory_map=False,  # メモリマップ無効
                low_memory=False,  # 低メモリモード無効（安全性優先）
                engine="python",  # Pythonエンジン使用（C拡張の脆弱性回避）
            )

        except pd.errors.EmptyDataError:
            logger.warning("空のCSVデータを受信")
            return pd.DataFrame()
        except pd.errors.ParserError as e:
            # CSV解析エラーの安全なメッセージ化
            safe_error = self._sanitize_error_message(str(e), "ParserError")
            logger.error(f"CSV解析エラー: {safe_error}")
            return pd.DataFrame()
        except Exception as e:
            # その他のエラーの安全なメッセージ化
            safe_error = self._sanitize_error_message(str(e), type(e).__name__)
            logger.error(f"CSV処理エラー: {safe_error}")
            return pd.DataFrame()

    async def _normalize_response_data(
        self, response: APIResponse
    ) -> Optional[pd.DataFrame]:
        """レスポンスデータ正規化"""
        try:
            provider = response.request.endpoint.provider
            data_type = response.request.endpoint.data_type

            if provider == APIProvider.MOCK_PROVIDER:
                return await self._normalize_mock_data(response)
            elif provider == APIProvider.YAHOO_FINANCE:
                return await self._normalize_yahoo_finance_data(response)
            elif provider == APIProvider.ALPHA_VANTAGE:
                return await self._normalize_alpha_vantage_data(response)
            else:
                # 汎用正規化
                return await self._normalize_generic_data(response)

        except Exception as e:
            logger.error(f"データ正規化エラー: {e}")
            return None

    async def _normalize_mock_data(self, response: APIResponse) -> pd.DataFrame:
        """モックデータ正規化"""
        # 模擬的なデータ正規化
        data = response.response_data

        if isinstance(data, dict) and "price_data" in data:
            price_data = data["price_data"]

            df = pd.DataFrame(
                {
                    "timestamp": [datetime.now()],
                    "open": [price_data.get("open", 1000)],
                    "high": [price_data.get("high", 1050)],
                    "low": [price_data.get("low", 950)],
                    "close": [price_data.get("close", 1025)],
                    "volume": [price_data.get("volume", 1000000)],
                    "symbol": [response.request.params.get("symbol", "UNKNOWN")],
                }
            )

            return df

        # フォールバック: 模擬データ生成
        import random

        symbol = response.request.params.get("symbol", "MOCK")
        base_price = 1000 + hash(symbol) % 2000

        df = pd.DataFrame(
            {
                "timestamp": [datetime.now()],
                "open": [base_price * random.uniform(0.98, 1.02)],
                "high": [base_price * random.uniform(1.01, 1.05)],
                "low": [base_price * random.uniform(0.95, 0.99)],
                "close": [base_price * random.uniform(0.99, 1.03)],
                "volume": [random.randint(100000, 500000)],
                "symbol": [symbol],
            }
        )

        return df

    async def _normalize_yahoo_finance_data(
        self, response: APIResponse
    ) -> pd.DataFrame:
        """Yahoo Finance データ正規化"""
        try:
            data = response.response_data

            # Yahoo Finance API レスポンス構造に基づく解析
            if isinstance(data, dict) and "chart" in data:
                chart_data = data["chart"]["result"][0]
                timestamps = chart_data["timestamp"]
                quotes = chart_data["indicators"]["quote"][0]

                df = pd.DataFrame(
                    {
                        "timestamp": [datetime.fromtimestamp(ts) for ts in timestamps],
                        "open": quotes["open"],
                        "high": quotes["high"],
                        "low": quotes["low"],
                        "close": quotes["close"],
                        "volume": quotes["volume"],
                        "symbol": [chart_data["meta"]["symbol"]] * len(timestamps),
                    }
                )

                # 欠損値処理
                df = df.fillna(method="ffill").fillna(method="bfill")

                return df

        except Exception as e:
            logger.error(f"Yahoo Finance データ正規化エラー: {e}")

        return pd.DataFrame()

    async def _normalize_alpha_vantage_data(
        self, response: APIResponse
    ) -> pd.DataFrame:
        """Alpha Vantage データ正規化"""
        try:
            data = response.response_data

            # Alpha Vantage API レスポンス構造に基づく解析
            if isinstance(data, dict) and "Time Series (Daily)" in data:
                time_series = data["Time Series (Daily)"]
                symbol = data["Meta Data"]["2. Symbol"]

                records = []
                for date_str, prices in time_series.items():
                    records.append(
                        {
                            "timestamp": datetime.strptime(date_str, "%Y-%m-%d"),
                            "open": float(prices["1. open"]),
                            "high": float(prices["2. high"]),
                            "low": float(prices["3. low"]),
                            "close": float(prices["4. close"]),
                            "volume": int(prices["5. volume"]),
                            "symbol": symbol,
                        }
                    )

                df = pd.DataFrame(records)
                df = df.sort_values("timestamp")

                return df

        except Exception as e:
            logger.error(f"Alpha Vantage データ正規化エラー: {e}")

        return pd.DataFrame()

    async def _normalize_generic_data(self, response: APIResponse) -> pd.DataFrame:
        """汎用データ正規化"""
        # 基本的な正規化処理
        data = response.response_data

        if isinstance(data, list) and data:
            return pd.DataFrame(data)
        elif isinstance(data, dict):
            return pd.DataFrame([data])
        else:
            return pd.DataFrame()

    def get_request_statistics(self) -> Dict[str, Any]:
        """リクエスト統計取得"""
        total = self.request_stats["total_requests"]
        success_rate = (
            (self.request_stats["successful_requests"] / total * 100)
            if total > 0
            else 0
        )
        cache_hit_rate = (
            (self.request_stats["cached_responses"] / total * 100) if total > 0 else 0
        )

        return {
            "total_requests": total,
            "successful_requests": self.request_stats["successful_requests"],
            "failed_requests": self.request_stats["failed_requests"],
            "cached_responses": self.request_stats["cached_responses"],
            "rate_limited_requests": self.request_stats["rate_limited_requests"],
            "success_rate_percent": success_rate,
            "cache_hit_rate_percent": cache_hit_rate,
            "registered_endpoints": len(self.endpoints),
            "active_providers": len(self.rate_limits),
        }

    def get_rate_limit_status(self) -> Dict[str, Dict[str, Any]]:
        """レート制限状況取得"""
        status = {}

        for provider, rate_limit in self.rate_limits.items():
            status[provider.value] = {
                "requests_per_second": rate_limit.requests_per_second,
                "requests_per_minute": rate_limit.requests_per_minute,
                "requests_per_hour": rate_limit.requests_per_hour,
                "last_request": rate_limit.last_request_time.isoformat()
                if rate_limit.last_request_time
                else None,
                "blocked_until": rate_limit.blocked_until.isoformat()
                if rate_limit.blocked_until
                else None,
            }

        return status

    async def clear_cache(self) -> None:
        """キャッシュクリア"""
        self.response_cache.clear()
        logger.info("APIレスポンスキャッシュをクリアしました")

    async def health_check(self) -> Dict[str, Any]:
        """ヘルスチェック"""
        health_status = {
            "session_active": self.session is not None and not self.session.closed,
            "endpoints_registered": len(self.endpoints),
            "cache_entries": len(self.response_cache),
            "total_requests": self.request_stats["total_requests"],
            "timestamp": datetime.now().isoformat(),
        }

        # 各プロバイダーの簡易テスト
        provider_health = {}
        for provider in APIProvider:
            if provider == APIProvider.MOCK_PROVIDER:
                try:
                    # モックプロバイダーのテスト
                    response = await self.fetch_stock_data("TEST", provider)
                    provider_health[provider.value] = {
                        "status": "healthy"
                        if response and response.success
                        else "unhealthy",
                        "last_test": datetime.now().isoformat(),
                    }
                except Exception as e:
                    provider_health[provider.value] = {
                        "status": "unhealthy",
                        "error": str(e),
                        "last_test": datetime.now().isoformat(),
                    }

        health_status["provider_health"] = provider_health

        return health_status


# 使用例・テスト関数


async def setup_api_client() -> ExternalAPIClient:
    """APIクライアントセットアップ"""
    config = APIConfig(
        max_concurrent_requests=5, cache_ttl_seconds=300, default_max_retries=2
    )

    client = ExternalAPIClient(config)
    await client.initialize()

    return client


async def test_stock_data_fetching():
    """株価データ取得テスト"""
    client = await setup_api_client()

    try:
        # 複数銘柄のデータ取得テスト
        test_symbols = ["7203", "8306", "9984"]  # トヨタ、三菱UFJ、SBG

        for symbol in test_symbols:
            print(f"\n{symbol} データ取得テスト:")

            response = await client.fetch_stock_data(symbol, APIProvider.MOCK_PROVIDER)

            if response and response.success:
                print(f"  ✅ 成功: {response.response_time_ms:.1f}ms")
                if response.normalized_data is not None:
                    print(f"  📊 データ: {len(response.normalized_data)} レコード")
                    print(f"  💰 価格: {response.normalized_data['close'].iloc[0]:.2f}")
            else:
                print(
                    f"  ❌ 失敗: {response.error_message if response else 'レスポンスなし'}"
                )

        # 統計情報表示
        stats = client.get_request_statistics()
        print("\n📈 統計情報:")
        print(f"  総リクエスト数: {stats['total_requests']}")
        print(f"  成功率: {stats['success_rate_percent']:.1f}%")
        print(f"  キャッシュヒット率: {stats['cache_hit_rate_percent']:.1f}%")

    finally:
        await client.cleanup()


if __name__ == "__main__":
    asyncio.run(test_stock_data_fetching())<|MERGE_RESOLUTION|>--- conflicted
+++ resolved
@@ -32,13 +32,20 @@
 # セキュア APIクライアント統合
 try:
     from .secure_api_client import (
-        SecureAPIKeyManager, SecureURLBuilder, SecureErrorHandler,
-        APIKeyType, SecurityLevel, URLSecurityPolicy
+        APIKeyType,
+        SecureAPIKeyManager,
+        SecureErrorHandler,
+        SecureURLBuilder,
+        SecurityLevel,
+        URLSecurityPolicy,
     )
+
     SECURE_API_AVAILABLE = True
 except ImportError:
     SECURE_API_AVAILABLE = False
-    logger.warning("セキュアAPIクライアント機能が利用できません（オプショナル依存関係）")
+    logger.warning(
+        "セキュアAPIクライアント機能が利用できません（オプショナル依存関係）"
+    )
 
 from ..utils.logging_config import get_context_logger
 
@@ -189,7 +196,12 @@
 
     # セキュリティ設定（強化版）
     security_manager: Optional[SecurityManager] = None
-<<<<<<< HEAD
+    secure_key_manager: Optional["SecureAPIKeyManager"] = None
+    secure_url_builder: Optional["SecureURLBuilder"] = None
+    security_level: "SecurityLevel" = (
+        SecurityLevel.MEDIUM if SECURE_API_AVAILABLE else None
+    )
+
     api_key_prefix_mapping: Dict[str, str] = field(
         default_factory=lambda: {
             "yahoo_finance": "YF_API_KEY",
@@ -200,23 +212,9 @@
             "twelve_data": "TWELVE_DATA_API_KEY",
         }
     )
-=======
-    secure_key_manager: Optional['SecureAPIKeyManager'] = None
-    secure_url_builder: Optional['SecureURLBuilder'] = None
-    security_level: 'SecurityLevel' = SecurityLevel.MEDIUM if SECURE_API_AVAILABLE else None
-
-    api_key_prefix_mapping: Dict[str, str] = field(default_factory=lambda: {
-        'yahoo_finance': 'YF_API_KEY',
-        'alpha_vantage': 'AV_API_KEY',
-        'iex_cloud': 'IEX_API_KEY',
-        'finnhub': 'FINNHUB_API_KEY',
-        'polygon': 'POLYGON_API_KEY',
-        'twelve_data': 'TWELVE_DATA_API_KEY'
-    })
->>>>>>> 1b408e91
 
     # セキュアURL構築ポリシー
-    url_security_policy: Optional['URLSecurityPolicy'] = None
+    url_security_policy: Optional["URLSecurityPolicy"] = None
 
     # 廃止予定フィールド（後方互換性のため残存）
     api_keys: Dict[str, str] = field(default_factory=dict)
@@ -241,7 +239,9 @@
         if SECURE_API_AVAILABLE:
             self._initialize_secure_features()
         else:
-            logger.warning("セキュアAPIクライアント機能が無効です。基本的なセキュリティ機能のみ利用可能です。")
+            logger.warning(
+                "セキュアAPIクライアント機能が無効です。基本的なセキュリティ機能のみ利用可能です。"
+            )
 
     def _initialize_secure_features(self):
         """セキュア機能の初期化"""
@@ -265,11 +265,11 @@
                             ".finnhub.io",
                             ".polygon.io",
                             ".twelvedata.com",
-                            ".quandl.com"
+                            ".quandl.com",
                         ],
                         max_url_length=4096,
                         max_param_length=1024,
-                        strict_encoding=True
+                        strict_encoding=True,
                     )
 
                 self.secure_url_builder = SecureURLBuilder(self.url_security_policy)
@@ -655,7 +655,7 @@
                 secure_url = self.config.secure_url_builder.build_secure_url(
                     base_url=request.endpoint.endpoint_url,
                     params=query_params if query_params else None,
-                    path_params=path_params if path_params else None
+                    path_params=path_params if path_params else None,
                 )
 
                 logger.debug(f"セキュアURL構築成功: {len(secure_url)}文字")
@@ -679,7 +679,7 @@
             # セキュリティポリシー違反
             self.request_stats["security_violations"] += 1
             logger.error(f"URL構築セキュリティエラー: {e}")
-            raise ValueError(f"URL構築に失敗しました: セキュリティポリシー違反")
+            raise ValueError("URL構築に失敗しました: セキュリティポリシー違反")
 
         except Exception as e:
             logger.error(f"URL構築中に予期しないエラー: {e}")
@@ -754,8 +754,7 @@
             try:
                 # 高度なセキュリティサニタイゼーション
                 sanitized_msg = SecureErrorHandler.sanitize_error_message(
-                    Exception(error_message),
-                    f"API通信[{error_type}]"
+                    Exception(error_message), f"API通信[{error_type}]"
                 )
                 self.request_stats["sanitized_errors"] += 1
                 return sanitized_msg
@@ -766,19 +765,14 @@
 
         # 従来のサニタイゼーション
         # 内部ログに詳細エラーを記録（セキュアなマスキング付き）
-<<<<<<< HEAD
-        from ..core.trade_manager import mask_sensitive_info
-
-        logger.error(
-            f"内部APIエラー詳細[{error_type}]: {mask_sensitive_info(error_message)}"
-        )
-=======
         try:
             from ..core.trade_manager import mask_sensitive_info
-            logger.error(f"内部APIエラー詳細[{error_type}]: {mask_sensitive_info(error_message)}")
+
+            logger.error(
+                f"内部APIエラー詳細[{error_type}]: {mask_sensitive_info(error_message)}"
+            )
         except ImportError:
             logger.error(f"内部APIエラー[{error_type}]: [マスキング機能無効]")
->>>>>>> 1b408e91
 
         # 公開用の安全なエラーメッセージ生成
         safe_messages = {
@@ -822,33 +816,33 @@
         """認証キー取得（セキュリティ強化版）"""
         provider_key = endpoint.provider.value
 
-<<<<<<< HEAD
-        # 1. セキュリティマネージャーを使用した安全なキー取得
-        if (
-            self.config.security_manager
-            and provider_key in self.config.api_key_prefix_mapping
-        ):
-=======
         # 1. セキュアAPIキーマネージャーを使用した取得を優先
         if self.config.secure_key_manager and SECURE_API_AVAILABLE:
             try:
                 # ホスト名を取得してセキュリティ検証
                 import urllib.parse
+
                 parsed_url = urllib.parse.urlparse(endpoint.endpoint_url)
                 host = parsed_url.hostname or "unknown"
 
                 api_key = self.config.secure_key_manager.get_api_key(provider_key, host)
                 if api_key:
-                    logger.debug(f"セキュアAPIキーマネージャーからキー取得成功: {provider_key}")
+                    logger.debug(
+                        f"セキュアAPIキーマネージャーからキー取得成功: {provider_key}"
+                    )
                     return api_key
                 else:
-                    logger.info(f"セキュアAPIキーマネージャーでキー未登録: {provider_key}")
+                    logger.info(
+                        f"セキュアAPIキーマネージャーでキー未登録: {provider_key}"
+                    )
             except Exception as e:
                 logger.error(f"セキュアAPIキーマネージャーエラー: {e}")
 
         # 2. 従来のSecurityManagerを使用した安全なキー取得
-        if self.config.security_manager and provider_key in self.config.api_key_prefix_mapping:
->>>>>>> 1b408e91
+        if (
+            self.config.security_manager
+            and provider_key in self.config.api_key_prefix_mapping
+        ):
             try:
                 env_key_name = self.config.api_key_prefix_mapping[provider_key]
                 api_key = self.config.security_manager.get_api_key(env_key_name)
