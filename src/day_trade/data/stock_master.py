"""
銘柄マスタ管理モジュール
東証上場銘柄の情報を管理し、検索機能を提供する
"""

import logging
from typing import Dict, List, Optional, Tuple

from sqlalchemy import text
from sqlalchemy.orm import Session

from ..models.database import db_manager
from ..models.stock import Stock
from ..models.bulk_operations import AdvancedBulkOperations
from .stock_fetcher import StockFetcher
from ..utils.logging_config import get_context_logger

logger = get_context_logger(__name__)


class StockMasterManager:
    """銘柄マスタ管理クラス（改善版）"""

    def __init__(self, db_manager=None, stock_fetcher: Optional[StockFetcher] = None):
        """
        初期化（依存性注入対応）

        Args:
            db_manager: データベースマネージャー
            stock_fetcher: 株価データ取得インスタンス
        """
        self.db_manager = db_manager or globals()['db_manager']
        self.bulk_operations = AdvancedBulkOperations(self.db_manager)
        self.stock_fetcher = stock_fetcher or StockFetcher()

    def add_stock(
        self,
        code: str,
        name: str,
        market: Optional[str] = None,
        sector: Optional[str] = None,
        industry: Optional[str] = None,
        session: Optional[Session] = None,
    ) -> Optional[Stock]:
        """
        銘柄をマスタに追加

        Args:
            code: 証券コード
            name: 銘柄名
            market: 市場区分
            sector: セクター
            industry: 業種
            session: データベースセッション

        Returns:
            作成されたStockオブジェクト
        """
        if session:
            return self._add_stock_with_session(
                session, code, name, market, sector, industry
            )

        with self.db_manager.session_scope() as session:
            return self._add_stock_with_session(
                session, code, name, market, sector, industry
            )

    def _add_stock_with_session(
        self,
        session: Session,
        code: str,
        name: str,
        market: Optional[str],
        sector: Optional[str],
        industry: Optional[str],
    ) -> Optional[Stock]:
        """セッション付きで銘柄を追加（内部メソッド）"""
        try:
            # 既存チェック
            existing = session.query(Stock).filter(Stock.code == code).first()
            if existing:
                logger.info(f"銘柄は既に存在します: {code} - {existing.name}")
                # 属性を事前読み込みしてからreturn
                _ = existing.id, existing.code, existing.name, existing.market, existing.sector, existing.industry
                return existing

            # 新規作成
            stock = Stock(
                code=code, name=name, market=market, sector=sector, industry=industry
            )
            session.add(stock)
            session.flush()  # IDを取得

            logger.info(f"銘柄を追加しました: {code} - {name}")
            # 属性を事前読み込みしてからreturn
            _ = stock.id, stock.code, stock.name, stock.market, stock.sector, stock.industry
            return stock

        except Exception as e:
            logger.error(f"銘柄追加エラー ({code}): {e}")
            return None

    def update_stock(
        self,
        code: str,
        name: Optional[str] = None,
        market: Optional[str] = None,
        sector: Optional[str] = None,
        industry: Optional[str] = None,
    ) -> Optional[Stock]:
        """
        銘柄情報を更新

        Args:
            code: 証券コード
            name: 銘柄名
            market: 市場区分
            sector: セクター
            industry: 業種

        Returns:
            更新されたStockオブジェクト
        """
        with self.db_manager.session_scope() as session:
            try:
                stock = session.query(Stock).filter(Stock.code == code).first()
                if not stock:
                    logger.warning(f"銘柄が見つかりません: {code}")
                    return None

                # 更新
                if name is not None:
                    stock.name = name
                if market is not None:
                    stock.market = market
                if sector is not None:
                    stock.sector = sector
                if industry is not None:
                    stock.industry = industry

                # 属性を事前に読み込み（セッションスコープ内で遅延読み込み解決）
                _ = stock.id, stock.code, stock.name, stock.market, stock.sector, stock.industry

                logger.info(f"銘柄を更新しました: {code} - {stock.name}")
                return stock

            except Exception as e:
                logger.error(f"銘柄更新エラー ({code}): {e}")
                return None

    def get_stock_by_code(self, code: str, detached: bool = False) -> Optional[Stock]:
        """
        証券コードで銘柄を取得（最適化版）

        Args:
            code: 証券コード
            detached: セッションから切り離すかどうか

        Returns:
            Stockオブジェクト
        """
        with self.db_manager.session_scope() as session:
            try:
                stock = session.query(Stock).filter(Stock.code == code).first()
                if stock:
                    # セッションスコープを抜ける前に属性をアクセスして遅延読み込みを解決
                    _ = stock.id, stock.code, stock.name, stock.market, stock.sector, stock.industry
                    logger.debug(f"銘柄取得: {stock.code} - {stock.name}")
                return stock
            except Exception as e:
                logger.error(f"銘柄取得エラー ({code}): {e}")
                return None

    def search_stocks_by_name(self, name_pattern: str, limit: int = 50, detached: bool = False) -> List[Stock]:
        """
        銘柄名で部分一致検索（最適化版）

        Args:
            name_pattern: 銘柄名の一部
            limit: 結果の上限数
            detached: セッションから切り離すかどうか

        Returns:
            Stockオブジェクトのリスト
        """
        with self.db_manager.session_scope() as session:
            try:
                # 部分一致検索（大文字小文字区別なし）
                pattern = f"%{name_pattern}%"
                stocks = (
                    session.query(Stock)
                    .filter(Stock.name.ilike(pattern))
                    .limit(limit)
                    .all()
                )

                # セッションスコープを抜ける前に属性をアクセスして遅延読み込みを解決
                for stock in stocks:
                    _ = stock.id, stock.code, stock.name, stock.market, stock.sector, stock.industry

                logger.debug(f"銘柄名検索結果: {len(stocks)}件 (パターン: {name_pattern})")
                return stocks

            except Exception as e:
                logger.error(f"銘柄名検索エラー ({name_pattern}): {e}")
                return []

    def search_stocks_by_sector(self, sector: str, limit: int = 100) -> List[Stock]:
        """
        セクターで銘柄を検索

        Args:
            sector: セクター名
            limit: 結果の上限数

        Returns:
            Stockオブジェクトのリスト
        """
        with self.db_manager.session_scope() as session:
            try:
                stocks = (
                    session.query(Stock)
                    .filter(Stock.sector == sector)
                    .limit(limit)
                    .all()
                )

                # 属性を事前に読み込み（セッションスコープ内で遅延読み込み解決）
                for stock in stocks:
                    _ = (
                        stock.id,
                        stock.code,
                        stock.name,
                        stock.market,
                        stock.sector,
                        stock.industry,
                    )

                return stocks

            except Exception as e:
                logger.error(f"セクター検索エラー ({sector}): {e}")
                return []

    def search_stocks_by_industry(self, industry: str, limit: int = 100) -> List[Stock]:
        """
        業種で銘柄を検索

        Args:
            industry: 業種名
            limit: 結果の上限数

        Returns:
            Stockオブジェクトのリスト
        """
        with self.db_manager.session_scope() as session:
            try:
                stocks = (
                    session.query(Stock)
                    .filter(Stock.industry == industry)
                    .limit(limit)
                    .all()
                )

                # 属性を事前に読み込み（セッションスコープ内で遅延読み込み解決）
                for stock in stocks:
                    _ = (
                        stock.id,
                        stock.code,
                        stock.name,
                        stock.market,
                        stock.sector,
                        stock.industry,
                    )

                return stocks

            except Exception as e:
                logger.error(f"業種検索エラー ({industry}): {e}")
                return []

    def search_stocks(
        self,
        code: Optional[str] = None,
        name: Optional[str] = None,
        market: Optional[str] = None,
        sector: Optional[str] = None,
        industry: Optional[str] = None,
        limit: int = 50,
    ) -> List[Stock]:
        """
        複合条件で銘柄を検索

        Args:
            code: 証券コード（部分一致）
            name: 銘柄名（部分一致）
            market: 市場区分（完全一致）
            sector: セクター（完全一致）
            industry: 業種（完全一致）
            limit: 結果の上限数

        Returns:
            Stockオブジェクトのリスト
        """
        with self.db_manager.session_scope() as session:
            try:
                query = session.query(Stock)

                # 条件を追加
                if code:
                    query = query.filter(Stock.code.ilike(f"%{code}%"))
                if name:
                    query = query.filter(Stock.name.ilike(f"%{name}%"))
                if market:
                    query = query.filter(Stock.market == market)
                if sector:
                    query = query.filter(Stock.sector == sector)
                if industry:
                    query = query.filter(Stock.industry == industry)

                stocks = query.limit(limit).all()

                # 属性を事前に読み込み（セッションスコープ内で遅延読み込み解決）
                for stock in stocks:
                    _ = (
                        stock.id,
                        stock.code,
                        stock.name,
                        stock.market,
                        stock.sector,
                        stock.industry,
                    )

                return stocks

            except Exception as e:
                logger.error(f"銘柄複合検索エラー: {e}")
                return []

    def get_all_sectors(self) -> List[str]:
        """
        全セクターリストを取得

        Returns:
            セクター名のリスト
        """
        with self.db_manager.session_scope() as session:
            try:
                result = (
                    session.query(Stock.sector)
                    .distinct()
                    .filter(Stock.sector.isnot(None))
                    .all()
                )
                return [r.sector for r in result]

            except Exception as e:
                logger.error(f"セクター取得エラー: {e}")
                return []

    def get_all_industries(self) -> List[str]:
        """
        全業種リストを取得

        Returns:
            業種名のリスト
        """
        with self.db_manager.session_scope() as session:
            try:
                result = (
                    session.query(Stock.industry)
                    .distinct()
                    .filter(Stock.industry.isnot(None))
                    .all()
                )
                return [r.industry for r in result]

            except Exception as e:
                logger.error(f"業種取得エラー: {e}")
                return []

    def get_all_markets(self) -> List[str]:
        """
        全市場区分リストを取得

        Returns:
            市場区分のリスト
        """
        with self.db_manager.session_scope() as session:
            try:
                result = (
                    session.query(Stock.market)
                    .distinct()
                    .filter(Stock.market.isnot(None))
                    .all()
                )
                return [r.market for r in result]

            except Exception as e:
                logger.error(f"市場区分取得エラー: {e}")
                return []

    def get_stock_count(self) -> int:
        """
        登録銘柄数を取得

        Returns:
            銘柄数
        """
        with self.db_manager.session_scope() as session:
            try:
                return session.query(Stock).count()
            except Exception as e:
                logger.error(f"銘柄数取得エラー: {e}")
                return 0

    def bulk_insert_stocks(self, stock_data: List[Dict[str, str]], chunk_size: int = 1000) -> Tuple[int, int]:
        """
        高性能なbulk insert操作

        Args:
            stock_data: 銘柄データのリスト [{"code": "1234", "name": "銘柄名", ...}, ...]
            chunk_size: チャンクサイズ

        Returns:
            (追加件数, スキップ件数)のタプル
        """
        inserted_count = 0
        skipped_count = 0

        with self.db_manager.session_scope() as session:
            try:
                # 既存コードのセットを取得（メモリ効率版）
                existing_codes = set()
                for row in session.execute(text("SELECT code FROM stocks")):
                    existing_codes.add(row[0])

                # 新規データをフィルタリング
                new_stocks = []
                for stock_info in stock_data:
                    if stock_info["code"] not in existing_codes:
                        new_stocks.append(stock_info)
                    else:
                        skipped_count += 1

                # チャンクごとにbulk insert実行
                for i in range(0, len(new_stocks), chunk_size):
                    chunk = new_stocks[i:i + chunk_size]
                    if chunk:
                        session.bulk_insert_mappings(Stock, chunk)
                        inserted_count += len(chunk)

                        # 進捗ログ（大量データ対応）
                        if len(new_stocks) > chunk_size:
                            progress = min(i + chunk_size, len(new_stocks))
                            logger.info(f"Bulk insert progress: {progress}/{len(new_stocks)} ({progress/len(new_stocks)*100:.1f}%)")

                session.commit()
                logger.info(f"Bulk insert完了: 追加={inserted_count}, スキップ={skipped_count}")

            except Exception as e:
                session.rollback()
                logger.error(f"Bulk insert エラー: {e}")
                raise

        return inserted_count, skipped_count

    def bulk_update_stocks(self, update_data: List[Dict[str, str]], chunk_size: int = 1000) -> int:
        """
        高性能なbulk update操作

        Args:
            update_data: 更新データのリスト [{"code": "1234", "name": "新銘柄名", ...}, ...]
            chunk_size: チャンクサイズ

        Returns:
            更新件数
        """
        updated_count = 0

        with self.db_manager.session_scope() as session:
            try:
                # チャンクごとにbulk update実行
                for i in range(0, len(update_data), chunk_size):
                    chunk = update_data[i:i + chunk_size]
                    if chunk:
                        session.bulk_update_mappings(Stock, chunk)
                        updated_count += len(chunk)

                        # 進捗ログ（大量データ対応）
                        if len(update_data) > chunk_size:
                            progress = min(i + chunk_size, len(update_data))
                            logger.info(f"Bulk update progress: {progress}/{len(update_data)} ({progress/len(update_data)*100:.1f}%)")

                session.commit()
                logger.info(f"Bulk update完了: 更新件数={updated_count}")

            except Exception as e:
                session.rollback()
                logger.error(f"Bulk update エラー: {e}")
                raise

        return updated_count

    def bulk_upsert_stocks(self, stock_data: List[Dict[str, str]], chunk_size: int = 1000) -> Tuple[int, int]:
        """
        高性能なbulk upsert操作（INSERT ON CONFLICT UPDATE）

        Args:
            stock_data: 銘柄データのリスト
            chunk_size: チャンクサイズ

        Returns:
            (挿入件数, 更新件数)のタプル
        """
        inserted_count = 0
        updated_count = 0

        with self.db_manager.session_scope() as session:
            try:
                # SQLiteのINSERT OR REPLACEを使用
                for i in range(0, len(stock_data), chunk_size):
                    chunk = stock_data[i:i + chunk_size]

                    # 既存チェック用のコードリスト
                    codes_in_chunk = [item["code"] for item in chunk]
                    existing_codes = set()

                    if codes_in_chunk:
                        placeholders = ",".join([f"'{code}'" for code in codes_in_chunk])
                        query = text(f"SELECT code FROM stocks WHERE code IN ({placeholders})")
                        for row in session.execute(query):
                            existing_codes.add(row[0])

                    # 挿入と更新に分離
                    inserts = []
                    updates = []

                    for item in chunk:
                        if item["code"] in existing_codes:
                            updates.append(item)
                        else:
                            inserts.append(item)

                    # Bulk operations実行
                    if inserts:
                        session.bulk_insert_mappings(Stock, inserts)
                        inserted_count += len(inserts)

                    if updates:
                        session.bulk_update_mappings(Stock, updates)
                        updated_count += len(updates)

                    # 進捗ログ
                    if len(stock_data) > chunk_size:
                        progress = min(i + chunk_size, len(stock_data))
                        logger.info(f"Bulk upsert progress: {progress}/{len(stock_data)} ({progress/len(stock_data)*100:.1f}%)")

                session.commit()
                logger.info(f"Bulk upsert完了: 挿入={inserted_count}, 更新={updated_count}")

            except Exception as e:
                session.rollback()
                logger.error(f"Bulk upsert エラー: {e}")
                raise

        return inserted_count, updated_count

    def delete_stock(self, code: str) -> bool:
        """
        銘柄を削除

        Args:
            code: 証券コード

        Returns:
            削除成功フラグ
        """
        with self.db_manager.session_scope() as session:
            try:
                stock = session.query(Stock).filter(Stock.code == code).first()
                if not stock:
                    logger.warning(f"削除対象の銘柄が見つかりません: {code}")
                    return False

                session.delete(stock)
                logger.info(f"銘柄を削除しました: {code} - {stock.name}")
                return True

            except Exception as e:
                logger.error(f"銘柄削除エラー ({code}): {e}")
                return False

    def fetch_and_update_stock_info(self, code: str) -> Optional[Stock]:
        """
        StockFetcherを使用して銘柄情報を取得し、マスタを更新（最適化版）

        Args:
            code: 証券コード

        Returns:
            更新されたStockオブジェクト
        """
        try:
            # StockFetcherのget_company_infoメソッドを使用（リトライ、キャッシュの恩恵を受ける）
            company_info = self.stock_fetcher.get_company_info(code)
<<<<<<< HEAD

=======

            if not company_info:
                logger.warning(f"StockFetcherから企業情報を取得できません: {code}")
                return None

            # データを整理
            name = company_info.get("name") or ""
            sector = company_info.get("sector") or ""
            industry = company_info.get("industry") or ""

            # 市場区分を推定（改善版）
            market = self._estimate_market_segment(code, company_info)

            # 単一のセッションスコープ内で全処理を実行
            with self.db_manager.session_scope() as session:
                # 既存銘柄をチェック
                existing_stock = session.query(Stock).filter(Stock.code == code).first()

                if existing_stock:
                    logger.info(f"銘柄情報を更新: {code} - {name}")
                    # 既存銘柄を更新
                    existing_stock.name = name
                    existing_stock.market = market
                    existing_stock.sector = sector
                    existing_stock.industry = industry
                    session.flush()

                    # 属性を事前読み込み（セッション内で）
                    _ = (existing_stock.code, existing_stock.name, existing_stock.market,
                         existing_stock.sector, existing_stock.industry)
                    return existing_stock
                else:
                    logger.info(f"新規銘柄を追加: {code} - {name}")
                    # 新規銘柄を作成
                    new_stock = Stock(
                        code=code,
                        name=name,
                        market=market,
                        sector=sector,
                        industry=industry
                    )
                    session.add(new_stock)
                    session.flush()

                    # 属性を事前読み込み（セッション内で）
                    _ = (new_stock.code, new_stock.name, new_stock.market,
                         new_stock.sector, new_stock.industry)
                    return new_stock

        except Exception as e:
            logger.error(f"銘柄情報取得・更新エラー ({code}): {e}")
            return None

    def fetch_and_update_stock_info_as_dict(self, code: str) -> Optional[Dict]:
        """
        StockFetcherを使用して銘柄情報を取得し、マスタを更新（辞書返却版）

        Args:
            code: 証券コード

        Returns:
            更新されたStockオブジェクトの辞書表現
        """
        try:
            # StockFetcherのget_company_infoメソッドを使用（リトライ、キャッシュの恩恵を受ける）
            company_info = self.stock_fetcher.get_company_info(code)

>>>>>>> 053fc48e
            if not company_info:
                logger.warning(f"StockFetcherから企業情報を取得できません: {code}")
                return None

            # データを整理
            name = company_info.get("name") or ""
            sector = company_info.get("sector") or ""
            industry = company_info.get("industry") or ""

            # 市場区分を推定（改善版）
            market = self._estimate_market_segment(code, company_info)

<<<<<<< HEAD
            # 既存銘柄を更新または新規作成
            stock = self.get_stock_by_code(code)
            if stock:
                logger.info(f"銘柄情報を更新: {code} - {name}")
                return self.update_stock(
                    code=code,
                    name=name,
                    market=market,
                    sector=sector,
                    industry=industry,
                )
            else:
                logger.info(f"新規銘柄を追加: {code} - {name}")
                return self.add_stock(
                    code=code,
                    name=name,
                    market=market,
                    sector=sector,
                    industry=industry,
                )
=======
            # セッションスコープ内で更新・作成し、結果を辞書で返却
            with self.db_manager.session_scope() as session:
                # 既存銘柄を更新または新規作成
                stock = session.query(Stock).filter(Stock.code == code).first()
                if stock:
                    logger.info(f"銘柄情報を更新: {code} - {name}")
                    stock.name = name
                    stock.market = market
                    stock.sector = sector
                    stock.industry = industry
                    session.flush()
                else:
                    logger.info(f"新規銘柄を追加: {code} - {name}")
                    stock = Stock(
                        code=code, name=name, market=market, sector=sector, industry=industry
                    )
                    session.add(stock)
                    session.flush()

                # BaseModelのto_dictメソッドを使用して辞書として返却
                return stock.to_dict()
>>>>>>> 053fc48e

        except Exception as e:
            logger.error(f"銘柄情報取得・更新エラー ({code}): {e}")
            return None
    def _estimate_market_segment(self, code: str, company_info: Dict) -> str:
        """
        市場区分を推定（堅牢性向上版）

        Args:
            code: 証券コード
            company_info: 企業情報

        Returns:
            推定された市場区分
        """
        try:
            # コードレンジに基づいた推定（簡単なルール）
            code_num = int(code)
            market_cap = company_info.get("market_cap")

            # ETFや特殊なコードの判定
            if 1300 <= code_num <= 1399 or 1500 <= code_num <= 1599:
                return "ETF"
            elif 2000 <= code_num <= 2999:
                return "東証グロース"  # 新興企業が多いレンジ
            elif code_num >= 9000:
                return "東証スタンダード"  # 高番台はスタンダードが多い

            # 時価総額に基づいた推定（おおよその基準）
            if market_cap:
                if market_cap > 1_000_000_000_000:  # 1兆ドル超
                    return "東証プライム"
                elif market_cap > 100_000_000_000:  # 1000億ドル超
                    return "東証プライム"
                elif market_cap > 10_000_000_000:   # 100億ドル超
                    return "東証スタンダード"
                else:
                    return "東証グロース"

            # デフォルト（企業サイズが不明な場合）
            if code_num <= 1999:
                return "東証プライム"  # 1000番台はプライムが多い
            else:
                return "東証スタンダード"  # その他はスタンダードをデフォルト

        except (ValueError, TypeError):
            # コードが数値でない場合のフォールバック
            return "東証プライム"

    def _estimate_market_segment(self, code: str, company_info: Dict) -> str:
        """
        市場区分を推定（堅牢性向上版）

        Args:
            code: 証券コード
            company_info: 企業情報

        Returns:
            推定された市場区分
        """
        try:
            # コードレンジに基づいた推定（簡単なルール）
            code_num = int(code)
            market_cap = company_info.get("market_cap")

            # ETFや特殊なコードの判定
            if 1300 <= code_num <= 1399 or 1500 <= code_num <= 1599:
                return "ETF"
            elif 2000 <= code_num <= 2999:
                return "東証グロース"  # 新興企業が多いレンジ
            elif code_num >= 9000:
                return "東証スタンダード"  # 高番台はスタンダードが多い

            # 時価総額に基づいた推定（おおよその基準）
            if market_cap:
                if market_cap > 1_000_000_000_000:  # 1兆ドル超
                    return "東証プライム"
                elif market_cap > 100_000_000_000:  # 1000億ドル超
                    return "東証プライム"
                elif market_cap > 10_000_000_000:   # 100億ドル超
                    return "東証スタンダード"
                else:
                    return "東証グロース"

            # デフォルト（企業サイズが不明な場合）
            if code_num <= 1999:
                return "東証プライム"  # 1000番台はプライムが多い
            else:
                return "東証スタンダード"  # その他はスタンダードをデフォルト

        except (ValueError, TypeError):
            # コードが数値でない場合のフォールバック
            return "東証プライム"

    def bulk_add_stocks(self, stocks_data: List[dict], batch_size: int = 1000) -> Dict[str, int]:
        """
        銘柄の一括追加（AdvancedBulkOperations使用・パフォーマンス最適化版）

        Args:
            stocks_data: 銘柄データのリスト
                例: [{'code': '1000', 'name': '株式会社A', 'market': '東証プライム', ...}, ...]
            batch_size: バッチサイズ

        Returns:
            追加結果の統計情報
        """
        if not stocks_data:
            return {"inserted": 0, "updated": 0, "skipped": 0, "errors": 0}

        try:
            # データの検証と準備
            validated_data = []
            for stock_data in stocks_data:
                if not stock_data.get("code") or not stock_data.get("name"):
                    logger.warning(f"無効な銘柄データをスキップ: {stock_data}")
                    continue
                validated_data.append({
                    "code": stock_data["code"],
                    "name": stock_data["name"],
                    "market": stock_data.get("market"),
                    "sector": stock_data.get("sector"),
                    "industry": stock_data.get("industry"),
                })

            # AdvancedBulkOperationsを使用して一括挿入
            result = self.bulk_operations.bulk_insert_with_conflict_resolution(
                Stock,
                validated_data,
                conflict_strategy="ignore",  # 重複は無視
                chunk_size=batch_size,
                unique_columns=["code"]
            )

            logger.info(f"銘柄一括追加完了: {result}")
            return result

        except Exception as e:
            logger.error(f"銘柄一括追加エラー: {e}")
            return {"inserted": 0, "updated": 0, "skipped": 0, "errors": len(stocks_data)}

    def bulk_update_stocks(
        self, stocks_data: List[dict], batch_size: int = 1000
    ) -> Dict[str, int]:
        """
        銘柄の一括更新（AdvancedBulkOperations使用・パフォーマンス最適化版）

        Args:
            stocks_data: 更新する銘柄データのリスト
                例: [{'code': '1000', 'name': '新社名', 'sector': '新セクター', ...}, ...]
            batch_size: バッチサイズ

        Returns:
            更新結果の統計情報
        """
        if not stocks_data:
            return {"inserted": 0, "updated": 0, "skipped": 0, "errors": 0}

        try:
            # データの検証と準備
            validated_data = []
            for stock_data in stocks_data:
                code = stock_data.get("code")
                if not code:
                    logger.warning(f"銘柄コードが無効です: {stock_data}")
                    continue
                validated_data.append({
                    "code": code,
                    "name": stock_data.get("name"),
                    "market": stock_data.get("market"),
                    "sector": stock_data.get("sector"),
                    "industry": stock_data.get("industry"),
                })

            # AdvancedBulkOperationsを使用してupsert（挿入または更新）
            result = self.bulk_operations.bulk_insert_with_conflict_resolution(
                Stock,
                validated_data,
                conflict_strategy="update",  # 重複時は更新
                chunk_size=batch_size,
                unique_columns=["code"]
            )

            logger.info(f"銘柄一括更新完了: {result}")
            return result

        except Exception as e:
            logger.error(f"銘柄一括更新エラー: {e}")
            return {"inserted": 0, "updated": 0, "skipped": 0, "errors": len(stocks_data)}

    def bulk_upsert_stocks(
        self, stocks_data: List[dict], batch_size: int = 1000
    ) -> Dict[str, int]:
        """
        銘柄の一括upsert（AdvancedBulkOperations使用・存在すれば更新、なければ追加）

        Args:
            stocks_data: 銘柄データのリスト
            batch_size: バッチサイズ

        Returns:
            実行結果の統計情報
        """
        if not stocks_data:
            return {"inserted": 0, "updated": 0, "skipped": 0, "errors": 0}

        try:
            # データの検証と準備
            validated_data = []
            for stock_data in stocks_data:
                code = stock_data.get("code")
                if not code:
                    logger.warning(f"銘柄コードが無効です: {stock_data}")
                    continue
                validated_data.append({
                    "code": code,
                    "name": stock_data.get("name"),
                    "market": stock_data.get("market"),
                    "sector": stock_data.get("sector"),
                    "industry": stock_data.get("industry"),
                })

            # AdvancedBulkOperationsを使用してupsert
            result = self.bulk_operations.bulk_insert_with_conflict_resolution(
                Stock,
                validated_data,
                conflict_strategy="update",  # 重複時は更新
                chunk_size=batch_size,
                unique_columns=["code"]
            )

            logger.info(f"銘柄一括upsert完了: {result}")
            return result

        except Exception as e:
            logger.error(f"銘柄一括upsertエラー: {e}")
            return {"inserted": 0, "updated": 0, "skipped": 0, "errors": len(stocks_data)}


    def bulk_fetch_and_update_companies(
        self, codes: List[str], batch_size: int = 50, delay: float = 0.1
    ) -> Dict[str, int]:
        """
        複数銘柄の企業情報を一括取得・更新（StockFetcher経由）

        Args:
            codes: 銘柄コードのリスト
            batch_size: バッチサイズ（APIレートリミット対応）
            delay: バッチ間の遅延（秒）

        Returns:
            更新結果の統計情報
        """
        if not codes:
            return {"success": 0, "failed": 0, "skipped": 0, "total": 0}

        logger.info(f"企業情報一括取得開始: {len(codes)}銘柄")

        success_count = 0
        failed_count = 0
        skipped_count = 0
        updated_stocks = []

        # バッチ処理でAPIレートリミットを回避
        for i in range(0, len(codes), batch_size):
            batch_codes = codes[i:i + batch_size]
            logger.info(f"バッチ処理: {i//batch_size + 1}/{(len(codes) + batch_size - 1)//batch_size}")

            for code in batch_codes:
                try:
<<<<<<< HEAD
                    stock = self.fetch_and_update_stock_info(code)
                    if stock:
                        updated_stocks.append({
                            "code": stock.code,
                            "name": stock.name,
                            "market": stock.market,
                            "sector": stock.sector,
                            "industry": stock.industry,
                        })
=======
                    stock_info = self.fetch_and_update_stock_info_as_dict(code)
                    if stock_info:
                        updated_stocks.append(stock_info)
>>>>>>> 053fc48e
                        success_count += 1
                    else:
                        skipped_count += 1

                except Exception as e:
                    logger.error(f"銘柄情報取得失敗 ({code}): {e}")
                    failed_count += 1

            # バッチ間の遅延
            if i + batch_size < len(codes) and delay > 0:
                import time
                time.sleep(delay)

        result = {
            "success": success_count,
            "failed": failed_count,
            "skipped": skipped_count,
            "total": len(codes)
        }

        logger.info(f"企業情報一括取得完了: {result}")
        return result


# グローバルインスタンス（改善版）
def create_stock_master_manager(db_manager=None, stock_fetcher=None) -> StockMasterManager:
    """
    StockMasterManagerのファクトリー関数（依存性注入対応）

    Args:
        db_manager: データベースマネージャー
        stock_fetcher: 株価データ取得インスタンス

    Returns:
        StockMasterManagerインスタンス
    """
    return StockMasterManager(db_manager=db_manager, stock_fetcher=stock_fetcher)

# 後方互換性のためのグローバルインスタンス
stock_master = StockMasterManager()<|MERGE_RESOLUTION|>--- conflicted
+++ resolved
@@ -605,9 +605,6 @@
         try:
             # StockFetcherのget_company_infoメソッドを使用（リトライ、キャッシュの恩恵を受ける）
             company_info = self.stock_fetcher.get_company_info(code)
-<<<<<<< HEAD
-
-=======
 
             if not company_info:
                 logger.warning(f"StockFetcherから企業情報を取得できません: {code}")
@@ -675,7 +672,6 @@
             # StockFetcherのget_company_infoメソッドを使用（リトライ、キャッシュの恩恵を受ける）
             company_info = self.stock_fetcher.get_company_info(code)
 
->>>>>>> 053fc48e
             if not company_info:
                 logger.warning(f"StockFetcherから企業情報を取得できません: {code}")
                 return None
@@ -688,28 +684,6 @@
             # 市場区分を推定（改善版）
             market = self._estimate_market_segment(code, company_info)
 
-<<<<<<< HEAD
-            # 既存銘柄を更新または新規作成
-            stock = self.get_stock_by_code(code)
-            if stock:
-                logger.info(f"銘柄情報を更新: {code} - {name}")
-                return self.update_stock(
-                    code=code,
-                    name=name,
-                    market=market,
-                    sector=sector,
-                    industry=industry,
-                )
-            else:
-                logger.info(f"新規銘柄を追加: {code} - {name}")
-                return self.add_stock(
-                    code=code,
-                    name=name,
-                    market=market,
-                    sector=sector,
-                    industry=industry,
-                )
-=======
             # セッションスコープ内で更新・作成し、結果を辞書で返却
             with self.db_manager.session_scope() as session:
                 # 既存銘柄を更新または新規作成
@@ -731,56 +705,10 @@
 
                 # BaseModelのto_dictメソッドを使用して辞書として返却
                 return stock.to_dict()
->>>>>>> 053fc48e
 
         except Exception as e:
             logger.error(f"銘柄情報取得・更新エラー ({code}): {e}")
             return None
-    def _estimate_market_segment(self, code: str, company_info: Dict) -> str:
-        """
-        市場区分を推定（堅牢性向上版）
-
-        Args:
-            code: 証券コード
-            company_info: 企業情報
-
-        Returns:
-            推定された市場区分
-        """
-        try:
-            # コードレンジに基づいた推定（簡単なルール）
-            code_num = int(code)
-            market_cap = company_info.get("market_cap")
-
-            # ETFや特殊なコードの判定
-            if 1300 <= code_num <= 1399 or 1500 <= code_num <= 1599:
-                return "ETF"
-            elif 2000 <= code_num <= 2999:
-                return "東証グロース"  # 新興企業が多いレンジ
-            elif code_num >= 9000:
-                return "東証スタンダード"  # 高番台はスタンダードが多い
-
-            # 時価総額に基づいた推定（おおよその基準）
-            if market_cap:
-                if market_cap > 1_000_000_000_000:  # 1兆ドル超
-                    return "東証プライム"
-                elif market_cap > 100_000_000_000:  # 1000億ドル超
-                    return "東証プライム"
-                elif market_cap > 10_000_000_000:   # 100億ドル超
-                    return "東証スタンダード"
-                else:
-                    return "東証グロース"
-
-            # デフォルト（企業サイズが不明な場合）
-            if code_num <= 1999:
-                return "東証プライム"  # 1000番台はプライムが多い
-            else:
-                return "東証スタンダード"  # その他はスタンダードをデフォルト
-
-        except (ValueError, TypeError):
-            # コードが数値でない場合のフォールバック
-            return "東証プライム"
-
     def _estimate_market_segment(self, code: str, company_info: Dict) -> str:
         """
         市場区分を推定（堅牢性向上版）
@@ -1001,21 +929,9 @@
 
             for code in batch_codes:
                 try:
-<<<<<<< HEAD
-                    stock = self.fetch_and_update_stock_info(code)
-                    if stock:
-                        updated_stocks.append({
-                            "code": stock.code,
-                            "name": stock.name,
-                            "market": stock.market,
-                            "sector": stock.sector,
-                            "industry": stock.industry,
-                        })
-=======
                     stock_info = self.fetch_and_update_stock_info_as_dict(code)
                     if stock_info:
                         updated_stocks.append(stock_info)
->>>>>>> 053fc48e
                         success_count += 1
                     else:
                         skipped_count += 1
