--- conflicted
+++ resolved
@@ -605,9 +605,6 @@
         try:
             # StockFetcherのget_company_infoメソッドを使用（リトライ、キャッシュの恩恵を受ける）
             company_info = self.stock_fetcher.get_company_info(code)
-<<<<<<< HEAD
-
-=======
 
             if not company_info:
                 logger.warning(f"StockFetcherから企業情報を取得できません: {code}")
@@ -663,19 +660,18 @@
 
     def fetch_and_update_stock_info_as_dict(self, code: str) -> Optional[Dict]:
         """
-        StockFetcherを使用して銘柄情報を取得し、マスタを更新（连書返却版）
+        StockFetcherを使用して銘柄情報を取得し、マスタを更新（辞書返却版）
 
         Args:
             code: 証券コード
 
         Returns:
-            更新されたStockオブジェクトの连書表現
+            更新されたStockオブジェクトの辞書表現
         """
         try:
             # StockFetcherのget_company_infoメソッドを使用（リトライ、キャッシュの恩恵を受ける）
             company_info = self.stock_fetcher.get_company_info(code)
 
->>>>>>> 0345a9c5
             if not company_info:
                 logger.warning(f"StockFetcherから企業情報を取得できません: {code}")
                 return None
@@ -688,29 +684,7 @@
             # 市場区分を推定（改善版）
             market = self._estimate_market_segment(code, company_info)
 
-<<<<<<< HEAD
-            # 既存銘柄を更新または新規作成
-            stock = self.get_stock_by_code(code)
-            if stock:
-                logger.info(f"銘柄情報を更新: {code} - {name}")
-                return self.update_stock(
-                    code=code,
-                    name=name,
-                    market=market,
-                    sector=sector,
-                    industry=industry,
-                )
-            else:
-                logger.info(f"新規銘柄を追加: {code} - {name}")
-                return self.add_stock(
-                    code=code,
-                    name=name,
-                    market=market,
-                    sector=sector,
-                    industry=industry,
-                )
-=======
-            # セッションスコープ内で更新・作成し、結果を连書で返却
+            # セッションスコープ内で更新・作成し、結果を辞書で返却
             with self.db_manager.session_scope() as session:
                 # 既存銘柄を更新または新規作成
                 stock = session.query(Stock).filter(Stock.code == code).first()
@@ -729,14 +703,12 @@
                     session.add(stock)
                     session.flush()
 
-                # BaseModelのTo_dictメソッドを使用して连書として返却
+                # BaseModelのto_dictメソッドを使用して辞書として返却
                 return stock.to_dict()
->>>>>>> 0345a9c5
 
         except Exception as e:
             logger.error(f"銘柄情報取得・更新エラー ({code}): {e}")
             return None
-
     def _estimate_market_segment(self, code: str, company_info: Dict) -> str:
         """
         市場区分を推定（堅牢性向上版）
@@ -957,21 +929,9 @@
 
             for code in batch_codes:
                 try:
-<<<<<<< HEAD
-                    stock = self.fetch_and_update_stock_info(code)
-                    if stock:
-                        # セッション内で辞書変換して、DetachedInstanceErrorを回避
-                        with self.db_manager.session_scope() as session:
-                            # 新しいセッションで再取得
-                            fresh_stock = session.query(Stock).filter(Stock.code == code).first()
-                            if fresh_stock:
-                                stock_dict = fresh_stock.to_dict()
-                                updated_stocks.append(stock_dict)
-=======
                     stock_info = self.fetch_and_update_stock_info_as_dict(code)
                     if stock_info:
                         updated_stocks.append(stock_info)
->>>>>>> 0345a9c5
                         success_count += 1
                     else:
                         skipped_count += 1
