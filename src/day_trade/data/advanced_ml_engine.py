#!/usr/bin/env python3
"""
Next-Gen AI Trading Engine - Advanced ML Engine
高度なLSTM-Transformer ハイブリッドモデル実装

リアルタイム市場データから高精度予測を行う次世代AI駆動取引エンジン
<<<<<<< HEAD
=======

Version: 2.0 - ハイブリッドLSTM-Transformer統合
Performance Target: 95%+ 予測精度, <100ms推論時間
>>>>>>> 3f65c716
"""

import asyncio
import time
import warnings
from dataclasses import dataclass
from typing import Dict, List, Tuple, Optional, Any, Union
import numpy as np
import pandas as pd
from pathlib import Path
import pickle
import json

# 深層学習フレームワーク（遅延インポート - メモリ効率化）
PYTORCH_AVAILABLE = False
try:
    import importlib.util
    if importlib.util.find_spec("torch") is not None:
<<<<<<< HEAD
        PYTORCH_AVAILABLE = True
except ImportError:
    pass

# Transformers（遅延インポート）
TRANSFORMERS_AVAILABLE = False
try:
    import importlib.util
    if importlib.util.find_spec("transformers") is not None:
        TRANSFORMERS_AVAILABLE = True
except ImportError:
    pass

# オプショナルライブラリ（遅延インポート）
MLFLOW_AVAILABLE = False
try:
    import importlib.util
    if importlib.util.find_spec("mlflow") is not None:
        MLFLOW_AVAILABLE = True
except ImportError:
    pass

# プロジェクト内モジュール
from ..utils.logging_config import get_context_logger
from ..core.optimization_strategy import OptimizationConfig

logger = get_context_logger(__name__)
warnings.filterwarnings("ignore", category=FutureWarning)

@dataclass
class ModelConfig:
    """ML モデル設定"""
    # LSTM設定
    lstm_hidden_size: int = 256
    lstm_num_layers: int = 2
    lstm_dropout: float = 0.2

    # Transformer設定
    transformer_d_model: int = 512
    transformer_nhead: int = 8
    transformer_num_layers: int = 6
    transformer_dim_feedforward: int = 2048
    transformer_dropout: float = 0.1

    # 入力・出力設定
    sequence_length: int = 1000
    num_features: int = 50
    prediction_horizon: int = 1

    # 学習設定
    batch_size: int = 32
    learning_rate: float = 0.001
    num_epochs: int = 100
    patience: int = 20

    # GPU設定
    use_gpu: bool = True
    mixed_precision: bool = True

@dataclass
class PredictionResult:
    """予測結果データクラス"""
    predictions: np.ndarray
    confidence: np.ndarray
    probabilities: Optional[np.ndarray]
    model_version: str
    timestamp: float
    features_used: List[str]
    performance_metrics: Dict[str, float]

if PYTORCH_AVAILABLE:
    class LSTMTransformerHybrid(nn.Module):
        """ハイブリッド LSTM-Transformer 予測モデル"""

        def __init__(self, config: ModelConfig):
            if not PYTORCH_AVAILABLE:
                raise ImportError("PyTorch が必要です")

            super().__init__()
else:
    class LSTMTransformerHybrid:
        """ハイブリッド LSTM-Transformer 予測モデル（フォールバック）"""

        def __init__(self, config: ModelConfig):
            raise ImportError("PyTorch が必要です")
        self.config = config

        # LSTM分岐
        self.lstm = nn.LSTM(
            input_size=config.num_features,
            hidden_size=config.lstm_hidden_size,
            num_layers=config.lstm_num_layers,
            dropout=config.lstm_dropout,
            batch_first=True,
            bidirectional=True
        )

        # Transformer分岐
        self.positional_encoding = PositionalEncoding(config.transformer_d_model)
        self.input_projection = nn.Linear(config.num_features, config.transformer_d_model)

        transformer_layer = nn.TransformerEncoderLayer(
            d_model=config.transformer_d_model,
            nhead=config.transformer_nhead,
            dim_feedforward=config.transformer_dim_feedforward,
            dropout=config.transformer_dropout,
            batch_first=True
        )
        self.transformer = nn.TransformerEncoder(transformer_layer, config.transformer_num_layers)

        # Feature Fusion Layer
        lstm_output_size = config.lstm_hidden_size * 2  # 双方向
        fusion_input_size = lstm_output_size + config.transformer_d_model

        self.fusion_layer = nn.Sequential(
            nn.Linear(fusion_input_size, 512),
            nn.ReLU(),
            nn.Dropout(0.3),
            nn.Linear(512, 256),
            nn.ReLU(),
            nn.Dropout(0.2)
        )

=======
        import torch
        import torch.nn as nn
        import torch.optim as optim
        from torch.utils.data import DataLoader, Dataset
        PYTORCH_AVAILABLE = True
except ImportError:
    pass

# Transformers（遅延インポート）
TRANSFORMERS_AVAILABLE = False
try:
    import importlib.util
    if importlib.util.find_spec("transformers") is not None:
        TRANSFORMERS_AVAILABLE = True
except ImportError:
    pass

# オプショナルライブラリ（遅延インポート）
MLFLOW_AVAILABLE = False
try:
    import importlib.util
    if importlib.util.find_spec("mlflow") is not None:
        MLFLOW_AVAILABLE = True
except ImportError:
    pass

# プロジェクト内モジュール
from ..utils.logging_config import get_context_logger
from ..core.optimization_strategy import OptimizationConfig
from ..ml.deep_learning_models import (
    DeepLearningModelManager,
    DeepLearningConfig,
    ModelType
)
from ..ml.hybrid_lstm_transformer import (
    HybridLSTMTransformerEngine,
    HybridModelConfig,
    create_hybrid_model
)

logger = get_context_logger(__name__)
warnings.filterwarnings("ignore", category=FutureWarning)

@dataclass
class ModelConfig:
    """ML モデル設定"""
    # LSTM設定
    lstm_hidden_size: int = 256
    lstm_num_layers: int = 2
    lstm_dropout: float = 0.2

    # Transformer設定
    transformer_d_model: int = 512
    transformer_nhead: int = 8
    transformer_num_layers: int = 6
    transformer_dim_feedforward: int = 2048
    transformer_dropout: float = 0.1

    # 入力・出力設定
    sequence_length: int = 1000
    num_features: int = 50
    prediction_horizon: int = 1

    # 学習設定
    batch_size: int = 32
    learning_rate: float = 0.001
    num_epochs: int = 100
    patience: int = 20

    # GPU設定
    use_gpu: bool = True
    mixed_precision: bool = True

@dataclass
class PredictionResult:
    """予測結果データクラス"""
    predictions: np.ndarray
    confidence: np.ndarray
    probabilities: Optional[np.ndarray]
    model_version: str
    timestamp: float
    features_used: List[str]
    performance_metrics: Dict[str, float]

if PYTORCH_AVAILABLE:
    class LSTMTransformerHybrid(nn.Module):
        """ハイブリッド LSTM-Transformer 予測モデル"""

        def __init__(self, config: ModelConfig):
            if not PYTORCH_AVAILABLE:
                raise ImportError("PyTorch が必要です")

            super().__init__()
else:
    class LSTMTransformerHybrid:
        """ハイブリッド LSTM-Transformer 予測モデル（フォールバック）"""

        def __init__(self, config: ModelConfig):
            raise ImportError("PyTorch が必要です")
        self.config = config

        # LSTM分岐
        self.lstm = nn.LSTM(
            input_size=config.num_features,
            hidden_size=config.lstm_hidden_size,
            num_layers=config.lstm_num_layers,
            dropout=config.lstm_dropout,
            batch_first=True,
            bidirectional=True
        )

        # Transformer分岐
        self.positional_encoding = PositionalEncoding(config.transformer_d_model)
        self.input_projection = nn.Linear(config.num_features, config.transformer_d_model)

        transformer_layer = nn.TransformerEncoderLayer(
            d_model=config.transformer_d_model,
            nhead=config.transformer_nhead,
            dim_feedforward=config.transformer_dim_feedforward,
            dropout=config.transformer_dropout,
            batch_first=True
        )
        self.transformer = nn.TransformerEncoder(transformer_layer, config.transformer_num_layers)

        # Feature Fusion Layer
        lstm_output_size = config.lstm_hidden_size * 2  # 双方向
        fusion_input_size = lstm_output_size + config.transformer_d_model

        self.fusion_layer = nn.Sequential(
            nn.Linear(fusion_input_size, 512),
            nn.ReLU(),
            nn.Dropout(0.3),
            nn.Linear(512, 256),
            nn.ReLU(),
            nn.Dropout(0.2)
        )

>>>>>>> 3f65c716
        # 予測ヘッド
        self.prediction_head = nn.Sequential(
            nn.Linear(256, 128),
            nn.ReLU(),
            nn.Dropout(0.1),
            nn.Linear(128, config.prediction_horizon)
        )
<<<<<<< HEAD

        # 信頼度推定ヘッド
        self.confidence_head = nn.Sequential(
            nn.Linear(256, 64),
            nn.ReLU(),
            nn.Linear(64, config.prediction_horizon),
            nn.Sigmoid()
        )

    def forward(self, x: torch.Tensor) -> Tuple[torch.Tensor, torch.Tensor]:
        """順伝播"""
        batch_size, seq_len, features = x.shape

        # LSTM分岐
        lstm_out, _ = self.lstm(x)
        lstm_features = lstm_out[:, -1, :]  # 最後の出力を使用

        # Transformer分岐
        transformer_input = self.input_projection(x)
        transformer_input = self.positional_encoding(transformer_input)
        transformer_out = self.transformer(transformer_input)
        transformer_features = transformer_out.mean(dim=1)  # グローバル平均プーリング

        # Feature Fusion
        fused_features = torch.cat([lstm_features, transformer_features], dim=1)
        fused_output = self.fusion_layer(fused_features)

        # 予測と信頼度
        predictions = self.prediction_head(fused_output)
        confidence = self.confidence_head(fused_output)

        return predictions, confidence

if PYTORCH_AVAILABLE:
    class PositionalEncoding(nn.Module):
        """位置エンコーディング"""

        def __init__(self, d_model: int, max_len: int = 2000):
            if not PYTORCH_AVAILABLE:
                raise ImportError("PyTorch が必要です")
else:
    class PositionalEncoding:
        """位置エンコーディング（フォールバック）"""

        def __init__(self, d_model: int, max_len: int = 2000):
            raise ImportError("PyTorch が必要です")

        super().__init__()

        pe = torch.zeros(max_len, d_model)
        position = torch.arange(0, max_len, dtype=torch.float).unsqueeze(1)
        div_term = torch.exp(torch.arange(0, d_model, 2).float() * (-np.log(10000.0) / d_model))

        pe[:, 0::2] = torch.sin(position * div_term)
        pe[:, 1::2] = torch.cos(position * div_term)
        pe = pe.unsqueeze(0).transpose(0, 1)

        self.register_buffer('pe', pe)

    def forward(self, x: torch.Tensor) -> torch.Tensor:
        """位置エンコーディング追加"""
        return x + self.pe[:x.size(0), :].transpose(0, 1)

class AdvancedMLEngine:
    """Advanced ML Engine - 次世代AI予測システム"""

    def __init__(self, config: Optional[ModelConfig] = None, optimization_config: Optional[OptimizationConfig] = None):
        import os
        self.ci_mode = os.getenv("CI", "false").lower() == "true"

        self.config = config or ModelConfig()
        self.optimization_config = optimization_config or OptimizationConfig()

        # CI環境では軽量設定
        if self.ci_mode:
            self.config.sequence_length = min(self.config.sequence_length, 100)
            self.config.num_features = min(self.config.num_features, 10)
            self.config.batch_size = min(self.config.batch_size, 8)
            self.config.use_gpu = False
            logger.info("CI軽量モード: パラメータを削減")

        # デバイス設定
        if PYTORCH_AVAILABLE and self.config.use_gpu and torch.cuda.is_available() and not self.ci_mode:
            self.device = torch.device("cuda")
            logger.info(f"GPU使用: {torch.cuda.get_device_name()}")
        else:
            self.device = torch.device("cpu")
            logger.info("CPU使用")

        # モデル初期化
        self.model = None
        self.model_metadata = {
            "version": "1.0.0",
            "created_at": time.time(),
            "training_data_hash": None,
            "performance": {}
=======

        # 信頼度推定ヘッド
        self.confidence_head = nn.Sequential(
            nn.Linear(256, 64),
            nn.ReLU(),
            nn.Linear(64, config.prediction_horizon),
            nn.Sigmoid()
        )

    def forward(self, x: torch.Tensor) -> Tuple[torch.Tensor, torch.Tensor]:
        """順伝播"""
        batch_size, seq_len, features = x.shape

        # LSTM分岐
        lstm_out, _ = self.lstm(x)
        lstm_features = lstm_out[:, -1, :]  # 最後の出力を使用

        # Transformer分岐
        transformer_input = self.input_projection(x)
        transformer_input = self.positional_encoding(transformer_input)
        transformer_out = self.transformer(transformer_input)
        transformer_features = transformer_out.mean(dim=1)  # グローバル平均プーリング

        # Feature Fusion
        fused_features = torch.cat([lstm_features, transformer_features], dim=1)
        fused_output = self.fusion_layer(fused_features)

        # 予測と信頼度
        predictions = self.prediction_head(fused_output)
        confidence = self.confidence_head(fused_output)

        return predictions, confidence

if PYTORCH_AVAILABLE:
    class PositionalEncoding(nn.Module):
        """位置エンコーディング"""

        def __init__(self, d_model: int, max_len: int = 2000):
            if not PYTORCH_AVAILABLE:
                raise ImportError("PyTorch が必要です")
else:
    class PositionalEncoding:
        """位置エンコーディング（フォールバック）"""

        def __init__(self, d_model: int, max_len: int = 2000):
            raise ImportError("PyTorch が必要です")

        super().__init__()

        pe = torch.zeros(max_len, d_model)
        position = torch.arange(0, max_len, dtype=torch.float).unsqueeze(1)
        div_term = torch.exp(torch.arange(0, d_model, 2).float() * (-np.log(10000.0) / d_model))

        pe[:, 0::2] = torch.sin(position * div_term)
        pe[:, 1::2] = torch.cos(position * div_term)
        pe = pe.unsqueeze(0).transpose(0, 1)

        self.register_buffer('pe', pe)

    def forward(self, x: torch.Tensor) -> torch.Tensor:
        """位置エンコーディング追加"""
        return x + self.pe[:x.size(0), :].transpose(0, 1)

class AdvancedMLEngine:
    """Advanced ML Engine - 次世代AI予測システム"""

    def __init__(self, config: Optional[ModelConfig] = None, optimization_config: Optional[OptimizationConfig] = None):
        import os
        self.ci_mode = os.getenv("CI", "false").lower() == "true"

        self.config = config or ModelConfig()
        self.optimization_config = optimization_config or OptimizationConfig()

        # CI環境では軽量設定
        if self.ci_mode:
            self.config.sequence_length = min(self.config.sequence_length, 100)
            self.config.num_features = min(self.config.num_features, 10)
            self.config.batch_size = min(self.config.batch_size, 8)
            self.config.use_gpu = False
            logger.info("CI軽量モード: パラメータを削減")

        # デバイス設定
        if PYTORCH_AVAILABLE and self.config.use_gpu and torch.cuda.is_available() and not self.ci_mode:
            self.device = torch.device("cuda")
            logger.info(f"GPU使用: {torch.cuda.get_device_name()}")
        else:
            self.device = torch.device("cpu")
            logger.info("CPU使用")

        # モデル初期化
        self.model = None
        self.model_metadata = {
            "version": "1.0.0",
            "created_at": time.time(),
            "training_data_hash": None,
            "performance": {}
        }

        # データ前処理パイプライン
        self.scaler = None
        self.feature_selector = None

        # パフォーマンス監視
        self.performance_history = []

        logger.info("Advanced ML Engine 初期化完了")

    def prepare_data(self,
                    market_data: pd.DataFrame,
                    target_column: str = '終値',
                    feature_columns: Optional[List[str]] = None) -> Tuple[np.ndarray, np.ndarray]:
        """高度データ前処理パイプライン"""

        logger.info(f"データ前処理開始: {len(market_data)} レコード")

        if feature_columns is None:
            # 数値カラムを自動選択
            numeric_columns = market_data.select_dtypes(include=[np.number]).columns.tolist()
            feature_columns = [col for col in numeric_columns if col != target_column]

        # 特徴量エンジニアリング
        processed_data = self._engineer_features(market_data, feature_columns)

        # 系列データ作成
        sequences, targets = self._create_sequences(
            processed_data,
            target_column,
            self.config.sequence_length,
            self.config.prediction_horizon
        )

        logger.info(f"前処理完了: {sequences.shape} -> {targets.shape}")
        return sequences, targets

    def _engineer_features(self, data: pd.DataFrame, feature_columns: List[str]) -> pd.DataFrame:
        """高度特徴量エンジニアリング"""

        result = data[feature_columns + ['終値']].copy()

        # テクニカル指標強化
        for col in ['終値', '高値', '安値']:
            if col in result.columns:
                # 多期間移動平均
                for period in [5, 10, 20, 50, 100, 200]:
                    result[f'{col}_MA_{period}'] = result[col].rolling(period).mean()
                    result[f'{col}_EMA_{period}'] = result[col].ewm(span=period).mean()

                # ボラティリティ指標
                result[f'{col}_volatility_10'] = result[col].pct_change().rolling(10).std()
                result[f'{col}_volatility_20'] = result[col].pct_change().rolling(20).std()

                # モメンタム指標
                for period in [5, 10, 20]:
                    result[f'{col}_momentum_{period}'] = result[col].pct_change(period)
                    result[f'{col}_roc_{period}'] = (result[col] / result[col].shift(period) - 1) * 100

        # RSI (複数期間)
        if '終値' in result.columns:
            for period in [14, 21, 30]:
                result[f'RSI_{period}'] = self._calculate_rsi(result['終値'], period)

        # MACD
        if '終値' in result.columns:
            macd_line, macd_signal, macd_histogram = self._calculate_macd(result['終値'])
            result['MACD'] = macd_line
            result['MACD_Signal'] = macd_signal
            result['MACD_Histogram'] = macd_histogram

        # ボリンジャーバンド
        if '終値' in result.columns:
            for period in [20, 50]:
                bb_upper, bb_middle, bb_lower = self._calculate_bollinger_bands(result['終値'], period)
                result[f'BB_Upper_{period}'] = bb_upper
                result[f'BB_Middle_{period}'] = bb_middle
                result[f'BB_Lower_{period}'] = bb_lower
                result[f'BB_Width_{period}'] = (bb_upper - bb_lower) / bb_middle
                result[f'BB_Position_{period}'] = (result['終値'] - bb_lower) / (bb_upper - bb_lower)

        # 時系列分解特徴量
        if '終値' in result.columns:
            # 短期・中期・長期トレンド
            result['trend_short'] = result['終値'].rolling(20).mean()
            result['trend_medium'] = result['終値'].rolling(50).mean()
            result['trend_long'] = result['終値'].rolling(200).mean()

            # フーリエ変換特徴量（周期性検出）
            if len(result) >= 100:
                fft_features = self._extract_fft_features(result['終値'], n_features=10)
                for i, feature in enumerate(fft_features):
                    result[f'FFT_feature_{i}'] = feature

        # 欠損値処理
        result = result.fillna(method='ffill').fillna(method='bfill')

        # 正規化
        from sklearn.preprocessing import StandardScaler
        scaler = StandardScaler()

        numeric_columns = result.select_dtypes(include=[np.number]).columns
        result[numeric_columns] = scaler.fit_transform(result[numeric_columns])
        self.scaler = scaler

        # 特徴量選択（相関による）
        if len(numeric_columns) > self.config.num_features:
            correlation_with_target = result.corr()['終値'].abs().sort_values(ascending=False)
            selected_features = correlation_with_target.head(self.config.num_features).index.tolist()
            result = result[selected_features]

        logger.info(f"特徴量エンジニアリング完了: {result.shape[1]} 特徴量")
        return result

    def _create_sequences(self, data: pd.DataFrame, target_col: str, seq_len: int, pred_horizon: int) -> Tuple[np.ndarray, np.ndarray]:
        """時系列シーケンスデータ作成"""

        data_values = data.values
        target_values = data[target_col].values

        sequences = []
        targets = []

        for i in range(len(data_values) - seq_len - pred_horizon + 1):
            # 入力シーケンス
            seq = data_values[i:(i + seq_len)]
            # 予測ターゲット
            target = target_values[i + seq_len:(i + seq_len + pred_horizon)]

            sequences.append(seq)
            targets.append(target)

        return np.array(sequences), np.array(targets)

    def train_model(self,
                   X_train: np.ndarray,
                   y_train: np.ndarray,
                   X_val: Optional[np.ndarray] = None,
                   y_val: Optional[np.ndarray] = None,
                   save_path: Optional[str] = None) -> Dict[str, Any]:
        """モデル訓練"""

        if not PYTORCH_AVAILABLE:
            raise ImportError("PyTorch が必要です")

        logger.info(f"モデル訓練開始: {X_train.shape} -> {y_train.shape}")

        # 設定更新
        self.config.num_features = X_train.shape[-1]
        self.config.prediction_horizon = y_train.shape[-1] if len(y_train.shape) > 1 else 1

        # モデル初期化
        self.model = LSTMTransformerHybrid(self.config).to(self.device)

        # オプティマイザーとロス関数
        optimizer = torch.optim.AdamW(self.model.parameters(), lr=self.config.learning_rate)
        scheduler = torch.optim.lr_scheduler.ReduceLROnPlateau(optimizer, patience=10)

        criterion = nn.MSELoss()

        # データローダー
        train_dataset = TensorDataset(
            torch.FloatTensor(X_train).to(self.device),
            torch.FloatTensor(y_train).to(self.device)
        )
        train_loader = DataLoader(train_dataset, batch_size=self.config.batch_size, shuffle=True)

        val_loader = None
        if X_val is not None and y_val is not None:
            val_dataset = TensorDataset(
                torch.FloatTensor(X_val).to(self.device),
                torch.FloatTensor(y_val).to(self.device)
            )
            val_loader = DataLoader(val_dataset, batch_size=self.config.batch_size)

        # 学習履歴
        train_losses = []
        val_losses = []
        best_val_loss = float('inf')
        patience_counter = 0

        # MLflow追跡
        if MLFLOW_AVAILABLE:
            mlflow.start_run()
            mlflow.log_params({
                "lstm_hidden_size": self.config.lstm_hidden_size,
                "transformer_d_model": self.config.transformer_d_model,
                "sequence_length": self.config.sequence_length,
                "batch_size": self.config.batch_size,
                "learning_rate": self.config.learning_rate
            })

        # 訓練ループ
        self.model.train()
        for epoch in range(self.config.num_epochs):
            epoch_train_loss = 0

            for batch_idx, (data, target) in enumerate(train_loader):
                optimizer.zero_grad()

                # 順伝播
                predictions, confidence = self.model(data)

                # 損失計算（信頼度重み付け）
                loss = criterion(predictions, target.squeeze())

                # 逆伝播
                loss.backward()
                torch.nn.utils.clip_grad_norm_(self.model.parameters(), 1.0)
                optimizer.step()

                epoch_train_loss += loss.item()

            # 平均訓練損失
            avg_train_loss = epoch_train_loss / len(train_loader)
            train_losses.append(avg_train_loss)

            # 検証
            avg_val_loss = 0
            if val_loader:
                self.model.eval()
                with torch.no_grad():
                    val_loss = 0
                    for data, target in val_loader:
                        predictions, _ = self.model(data)
                        val_loss += criterion(predictions, target.squeeze()).item()
                    avg_val_loss = val_loss / len(val_loader)
                    val_losses.append(avg_val_loss)

                # 早期終了
                if avg_val_loss < best_val_loss:
                    best_val_loss = avg_val_loss
                    patience_counter = 0
                    # ベストモデル保存
                    if save_path:
                        self._save_model(save_path + "_best.pth")
                else:
                    patience_counter += 1

                # 学習率調整
                scheduler.step(avg_val_loss)
                self.model.train()

            # ログ出力
            if (epoch + 1) % 10 == 0:
                logger.info(f"Epoch {epoch+1}: Train Loss={avg_train_loss:.6f}, Val Loss={avg_val_loss:.6f}")

            # MLflow記録
            if MLFLOW_AVAILABLE:
                mlflow.log_metrics({
                    "train_loss": avg_train_loss,
                    "val_loss": avg_val_loss
                }, step=epoch)

            # 早期終了
            if patience_counter >= self.config.patience:
                logger.info(f"早期終了: Epoch {epoch+1}")
                break

        # 最終モデル保存
        if save_path:
            self._save_model(save_path + "_final.pth")

        # MLflow終了
        if MLFLOW_AVAILABLE:
            mlflow.pytorch.log_model(self.model, "model")
            mlflow.end_run()

        # 訓練結果
        training_result = {
            "final_train_loss": train_losses[-1],
            "final_val_loss": val_losses[-1] if val_losses else None,
            "best_val_loss": best_val_loss,
            "epochs_trained": len(train_losses),
            "converged": patience_counter < self.config.patience
        }

        self.model_metadata["performance"] = training_result
        self.model_metadata["training_data_hash"] = hash(str(X_train.tobytes()))

        logger.info(f"モデル訓練完了: {training_result}")
        return training_result

    def predict(self, X: np.ndarray, return_confidence: bool = True) -> PredictionResult:
        """予測実行"""

        if self.model is None:
            raise ValueError("モデルが訓練されていません")

        start_time = time.time()

        # 推論モード
        self.model.eval()

        with torch.no_grad():
            X_tensor = torch.FloatTensor(X).to(self.device)
            predictions, confidence = self.model(X_tensor)

            predictions = predictions.cpu().numpy()
            confidence_scores = confidence.cpu().numpy() if return_confidence else None

        inference_time = time.time() - start_time

        # パフォーマンス記録
        performance_metrics = {
            "inference_time": inference_time,
            "throughput": len(X) / inference_time,
            "model_version": self.model_metadata["version"]
        }

        result = PredictionResult(
            predictions=predictions,
            confidence=confidence_scores,
            probabilities=None,
            model_version=self.model_metadata["version"],
            timestamp=time.time(),
            features_used=list(range(X.shape[-1])),
            performance_metrics=performance_metrics
        )

        self.performance_history.append(performance_metrics)
        logger.info(f"予測完了: {X.shape} -> {predictions.shape}, 処理時間: {inference_time:.3f}秒")

        return result

    def _save_model(self, path: str):
        """モデル保存"""
        if self.model is not None:
            torch.save({
                'model_state_dict': self.model.state_dict(),
                'config': self.config,
                'metadata': self.model_metadata,
                'scaler': self.scaler
            }, path)
            logger.info(f"モデル保存完了: {path}")

    def load_model(self, path: str):
        """モデル読み込み"""
        if not PYTORCH_AVAILABLE:
            raise ImportError("PyTorch が必要です")

        checkpoint = torch.load(path, map_location=self.device)

        self.config = checkpoint['config']
        self.model_metadata = checkpoint['metadata']
        self.scaler = checkpoint.get('scaler')

        self.model = LSTMTransformerHybrid(self.config).to(self.device)
        self.model.load_state_dict(checkpoint['model_state_dict'])
        self.model.eval()

        logger.info(f"モデル読み込み完了: {path}")

    # ヘルパー関数
    def _calculate_rsi(self, prices: pd.Series, period: int = 14) -> pd.Series:
        """RSI計算"""
        delta = prices.diff()
        gain = (delta.where(delta > 0, 0)).rolling(window=period).mean()
        loss = (-delta.where(delta < 0, 0)).rolling(window=period).mean()
        rs = gain / loss
        rsi = 100 - (100 / (1 + rs))
        return rsi

    def _calculate_macd(self, prices: pd.Series, fast=12, slow=26, signal=9) -> Tuple[pd.Series, pd.Series, pd.Series]:
        """MACD計算"""
        ema_fast = prices.ewm(span=fast).mean()
        ema_slow = prices.ewm(span=slow).mean()
        macd_line = ema_fast - ema_slow
        macd_signal = macd_line.ewm(span=signal).mean()
        macd_histogram = macd_line - macd_signal
        return macd_line, macd_signal, macd_histogram

    def _calculate_bollinger_bands(self, prices: pd.Series, period: int = 20, std_dev: float = 2) -> Tuple[pd.Series, pd.Series, pd.Series]:
        """ボリンジャーバンド計算"""
        middle = prices.rolling(window=period).mean()
        std = prices.rolling(window=period).std()
        upper = middle + (std * std_dev)
        lower = middle - (std * std_dev)
        return upper, middle, lower

    def _extract_fft_features(self, prices: pd.Series, n_features: int = 10) -> List[pd.Series]:
        """FFT特徴量抽出"""
        fft = np.fft.fft(prices.dropna().values)
        fft_features = []

        for i in range(1, n_features + 1):
            # 各周波数成分の振幅
            amplitude = np.abs(fft[i])
            # 全データに対して同じ値を繰り返し
            feature_series = pd.Series([amplitude] * len(prices), index=prices.index)
            fft_features.append(feature_series)

        return fft_features

    def get_model_summary(self) -> Dict[str, Any]:
        """モデル概要取得"""
        if self.model is None:
            return {"status": "モデル未初期化"}

        total_params = sum(p.numel() for p in self.model.parameters())
        trainable_params = sum(p.numel() for p in self.model.parameters() if p.requires_grad)

        return {
            "model_version": self.model_metadata["version"],
            "total_parameters": total_params,
            "trainable_parameters": trainable_params,
            "device": str(self.device),
            "config": {
                "lstm_hidden_size": self.config.lstm_hidden_size,
                "transformer_d_model": self.config.transformer_d_model,
                "sequence_length": self.config.sequence_length,
                "num_features": self.config.num_features
            },
            "performance": self.model_metadata.get("performance", {}),
            "average_inference_time": np.mean([p["inference_time"] for p in self.performance_history]) if self.performance_history else None
        }

# 便利関数
def create_advanced_ml_engine(config_dict: Optional[Dict] = None) -> AdvancedMLEngine:
    """Advanced ML Engine インスタンス作成"""
    if config_dict:
        config = ModelConfig(**config_dict)
    else:
        config = ModelConfig()

    return AdvancedMLEngine(config)

# PyTorchが利用できない場合のフォールバック
if not PYTORCH_AVAILABLE:
    logger.warning("PyTorch 未インストール - Advanced ML Engine は制限モードで動作")

    class AdvancedMLEngine:
        """フォールバック版 - 基本機能のみ"""

        def __init__(self, *args, **kwargs):
            logger.warning("PyTorch未インストールのため、基本機能のみ利用可能")
            self.model = None
            self.performance_history = []

        def prepare_data(self, *args, **kwargs):
            raise NotImplementedError("PyTorchが必要です")

        def train_model(self, *args, **kwargs):
            raise NotImplementedError("PyTorchが必要です")

        def predict(self, *args, **kwargs):
            raise NotImplementedError("PyTorchが必要です")

        def get_model_summary(self):
            return {"status": "PyTorch未インストール", "features": "制限モード"}


class NextGenAITradingEngine:
    """
    Next-Gen AI Trading Engine - ハイブリッドLSTM-Transformer統合エンジン

    最新のハイブリッドアーキテクチャによる高精度市場予測システム
    目標性能: 95%+ 予測精度, <100ms推論時間, MAE<0.6, RMSE<0.8
    """

    def __init__(self, config: Optional[HybridModelConfig] = None):
        self.config = config or HybridModelConfig()
        self.hybrid_model = None
        self.dl_manager = None
        self.performance_metrics = {
            'accuracy_history': [],
            'inference_times': [],
            'mae_history': [],
            'rmse_history': []
        }

        # 既存システムとの互換性維持
        self.legacy_engine = None

        # メトリクス統合（監視システム対応）
        self.metrics_integration = True

        logger.info("Next-Gen AI Trading Engine 初期化完了")

    def initialize_hybrid_model(self) -> bool:
        """ハイブリッドモデル初期化"""
        try:
            self.hybrid_model = create_hybrid_model(self.config)

            # DeepLearningModelManager統合
            dl_config = DeepLearningConfig(
                sequence_length=self.config.sequence_length,
                prediction_horizon=self.config.prediction_horizon,
                hidden_dim=self.config.lstm_hidden_size,
                num_layers=self.config.lstm_num_layers,
                dropout_rate=self.config.dropout_rate,
                learning_rate=self.config.learning_rate,
                epochs=self.config.epochs,
                batch_size=self.config.batch_size
            )

            self.dl_manager = DeepLearningModelManager(dl_config)

            # ハイブリッドモデル登録
            self.dl_manager.register_model('hybrid_lstm_transformer', self.hybrid_model)

            logger.info("ハイブリッドLSTM-Transformerモデル初期化完了")
            return True

        except Exception as e:
            logger.error(f"ハイブリッドモデル初期化エラー: {e}")
            return False

    def train_next_gen_model(self, data: pd.DataFrame,
                           target_column: str = 'Close',
                           enable_ensemble: bool = True) -> Dict[str, Any]:
        """次世代モデル訓練"""
        start_time = time.time()

        try:
            # ハイブリッドモデル初期化
            if self.hybrid_model is None:
                if not self.initialize_hybrid_model():
                    raise RuntimeError("ハイブリッドモデル初期化失敗")

            # 単体ハイブリッドモデル訓練
            logger.info("ハイブリッドLSTM-Transformerモデル訓練開始")
            hybrid_result = self.hybrid_model.train(data)

            results = {
                'hybrid_lstm_transformer': {
                    'final_loss': hybrid_result.final_loss,
                    'best_loss': hybrid_result.best_loss,
                    'epochs_run': hybrid_result.epochs_run,
                    'training_time': hybrid_result.training_time,
                    'validation_metrics': hybrid_result.validation_metrics,
                    'convergence_achieved': hybrid_result.convergence_achieved
                }
            }

            # アンサンブル訓練（オプション）
            if enable_ensemble and self.dl_manager:
                logger.info("従来モデルとのアンサンブル訓練開始")

                # 従来モデル追加
                from ..ml.deep_learning_models import TransformerModel, LSTMModel
                transformer_model = TransformerModel(self.config)
                lstm_model = LSTMModel(self.config)

                self.dl_manager.register_model('transformer', transformer_model)
                self.dl_manager.register_model('lstm', lstm_model)

                # アンサンブル訓練
                ensemble_results = self.dl_manager.train_ensemble(data)
                results.update(ensemble_results)

            total_training_time = time.time() - start_time

            # 性能評価
            performance_summary = self._evaluate_model_performance(data, target_column)

            final_result = {
                'training_results': results,
                'performance_summary': performance_summary,
                'total_training_time': total_training_time,
                'models_trained': list(results.keys()),
                'target_achievement': {
                    'accuracy_target_95%': performance_summary.get('accuracy', 0) >= 0.95,
                    'mae_target_0.6': performance_summary.get('mae', 1.0) <= 0.6,
                    'rmse_target_0.8': performance_summary.get('rmse', 1.0) <= 0.8,
                    'inference_time_100ms': performance_summary.get('avg_inference_time', 1000) <= 100
                }
            }

            logger.info(f"次世代モデル訓練完了: {total_training_time:.2f}秒")
            logger.info(f"目標達成状況: {sum(final_result['target_achievement'].values())}/4")

            return final_result

        except Exception as e:
            logger.error(f"次世代モデル訓練エラー: {e}")
            raise

    def predict_next_gen(self, data: pd.DataFrame,
                        use_uncertainty: bool = True,
                        use_ensemble: bool = True) -> Dict[str, Any]:
        """次世代予測システム"""
        start_time = time.time()

        try:
            if self.hybrid_model is None or not self.hybrid_model.is_trained:
                raise ValueError("モデルが訓練されていません")

            # ハイブリッドモデル予測
            if use_uncertainty:
                hybrid_result = self.hybrid_model.predict_with_uncertainty(data)
            else:
                hybrid_result = self.hybrid_model.predict(data)

            predictions = {
                'hybrid_lstm_transformer': {
                    'predictions': hybrid_result.predictions,
                    'confidence': hybrid_result.confidence,
                    'model_used': hybrid_result.model_used,
                    'uncertainty': hybrid_result.uncertainty.__dict__ if hybrid_result.uncertainty else None
                }
            }

            # アンサンブル予測（オプション）
            if use_ensemble and self.dl_manager and len(self.dl_manager.models) > 1:
                ensemble_result = self.dl_manager.predict_ensemble(data)
                predictions['ensemble'] = {
                    'predictions': ensemble_result.predictions,
                    'confidence': ensemble_result.confidence,
                    'model_weights': ensemble_result.model_weights,
                    'model_used': ensemble_result.model_used
                }

            # アテンション分析（ハイブリッドモデル専用）
            attention_analysis = self.hybrid_model.get_attention_analysis(data)

            inference_time = time.time() - start_time

            # 性能メトリクス更新
            self.performance_metrics['inference_times'].append(inference_time * 1000)  # ms変換

            final_result = {
                'predictions': predictions,
                'attention_analysis': attention_analysis,
                'inference_time_ms': inference_time * 1000,
                'performance_targets': {
                    'inference_time_target_achieved': inference_time * 1000 <= 100,
                    'avg_inference_time': np.mean(self.performance_metrics['inference_times']) if self.performance_metrics['inference_times'] else 0
                },
                'metadata': {
                    'timestamp': time.time(),
                    'data_points': len(data),
                    'prediction_horizon': self.config.prediction_horizon,
                    'uncertainty_estimation': use_uncertainty,
                    'ensemble_used': use_ensemble
                }
            }

            logger.info(f"次世代予測完了: {inference_time*1000:.2f}ms")

            return final_result

        except Exception as e:
            logger.error(f"次世代予測エラー: {e}")
            raise

    def _evaluate_model_performance(self, data: pd.DataFrame, target_column: str) -> Dict[str, float]:
        """モデル性能評価"""
        try:
            # テストデータで予測実行
            test_data = data.tail(min(100, len(data) // 4))  # 最後の25%をテスト用

            prediction_result = self.hybrid_model.predict(test_data)
            predictions = prediction_result.predictions

            # 実際の値取得
            X, y_true = self.hybrid_model.prepare_data(test_data, target_column)

            if len(y_true) > 0 and len(predictions) > 0:
                # 長さ調整
                min_len = min(len(y_true), len(predictions))
                y_true = y_true[:min_len]
                predictions = predictions[:min_len]

                # メトリクス計算
                mae = np.mean(np.abs(y_true - predictions))
                rmse = np.sqrt(np.mean((y_true - predictions) ** 2))
                mape = np.mean(np.abs((y_true - predictions) / np.where(y_true != 0, y_true, 1e-8))) * 100
                accuracy = max(0, 100 - mape) / 100

                # 推論時間測定
                inference_times = []
                for _ in range(10):  # 10回測定
                    start = time.time()
                    _ = self.hybrid_model.predict(test_data.tail(10))
                    inference_times.append((time.time() - start) * 1000)  # ms変換

                avg_inference_time = np.mean(inference_times)

                # メトリクス履歴更新
                self.performance_metrics['accuracy_history'].append(accuracy)
                self.performance_metrics['mae_history'].append(mae)
                self.performance_metrics['rmse_history'].append(rmse)

                return {
                    'accuracy': accuracy,
                    'mae': mae,
                    'rmse': rmse,
                    'mape': mape,
                    'avg_inference_time': avg_inference_time,
                    'test_samples': min_len
                }
            else:
                logger.warning("性能評価用データが不足")
                return {
                    'accuracy': 0.0,
                    'mae': 1.0,
                    'rmse': 1.0,
                    'mape': 100.0,
                    'avg_inference_time': 1000.0,
                    'test_samples': 0
                }

        except Exception as e:
            logger.error(f"性能評価エラー: {e}")
            return {
                'accuracy': 0.0,
                'mae': 1.0,
                'rmse': 1.0,
                'mape': 100.0,
                'avg_inference_time': 1000.0,
                'test_samples': 0,
                'error': str(e)
            }

    def get_comprehensive_summary(self) -> Dict[str, Any]:
        """包括的システム概要"""
        return {
            'engine_info': {
                'name': 'Next-Gen AI Trading Engine',
                'version': '2.0',
                'architecture': 'Hybrid LSTM-Transformer',
                'performance_targets': {
                    'accuracy': '95%+',
                    'mae': '<0.6',
                    'rmse': '<0.8',
                    'inference_time': '<100ms'
                }
            },
            'model_config': {
                'sequence_length': self.config.sequence_length,
                'prediction_horizon': self.config.prediction_horizon,
                'lstm_hidden_size': self.config.lstm_hidden_size,
                'transformer_d_model': self.config.transformer_d_model,
                'cross_attention_heads': self.config.cross_attention_heads
            },
            'performance_history': {
                'total_predictions': len(self.performance_metrics['inference_times']),
                'avg_accuracy': np.mean(self.performance_metrics['accuracy_history']) if self.performance_metrics['accuracy_history'] else 0,
                'avg_mae': np.mean(self.performance_metrics['mae_history']) if self.performance_metrics['mae_history'] else 0,
                'avg_rmse': np.mean(self.performance_metrics['rmse_history']) if self.performance_metrics['rmse_history'] else 0,
                'avg_inference_time_ms': np.mean(self.performance_metrics['inference_times']) if self.performance_metrics['inference_times'] else 0
            },
            'system_status': {
                'hybrid_model_initialized': self.hybrid_model is not None,
                'model_trained': self.hybrid_model.is_trained if self.hybrid_model else False,
                'dl_manager_available': self.dl_manager is not None,
                'pytorch_available': PYTORCH_AVAILABLE,
                'metrics_integration': self.metrics_integration
            }
>>>>>>> 3f65c716
        }

        # データ前処理パイプライン
        self.scaler = None
        self.feature_selector = None

<<<<<<< HEAD
        # パフォーマンス監視
        self.performance_history = []

        logger.info("Advanced ML Engine 初期化完了")

    def prepare_data(self,
                    market_data: pd.DataFrame,
                    target_column: str = '終値',
                    feature_columns: Optional[List[str]] = None) -> Tuple[np.ndarray, np.ndarray]:
        """高度データ前処理パイプライン"""

        logger.info(f"データ前処理開始: {len(market_data)} レコード")

        if feature_columns is None:
            # 数値カラムを自動選択
            numeric_columns = market_data.select_dtypes(include=[np.number]).columns.tolist()
            feature_columns = [col for col in numeric_columns if col != target_column]

        # 特徴量エンジニアリング
        processed_data = self._engineer_features(market_data, feature_columns)

        # 系列データ作成
        sequences, targets = self._create_sequences(
            processed_data,
            target_column,
            self.config.sequence_length,
            self.config.prediction_horizon
        )

        logger.info(f"前処理完了: {sequences.shape} -> {targets.shape}")
        return sequences, targets

    def _engineer_features(self, data: pd.DataFrame, feature_columns: List[str]) -> pd.DataFrame:
        """高度特徴量エンジニアリング"""

        result = data[feature_columns + ['終値']].copy()

        # テクニカル指標強化
        for col in ['終値', '高値', '安値']:
            if col in result.columns:
                # 多期間移動平均
                for period in [5, 10, 20, 50, 100, 200]:
                    result[f'{col}_MA_{period}'] = result[col].rolling(period).mean()
                    result[f'{col}_EMA_{period}'] = result[col].ewm(span=period).mean()

                # ボラティリティ指標
                result[f'{col}_volatility_10'] = result[col].pct_change().rolling(10).std()
                result[f'{col}_volatility_20'] = result[col].pct_change().rolling(20).std()

                # モメンタム指標
                for period in [5, 10, 20]:
                    result[f'{col}_momentum_{period}'] = result[col].pct_change(period)
                    result[f'{col}_roc_{period}'] = (result[col] / result[col].shift(period) - 1) * 100

        # RSI (複数期間)
        if '終値' in result.columns:
            for period in [14, 21, 30]:
                result[f'RSI_{period}'] = self._calculate_rsi(result['終値'], period)

        # MACD
        if '終値' in result.columns:
            macd_line, macd_signal, macd_histogram = self._calculate_macd(result['終値'])
            result['MACD'] = macd_line
            result['MACD_Signal'] = macd_signal
            result['MACD_Histogram'] = macd_histogram

        # ボリンジャーバンド
        if '終値' in result.columns:
            for period in [20, 50]:
                bb_upper, bb_middle, bb_lower = self._calculate_bollinger_bands(result['終値'], period)
                result[f'BB_Upper_{period}'] = bb_upper
                result[f'BB_Middle_{period}'] = bb_middle
                result[f'BB_Lower_{period}'] = bb_lower
                result[f'BB_Width_{period}'] = (bb_upper - bb_lower) / bb_middle
                result[f'BB_Position_{period}'] = (result['終値'] - bb_lower) / (bb_upper - bb_lower)

        # 時系列分解特徴量
        if '終値' in result.columns:
            # 短期・中期・長期トレンド
            result['trend_short'] = result['終値'].rolling(20).mean()
            result['trend_medium'] = result['終値'].rolling(50).mean()
            result['trend_long'] = result['終値'].rolling(200).mean()

            # フーリエ変換特徴量（周期性検出）
            if len(result) >= 100:
                fft_features = self._extract_fft_features(result['終値'], n_features=10)
                for i, feature in enumerate(fft_features):
                    result[f'FFT_feature_{i}'] = feature

        # 欠損値処理
        result = result.fillna(method='ffill').fillna(method='bfill')

        # 正規化
        from sklearn.preprocessing import StandardScaler
        scaler = StandardScaler()

        numeric_columns = result.select_dtypes(include=[np.number]).columns
        result[numeric_columns] = scaler.fit_transform(result[numeric_columns])
        self.scaler = scaler

        # 特徴量選択（相関による）
        if len(numeric_columns) > self.config.num_features:
            correlation_with_target = result.corr()['終値'].abs().sort_values(ascending=False)
            selected_features = correlation_with_target.head(self.config.num_features).index.tolist()
            result = result[selected_features]

        logger.info(f"特徴量エンジニアリング完了: {result.shape[1]} 特徴量")
        return result

    def _create_sequences(self, data: pd.DataFrame, target_col: str, seq_len: int, pred_horizon: int) -> Tuple[np.ndarray, np.ndarray]:
        """時系列シーケンスデータ作成"""

        data_values = data.values
        target_values = data[target_col].values

        sequences = []
        targets = []

        for i in range(len(data_values) - seq_len - pred_horizon + 1):
            # 入力シーケンス
            seq = data_values[i:(i + seq_len)]
            # 予測ターゲット
            target = target_values[i + seq_len:(i + seq_len + pred_horizon)]

            sequences.append(seq)
            targets.append(target)

        return np.array(sequences), np.array(targets)

    def train_model(self,
                   X_train: np.ndarray,
                   y_train: np.ndarray,
                   X_val: Optional[np.ndarray] = None,
                   y_val: Optional[np.ndarray] = None,
                   save_path: Optional[str] = None) -> Dict[str, Any]:
        """モデル訓練"""

        if not PYTORCH_AVAILABLE:
            raise ImportError("PyTorch が必要です")

        logger.info(f"モデル訓練開始: {X_train.shape} -> {y_train.shape}")

        # 設定更新
        self.config.num_features = X_train.shape[-1]
        self.config.prediction_horizon = y_train.shape[-1] if len(y_train.shape) > 1 else 1

        # モデル初期化
        self.model = LSTMTransformerHybrid(self.config).to(self.device)

        # オプティマイザーとロス関数
        optimizer = torch.optim.AdamW(self.model.parameters(), lr=self.config.learning_rate)
        scheduler = torch.optim.lr_scheduler.ReduceLROnPlateau(optimizer, patience=10)

        criterion = nn.MSELoss()

        # データローダー
        train_dataset = TensorDataset(
            torch.FloatTensor(X_train).to(self.device),
            torch.FloatTensor(y_train).to(self.device)
        )
        train_loader = DataLoader(train_dataset, batch_size=self.config.batch_size, shuffle=True)

        val_loader = None
        if X_val is not None and y_val is not None:
            val_dataset = TensorDataset(
                torch.FloatTensor(X_val).to(self.device),
                torch.FloatTensor(y_val).to(self.device)
            )
            val_loader = DataLoader(val_dataset, batch_size=self.config.batch_size)

        # 学習履歴
        train_losses = []
        val_losses = []
        best_val_loss = float('inf')
        patience_counter = 0

        # MLflow追跡
        if MLFLOW_AVAILABLE:
            mlflow.start_run()
            mlflow.log_params({
                "lstm_hidden_size": self.config.lstm_hidden_size,
                "transformer_d_model": self.config.transformer_d_model,
                "sequence_length": self.config.sequence_length,
                "batch_size": self.config.batch_size,
                "learning_rate": self.config.learning_rate
            })

        # 訓練ループ
        self.model.train()
        for epoch in range(self.config.num_epochs):
            epoch_train_loss = 0

            for batch_idx, (data, target) in enumerate(train_loader):
                optimizer.zero_grad()

                # 順伝播
                predictions, confidence = self.model(data)

                # 損失計算（信頼度重み付け）
                loss = criterion(predictions, target.squeeze())

                # 逆伝播
                loss.backward()
                torch.nn.utils.clip_grad_norm_(self.model.parameters(), 1.0)
                optimizer.step()

                epoch_train_loss += loss.item()

            # 平均訓練損失
            avg_train_loss = epoch_train_loss / len(train_loader)
            train_losses.append(avg_train_loss)

            # 検証
            avg_val_loss = 0
            if val_loader:
                self.model.eval()
                with torch.no_grad():
                    val_loss = 0
                    for data, target in val_loader:
                        predictions, _ = self.model(data)
                        val_loss += criterion(predictions, target.squeeze()).item()
                    avg_val_loss = val_loss / len(val_loader)
                    val_losses.append(avg_val_loss)

                # 早期終了
                if avg_val_loss < best_val_loss:
                    best_val_loss = avg_val_loss
                    patience_counter = 0
                    # ベストモデル保存
                    if save_path:
                        self._save_model(save_path + "_best.pth")
                else:
                    patience_counter += 1

                # 学習率調整
                scheduler.step(avg_val_loss)
                self.model.train()

            # ログ出力
            if (epoch + 1) % 10 == 0:
                logger.info(f"Epoch {epoch+1}: Train Loss={avg_train_loss:.6f}, Val Loss={avg_val_loss:.6f}")

            # MLflow記録
            if MLFLOW_AVAILABLE:
                mlflow.log_metrics({
                    "train_loss": avg_train_loss,
                    "val_loss": avg_val_loss
                }, step=epoch)

            # 早期終了
            if patience_counter >= self.config.patience:
                logger.info(f"早期終了: Epoch {epoch+1}")
                break

        # 最終モデル保存
        if save_path:
            self._save_model(save_path + "_final.pth")

        # MLflow終了
        if MLFLOW_AVAILABLE:
            mlflow.pytorch.log_model(self.model, "model")
            mlflow.end_run()

        # 訓練結果
        training_result = {
            "final_train_loss": train_losses[-1],
            "final_val_loss": val_losses[-1] if val_losses else None,
            "best_val_loss": best_val_loss,
            "epochs_trained": len(train_losses),
            "converged": patience_counter < self.config.patience
        }

        self.model_metadata["performance"] = training_result
        self.model_metadata["training_data_hash"] = hash(str(X_train.tobytes()))

        logger.info(f"モデル訓練完了: {training_result}")
        return training_result

    def predict(self, X: np.ndarray, return_confidence: bool = True) -> PredictionResult:
        """予測実行"""

        if self.model is None:
            raise ValueError("モデルが訓練されていません")

        start_time = time.time()

        # 推論モード
        self.model.eval()

        with torch.no_grad():
            X_tensor = torch.FloatTensor(X).to(self.device)
            predictions, confidence = self.model(X_tensor)

            predictions = predictions.cpu().numpy()
            confidence_scores = confidence.cpu().numpy() if return_confidence else None

        inference_time = time.time() - start_time

        # パフォーマンス記録
        performance_metrics = {
            "inference_time": inference_time,
            "throughput": len(X) / inference_time,
            "model_version": self.model_metadata["version"]
        }

        result = PredictionResult(
            predictions=predictions,
            confidence=confidence_scores,
            probabilities=None,
            model_version=self.model_metadata["version"],
            timestamp=time.time(),
            features_used=list(range(X.shape[-1])),
            performance_metrics=performance_metrics
        )

        self.performance_history.append(performance_metrics)
        logger.info(f"予測完了: {X.shape} -> {predictions.shape}, 処理時間: {inference_time:.3f}秒")

        return result

    def _save_model(self, path: str):
        """モデル保存"""
        if self.model is not None:
            torch.save({
                'model_state_dict': self.model.state_dict(),
                'config': self.config,
                'metadata': self.model_metadata,
                'scaler': self.scaler
            }, path)
            logger.info(f"モデル保存完了: {path}")

    def load_model(self, path: str):
        """モデル読み込み"""
        if not PYTORCH_AVAILABLE:
            raise ImportError("PyTorch が必要です")

        checkpoint = torch.load(path, map_location=self.device)

        self.config = checkpoint['config']
        self.model_metadata = checkpoint['metadata']
        self.scaler = checkpoint.get('scaler')

        self.model = LSTMTransformerHybrid(self.config).to(self.device)
        self.model.load_state_dict(checkpoint['model_state_dict'])
        self.model.eval()

        logger.info(f"モデル読み込み完了: {path}")

    # ヘルパー関数
    def _calculate_rsi(self, prices: pd.Series, period: int = 14) -> pd.Series:
        """RSI計算"""
        delta = prices.diff()
        gain = (delta.where(delta > 0, 0)).rolling(window=period).mean()
        loss = (-delta.where(delta < 0, 0)).rolling(window=period).mean()
        rs = gain / loss
        rsi = 100 - (100 / (1 + rs))
        return rsi

    def _calculate_macd(self, prices: pd.Series, fast=12, slow=26, signal=9) -> Tuple[pd.Series, pd.Series, pd.Series]:
        """MACD計算"""
        ema_fast = prices.ewm(span=fast).mean()
        ema_slow = prices.ewm(span=slow).mean()
        macd_line = ema_fast - ema_slow
        macd_signal = macd_line.ewm(span=signal).mean()
        macd_histogram = macd_line - macd_signal
        return macd_line, macd_signal, macd_histogram

    def _calculate_bollinger_bands(self, prices: pd.Series, period: int = 20, std_dev: float = 2) -> Tuple[pd.Series, pd.Series, pd.Series]:
        """ボリンジャーバンド計算"""
        middle = prices.rolling(window=period).mean()
        std = prices.rolling(window=period).std()
        upper = middle + (std * std_dev)
        lower = middle - (std * std_dev)
        return upper, middle, lower

    def _extract_fft_features(self, prices: pd.Series, n_features: int = 10) -> List[pd.Series]:
        """FFT特徴量抽出"""
        fft = np.fft.fft(prices.dropna().values)
        fft_features = []

        for i in range(1, n_features + 1):
            # 各周波数成分の振幅
            amplitude = np.abs(fft[i])
            # 全データに対して同じ値を繰り返し
            feature_series = pd.Series([amplitude] * len(prices), index=prices.index)
            fft_features.append(feature_series)

        return fft_features

    def get_model_summary(self) -> Dict[str, Any]:
        """モデル概要取得"""
        if self.model is None:
            return {"status": "モデル未初期化"}

        total_params = sum(p.numel() for p in self.model.parameters())
        trainable_params = sum(p.numel() for p in self.model.parameters() if p.requires_grad)

        return {
            "model_version": self.model_metadata["version"],
            "total_parameters": total_params,
            "trainable_parameters": trainable_params,
            "device": str(self.device),
            "config": {
                "lstm_hidden_size": self.config.lstm_hidden_size,
                "transformer_d_model": self.config.transformer_d_model,
                "sequence_length": self.config.sequence_length,
                "num_features": self.config.num_features
            },
            "performance": self.model_metadata.get("performance", {}),
            "average_inference_time": np.mean([p["inference_time"] for p in self.performance_history]) if self.performance_history else None
        }

# 便利関数
def create_advanced_ml_engine(config_dict: Optional[Dict] = None) -> AdvancedMLEngine:
    """Advanced ML Engine インスタンス作成"""
    if config_dict:
        config = ModelConfig(**config_dict)
    else:
        config = ModelConfig()

    return AdvancedMLEngine(config)

# PyTorchが利用できない場合のフォールバック
if not PYTORCH_AVAILABLE:
    logger.warning("PyTorch 未インストール - Advanced ML Engine は制限モードで動作")

    class AdvancedMLEngine:
        """フォールバック版 - 基本機能のみ"""

        def __init__(self, *args, **kwargs):
            logger.warning("PyTorch未インストールのため、基本機能のみ利用可能")
            self.model = None
            self.performance_history = []

        def prepare_data(self, *args, **kwargs):
            raise NotImplementedError("PyTorchが必要です")

        def train_model(self, *args, **kwargs):
            raise NotImplementedError("PyTorchが必要です")

        def predict(self, *args, **kwargs):
            raise NotImplementedError("PyTorchが必要です")

        def get_model_summary(self):
            return {"status": "PyTorch未インストール", "features": "制限モード"}
=======
def create_next_gen_engine(config: Optional[Dict] = None) -> NextGenAITradingEngine:
    """次世代AIエンジンファクトリ関数"""
    if config:
        hybrid_config = HybridModelConfig(**config)
    else:
        hybrid_config = HybridModelConfig()

    return NextGenAITradingEngine(hybrid_config)
>>>>>>> 3f65c716
<|MERGE_RESOLUTION|>--- conflicted
+++ resolved
@@ -4,12 +4,9 @@
 高度なLSTM-Transformer ハイブリッドモデル実装
 
 リアルタイム市場データから高精度予測を行う次世代AI駆動取引エンジン
-<<<<<<< HEAD
-=======
 
 Version: 2.0 - ハイブリッドLSTM-Transformer統合
 Performance Target: 95%+ 予測精度, <100ms推論時間
->>>>>>> 3f65c716
 """
 
 import asyncio
@@ -28,131 +25,6 @@
 try:
     import importlib.util
     if importlib.util.find_spec("torch") is not None:
-<<<<<<< HEAD
-        PYTORCH_AVAILABLE = True
-except ImportError:
-    pass
-
-# Transformers（遅延インポート）
-TRANSFORMERS_AVAILABLE = False
-try:
-    import importlib.util
-    if importlib.util.find_spec("transformers") is not None:
-        TRANSFORMERS_AVAILABLE = True
-except ImportError:
-    pass
-
-# オプショナルライブラリ（遅延インポート）
-MLFLOW_AVAILABLE = False
-try:
-    import importlib.util
-    if importlib.util.find_spec("mlflow") is not None:
-        MLFLOW_AVAILABLE = True
-except ImportError:
-    pass
-
-# プロジェクト内モジュール
-from ..utils.logging_config import get_context_logger
-from ..core.optimization_strategy import OptimizationConfig
-
-logger = get_context_logger(__name__)
-warnings.filterwarnings("ignore", category=FutureWarning)
-
-@dataclass
-class ModelConfig:
-    """ML モデル設定"""
-    # LSTM設定
-    lstm_hidden_size: int = 256
-    lstm_num_layers: int = 2
-    lstm_dropout: float = 0.2
-
-    # Transformer設定
-    transformer_d_model: int = 512
-    transformer_nhead: int = 8
-    transformer_num_layers: int = 6
-    transformer_dim_feedforward: int = 2048
-    transformer_dropout: float = 0.1
-
-    # 入力・出力設定
-    sequence_length: int = 1000
-    num_features: int = 50
-    prediction_horizon: int = 1
-
-    # 学習設定
-    batch_size: int = 32
-    learning_rate: float = 0.001
-    num_epochs: int = 100
-    patience: int = 20
-
-    # GPU設定
-    use_gpu: bool = True
-    mixed_precision: bool = True
-
-@dataclass
-class PredictionResult:
-    """予測結果データクラス"""
-    predictions: np.ndarray
-    confidence: np.ndarray
-    probabilities: Optional[np.ndarray]
-    model_version: str
-    timestamp: float
-    features_used: List[str]
-    performance_metrics: Dict[str, float]
-
-if PYTORCH_AVAILABLE:
-    class LSTMTransformerHybrid(nn.Module):
-        """ハイブリッド LSTM-Transformer 予測モデル"""
-
-        def __init__(self, config: ModelConfig):
-            if not PYTORCH_AVAILABLE:
-                raise ImportError("PyTorch が必要です")
-
-            super().__init__()
-else:
-    class LSTMTransformerHybrid:
-        """ハイブリッド LSTM-Transformer 予測モデル（フォールバック）"""
-
-        def __init__(self, config: ModelConfig):
-            raise ImportError("PyTorch が必要です")
-        self.config = config
-
-        # LSTM分岐
-        self.lstm = nn.LSTM(
-            input_size=config.num_features,
-            hidden_size=config.lstm_hidden_size,
-            num_layers=config.lstm_num_layers,
-            dropout=config.lstm_dropout,
-            batch_first=True,
-            bidirectional=True
-        )
-
-        # Transformer分岐
-        self.positional_encoding = PositionalEncoding(config.transformer_d_model)
-        self.input_projection = nn.Linear(config.num_features, config.transformer_d_model)
-
-        transformer_layer = nn.TransformerEncoderLayer(
-            d_model=config.transformer_d_model,
-            nhead=config.transformer_nhead,
-            dim_feedforward=config.transformer_dim_feedforward,
-            dropout=config.transformer_dropout,
-            batch_first=True
-        )
-        self.transformer = nn.TransformerEncoder(transformer_layer, config.transformer_num_layers)
-
-        # Feature Fusion Layer
-        lstm_output_size = config.lstm_hidden_size * 2  # 双方向
-        fusion_input_size = lstm_output_size + config.transformer_d_model
-
-        self.fusion_layer = nn.Sequential(
-            nn.Linear(fusion_input_size, 512),
-            nn.ReLU(),
-            nn.Dropout(0.3),
-            nn.Linear(512, 256),
-            nn.ReLU(),
-            nn.Dropout(0.2)
-        )
-
-=======
         import torch
         import torch.nn as nn
         import torch.optim as optim
@@ -246,13 +118,7 @@
                 raise ImportError("PyTorch が必要です")
 
             super().__init__()
-else:
-    class LSTMTransformerHybrid:
-        """ハイブリッド LSTM-Transformer 予測モデル（フォールバック）"""
-
-        def __init__(self, config: ModelConfig):
-            raise ImportError("PyTorch が必要です")
-        self.config = config
+            self.config = config
 
         # LSTM分岐
         self.lstm = nn.LSTM(
@@ -290,7 +156,6 @@
             nn.Dropout(0.2)
         )
 
->>>>>>> 3f65c716
         # 予測ヘッド
         self.prediction_head = nn.Sequential(
             nn.Linear(256, 128),
@@ -298,7 +163,6 @@
             nn.Dropout(0.1),
             nn.Linear(128, config.prediction_horizon)
         )
-<<<<<<< HEAD
 
         # 信頼度推定ヘッド
         self.confidence_head = nn.Sequential(
@@ -339,111 +203,8 @@
         def __init__(self, d_model: int, max_len: int = 2000):
             if not PYTORCH_AVAILABLE:
                 raise ImportError("PyTorch が必要です")
-else:
-    class PositionalEncoding:
-        """位置エンコーディング（フォールバック）"""
-
-        def __init__(self, d_model: int, max_len: int = 2000):
-            raise ImportError("PyTorch が必要です")
-
-        super().__init__()
-
-        pe = torch.zeros(max_len, d_model)
-        position = torch.arange(0, max_len, dtype=torch.float).unsqueeze(1)
-        div_term = torch.exp(torch.arange(0, d_model, 2).float() * (-np.log(10000.0) / d_model))
-
-        pe[:, 0::2] = torch.sin(position * div_term)
-        pe[:, 1::2] = torch.cos(position * div_term)
-        pe = pe.unsqueeze(0).transpose(0, 1)
-
-        self.register_buffer('pe', pe)
-
-    def forward(self, x: torch.Tensor) -> torch.Tensor:
-        """位置エンコーディング追加"""
-        return x + self.pe[:x.size(0), :].transpose(0, 1)
-
-class AdvancedMLEngine:
-    """Advanced ML Engine - 次世代AI予測システム"""
-
-    def __init__(self, config: Optional[ModelConfig] = None, optimization_config: Optional[OptimizationConfig] = None):
-        import os
-        self.ci_mode = os.getenv("CI", "false").lower() == "true"
-
-        self.config = config or ModelConfig()
-        self.optimization_config = optimization_config or OptimizationConfig()
-
-        # CI環境では軽量設定
-        if self.ci_mode:
-            self.config.sequence_length = min(self.config.sequence_length, 100)
-            self.config.num_features = min(self.config.num_features, 10)
-            self.config.batch_size = min(self.config.batch_size, 8)
-            self.config.use_gpu = False
-            logger.info("CI軽量モード: パラメータを削減")
-
-        # デバイス設定
-        if PYTORCH_AVAILABLE and self.config.use_gpu and torch.cuda.is_available() and not self.ci_mode:
-            self.device = torch.device("cuda")
-            logger.info(f"GPU使用: {torch.cuda.get_device_name()}")
-        else:
-            self.device = torch.device("cpu")
-            logger.info("CPU使用")
-
-        # モデル初期化
-        self.model = None
-        self.model_metadata = {
-            "version": "1.0.0",
-            "created_at": time.time(),
-            "training_data_hash": None,
-            "performance": {}
-=======
-
-        # 信頼度推定ヘッド
-        self.confidence_head = nn.Sequential(
-            nn.Linear(256, 64),
-            nn.ReLU(),
-            nn.Linear(64, config.prediction_horizon),
-            nn.Sigmoid()
-        )
-
-    def forward(self, x: torch.Tensor) -> Tuple[torch.Tensor, torch.Tensor]:
-        """順伝播"""
-        batch_size, seq_len, features = x.shape
-
-        # LSTM分岐
-        lstm_out, _ = self.lstm(x)
-        lstm_features = lstm_out[:, -1, :]  # 最後の出力を使用
-
-        # Transformer分岐
-        transformer_input = self.input_projection(x)
-        transformer_input = self.positional_encoding(transformer_input)
-        transformer_out = self.transformer(transformer_input)
-        transformer_features = transformer_out.mean(dim=1)  # グローバル平均プーリング
-
-        # Feature Fusion
-        fused_features = torch.cat([lstm_features, transformer_features], dim=1)
-        fused_output = self.fusion_layer(fused_features)
-
-        # 予測と信頼度
-        predictions = self.prediction_head(fused_output)
-        confidence = self.confidence_head(fused_output)
-
-        return predictions, confidence
-
-if PYTORCH_AVAILABLE:
-    class PositionalEncoding(nn.Module):
-        """位置エンコーディング"""
-
-        def __init__(self, d_model: int, max_len: int = 2000):
-            if not PYTORCH_AVAILABLE:
-                raise ImportError("PyTorch が必要です")
-else:
-    class PositionalEncoding:
-        """位置エンコーディング（フォールバック）"""
-
-        def __init__(self, d_model: int, max_len: int = 2000):
-            raise ImportError("PyTorch が必要です")
-
-        super().__init__()
+
+            super().__init__()
 
         pe = torch.zeros(max_len, d_model)
         position = torch.arange(0, max_len, dtype=torch.float).unsqueeze(1)
@@ -1243,460 +1004,9 @@
                 'pytorch_available': PYTORCH_AVAILABLE,
                 'metrics_integration': self.metrics_integration
             }
->>>>>>> 3f65c716
         }
 
-        # データ前処理パイプライン
-        self.scaler = None
-        self.feature_selector = None
-
-<<<<<<< HEAD
-        # パフォーマンス監視
-        self.performance_history = []
-
-        logger.info("Advanced ML Engine 初期化完了")
-
-    def prepare_data(self,
-                    market_data: pd.DataFrame,
-                    target_column: str = '終値',
-                    feature_columns: Optional[List[str]] = None) -> Tuple[np.ndarray, np.ndarray]:
-        """高度データ前処理パイプライン"""
-
-        logger.info(f"データ前処理開始: {len(market_data)} レコード")
-
-        if feature_columns is None:
-            # 数値カラムを自動選択
-            numeric_columns = market_data.select_dtypes(include=[np.number]).columns.tolist()
-            feature_columns = [col for col in numeric_columns if col != target_column]
-
-        # 特徴量エンジニアリング
-        processed_data = self._engineer_features(market_data, feature_columns)
-
-        # 系列データ作成
-        sequences, targets = self._create_sequences(
-            processed_data,
-            target_column,
-            self.config.sequence_length,
-            self.config.prediction_horizon
-        )
-
-        logger.info(f"前処理完了: {sequences.shape} -> {targets.shape}")
-        return sequences, targets
-
-    def _engineer_features(self, data: pd.DataFrame, feature_columns: List[str]) -> pd.DataFrame:
-        """高度特徴量エンジニアリング"""
-
-        result = data[feature_columns + ['終値']].copy()
-
-        # テクニカル指標強化
-        for col in ['終値', '高値', '安値']:
-            if col in result.columns:
-                # 多期間移動平均
-                for period in [5, 10, 20, 50, 100, 200]:
-                    result[f'{col}_MA_{period}'] = result[col].rolling(period).mean()
-                    result[f'{col}_EMA_{period}'] = result[col].ewm(span=period).mean()
-
-                # ボラティリティ指標
-                result[f'{col}_volatility_10'] = result[col].pct_change().rolling(10).std()
-                result[f'{col}_volatility_20'] = result[col].pct_change().rolling(20).std()
-
-                # モメンタム指標
-                for period in [5, 10, 20]:
-                    result[f'{col}_momentum_{period}'] = result[col].pct_change(period)
-                    result[f'{col}_roc_{period}'] = (result[col] / result[col].shift(period) - 1) * 100
-
-        # RSI (複数期間)
-        if '終値' in result.columns:
-            for period in [14, 21, 30]:
-                result[f'RSI_{period}'] = self._calculate_rsi(result['終値'], period)
-
-        # MACD
-        if '終値' in result.columns:
-            macd_line, macd_signal, macd_histogram = self._calculate_macd(result['終値'])
-            result['MACD'] = macd_line
-            result['MACD_Signal'] = macd_signal
-            result['MACD_Histogram'] = macd_histogram
-
-        # ボリンジャーバンド
-        if '終値' in result.columns:
-            for period in [20, 50]:
-                bb_upper, bb_middle, bb_lower = self._calculate_bollinger_bands(result['終値'], period)
-                result[f'BB_Upper_{period}'] = bb_upper
-                result[f'BB_Middle_{period}'] = bb_middle
-                result[f'BB_Lower_{period}'] = bb_lower
-                result[f'BB_Width_{period}'] = (bb_upper - bb_lower) / bb_middle
-                result[f'BB_Position_{period}'] = (result['終値'] - bb_lower) / (bb_upper - bb_lower)
-
-        # 時系列分解特徴量
-        if '終値' in result.columns:
-            # 短期・中期・長期トレンド
-            result['trend_short'] = result['終値'].rolling(20).mean()
-            result['trend_medium'] = result['終値'].rolling(50).mean()
-            result['trend_long'] = result['終値'].rolling(200).mean()
-
-            # フーリエ変換特徴量（周期性検出）
-            if len(result) >= 100:
-                fft_features = self._extract_fft_features(result['終値'], n_features=10)
-                for i, feature in enumerate(fft_features):
-                    result[f'FFT_feature_{i}'] = feature
-
-        # 欠損値処理
-        result = result.fillna(method='ffill').fillna(method='bfill')
-
-        # 正規化
-        from sklearn.preprocessing import StandardScaler
-        scaler = StandardScaler()
-
-        numeric_columns = result.select_dtypes(include=[np.number]).columns
-        result[numeric_columns] = scaler.fit_transform(result[numeric_columns])
-        self.scaler = scaler
-
-        # 特徴量選択（相関による）
-        if len(numeric_columns) > self.config.num_features:
-            correlation_with_target = result.corr()['終値'].abs().sort_values(ascending=False)
-            selected_features = correlation_with_target.head(self.config.num_features).index.tolist()
-            result = result[selected_features]
-
-        logger.info(f"特徴量エンジニアリング完了: {result.shape[1]} 特徴量")
-        return result
-
-    def _create_sequences(self, data: pd.DataFrame, target_col: str, seq_len: int, pred_horizon: int) -> Tuple[np.ndarray, np.ndarray]:
-        """時系列シーケンスデータ作成"""
-
-        data_values = data.values
-        target_values = data[target_col].values
-
-        sequences = []
-        targets = []
-
-        for i in range(len(data_values) - seq_len - pred_horizon + 1):
-            # 入力シーケンス
-            seq = data_values[i:(i + seq_len)]
-            # 予測ターゲット
-            target = target_values[i + seq_len:(i + seq_len + pred_horizon)]
-
-            sequences.append(seq)
-            targets.append(target)
-
-        return np.array(sequences), np.array(targets)
-
-    def train_model(self,
-                   X_train: np.ndarray,
-                   y_train: np.ndarray,
-                   X_val: Optional[np.ndarray] = None,
-                   y_val: Optional[np.ndarray] = None,
-                   save_path: Optional[str] = None) -> Dict[str, Any]:
-        """モデル訓練"""
-
-        if not PYTORCH_AVAILABLE:
-            raise ImportError("PyTorch が必要です")
-
-        logger.info(f"モデル訓練開始: {X_train.shape} -> {y_train.shape}")
-
-        # 設定更新
-        self.config.num_features = X_train.shape[-1]
-        self.config.prediction_horizon = y_train.shape[-1] if len(y_train.shape) > 1 else 1
-
-        # モデル初期化
-        self.model = LSTMTransformerHybrid(self.config).to(self.device)
-
-        # オプティマイザーとロス関数
-        optimizer = torch.optim.AdamW(self.model.parameters(), lr=self.config.learning_rate)
-        scheduler = torch.optim.lr_scheduler.ReduceLROnPlateau(optimizer, patience=10)
-
-        criterion = nn.MSELoss()
-
-        # データローダー
-        train_dataset = TensorDataset(
-            torch.FloatTensor(X_train).to(self.device),
-            torch.FloatTensor(y_train).to(self.device)
-        )
-        train_loader = DataLoader(train_dataset, batch_size=self.config.batch_size, shuffle=True)
-
-        val_loader = None
-        if X_val is not None and y_val is not None:
-            val_dataset = TensorDataset(
-                torch.FloatTensor(X_val).to(self.device),
-                torch.FloatTensor(y_val).to(self.device)
-            )
-            val_loader = DataLoader(val_dataset, batch_size=self.config.batch_size)
-
-        # 学習履歴
-        train_losses = []
-        val_losses = []
-        best_val_loss = float('inf')
-        patience_counter = 0
-
-        # MLflow追跡
-        if MLFLOW_AVAILABLE:
-            mlflow.start_run()
-            mlflow.log_params({
-                "lstm_hidden_size": self.config.lstm_hidden_size,
-                "transformer_d_model": self.config.transformer_d_model,
-                "sequence_length": self.config.sequence_length,
-                "batch_size": self.config.batch_size,
-                "learning_rate": self.config.learning_rate
-            })
-
-        # 訓練ループ
-        self.model.train()
-        for epoch in range(self.config.num_epochs):
-            epoch_train_loss = 0
-
-            for batch_idx, (data, target) in enumerate(train_loader):
-                optimizer.zero_grad()
-
-                # 順伝播
-                predictions, confidence = self.model(data)
-
-                # 損失計算（信頼度重み付け）
-                loss = criterion(predictions, target.squeeze())
-
-                # 逆伝播
-                loss.backward()
-                torch.nn.utils.clip_grad_norm_(self.model.parameters(), 1.0)
-                optimizer.step()
-
-                epoch_train_loss += loss.item()
-
-            # 平均訓練損失
-            avg_train_loss = epoch_train_loss / len(train_loader)
-            train_losses.append(avg_train_loss)
-
-            # 検証
-            avg_val_loss = 0
-            if val_loader:
-                self.model.eval()
-                with torch.no_grad():
-                    val_loss = 0
-                    for data, target in val_loader:
-                        predictions, _ = self.model(data)
-                        val_loss += criterion(predictions, target.squeeze()).item()
-                    avg_val_loss = val_loss / len(val_loader)
-                    val_losses.append(avg_val_loss)
-
-                # 早期終了
-                if avg_val_loss < best_val_loss:
-                    best_val_loss = avg_val_loss
-                    patience_counter = 0
-                    # ベストモデル保存
-                    if save_path:
-                        self._save_model(save_path + "_best.pth")
-                else:
-                    patience_counter += 1
-
-                # 学習率調整
-                scheduler.step(avg_val_loss)
-                self.model.train()
-
-            # ログ出力
-            if (epoch + 1) % 10 == 0:
-                logger.info(f"Epoch {epoch+1}: Train Loss={avg_train_loss:.6f}, Val Loss={avg_val_loss:.6f}")
-
-            # MLflow記録
-            if MLFLOW_AVAILABLE:
-                mlflow.log_metrics({
-                    "train_loss": avg_train_loss,
-                    "val_loss": avg_val_loss
-                }, step=epoch)
-
-            # 早期終了
-            if patience_counter >= self.config.patience:
-                logger.info(f"早期終了: Epoch {epoch+1}")
-                break
-
-        # 最終モデル保存
-        if save_path:
-            self._save_model(save_path + "_final.pth")
-
-        # MLflow終了
-        if MLFLOW_AVAILABLE:
-            mlflow.pytorch.log_model(self.model, "model")
-            mlflow.end_run()
-
-        # 訓練結果
-        training_result = {
-            "final_train_loss": train_losses[-1],
-            "final_val_loss": val_losses[-1] if val_losses else None,
-            "best_val_loss": best_val_loss,
-            "epochs_trained": len(train_losses),
-            "converged": patience_counter < self.config.patience
-        }
-
-        self.model_metadata["performance"] = training_result
-        self.model_metadata["training_data_hash"] = hash(str(X_train.tobytes()))
-
-        logger.info(f"モデル訓練完了: {training_result}")
-        return training_result
-
-    def predict(self, X: np.ndarray, return_confidence: bool = True) -> PredictionResult:
-        """予測実行"""
-
-        if self.model is None:
-            raise ValueError("モデルが訓練されていません")
-
-        start_time = time.time()
-
-        # 推論モード
-        self.model.eval()
-
-        with torch.no_grad():
-            X_tensor = torch.FloatTensor(X).to(self.device)
-            predictions, confidence = self.model(X_tensor)
-
-            predictions = predictions.cpu().numpy()
-            confidence_scores = confidence.cpu().numpy() if return_confidence else None
-
-        inference_time = time.time() - start_time
-
-        # パフォーマンス記録
-        performance_metrics = {
-            "inference_time": inference_time,
-            "throughput": len(X) / inference_time,
-            "model_version": self.model_metadata["version"]
-        }
-
-        result = PredictionResult(
-            predictions=predictions,
-            confidence=confidence_scores,
-            probabilities=None,
-            model_version=self.model_metadata["version"],
-            timestamp=time.time(),
-            features_used=list(range(X.shape[-1])),
-            performance_metrics=performance_metrics
-        )
-
-        self.performance_history.append(performance_metrics)
-        logger.info(f"予測完了: {X.shape} -> {predictions.shape}, 処理時間: {inference_time:.3f}秒")
-
-        return result
-
-    def _save_model(self, path: str):
-        """モデル保存"""
-        if self.model is not None:
-            torch.save({
-                'model_state_dict': self.model.state_dict(),
-                'config': self.config,
-                'metadata': self.model_metadata,
-                'scaler': self.scaler
-            }, path)
-            logger.info(f"モデル保存完了: {path}")
-
-    def load_model(self, path: str):
-        """モデル読み込み"""
-        if not PYTORCH_AVAILABLE:
-            raise ImportError("PyTorch が必要です")
-
-        checkpoint = torch.load(path, map_location=self.device)
-
-        self.config = checkpoint['config']
-        self.model_metadata = checkpoint['metadata']
-        self.scaler = checkpoint.get('scaler')
-
-        self.model = LSTMTransformerHybrid(self.config).to(self.device)
-        self.model.load_state_dict(checkpoint['model_state_dict'])
-        self.model.eval()
-
-        logger.info(f"モデル読み込み完了: {path}")
-
-    # ヘルパー関数
-    def _calculate_rsi(self, prices: pd.Series, period: int = 14) -> pd.Series:
-        """RSI計算"""
-        delta = prices.diff()
-        gain = (delta.where(delta > 0, 0)).rolling(window=period).mean()
-        loss = (-delta.where(delta < 0, 0)).rolling(window=period).mean()
-        rs = gain / loss
-        rsi = 100 - (100 / (1 + rs))
-        return rsi
-
-    def _calculate_macd(self, prices: pd.Series, fast=12, slow=26, signal=9) -> Tuple[pd.Series, pd.Series, pd.Series]:
-        """MACD計算"""
-        ema_fast = prices.ewm(span=fast).mean()
-        ema_slow = prices.ewm(span=slow).mean()
-        macd_line = ema_fast - ema_slow
-        macd_signal = macd_line.ewm(span=signal).mean()
-        macd_histogram = macd_line - macd_signal
-        return macd_line, macd_signal, macd_histogram
-
-    def _calculate_bollinger_bands(self, prices: pd.Series, period: int = 20, std_dev: float = 2) -> Tuple[pd.Series, pd.Series, pd.Series]:
-        """ボリンジャーバンド計算"""
-        middle = prices.rolling(window=period).mean()
-        std = prices.rolling(window=period).std()
-        upper = middle + (std * std_dev)
-        lower = middle - (std * std_dev)
-        return upper, middle, lower
-
-    def _extract_fft_features(self, prices: pd.Series, n_features: int = 10) -> List[pd.Series]:
-        """FFT特徴量抽出"""
-        fft = np.fft.fft(prices.dropna().values)
-        fft_features = []
-
-        for i in range(1, n_features + 1):
-            # 各周波数成分の振幅
-            amplitude = np.abs(fft[i])
-            # 全データに対して同じ値を繰り返し
-            feature_series = pd.Series([amplitude] * len(prices), index=prices.index)
-            fft_features.append(feature_series)
-
-        return fft_features
-
-    def get_model_summary(self) -> Dict[str, Any]:
-        """モデル概要取得"""
-        if self.model is None:
-            return {"status": "モデル未初期化"}
-
-        total_params = sum(p.numel() for p in self.model.parameters())
-        trainable_params = sum(p.numel() for p in self.model.parameters() if p.requires_grad)
-
-        return {
-            "model_version": self.model_metadata["version"],
-            "total_parameters": total_params,
-            "trainable_parameters": trainable_params,
-            "device": str(self.device),
-            "config": {
-                "lstm_hidden_size": self.config.lstm_hidden_size,
-                "transformer_d_model": self.config.transformer_d_model,
-                "sequence_length": self.config.sequence_length,
-                "num_features": self.config.num_features
-            },
-            "performance": self.model_metadata.get("performance", {}),
-            "average_inference_time": np.mean([p["inference_time"] for p in self.performance_history]) if self.performance_history else None
-        }
-
-# 便利関数
-def create_advanced_ml_engine(config_dict: Optional[Dict] = None) -> AdvancedMLEngine:
-    """Advanced ML Engine インスタンス作成"""
-    if config_dict:
-        config = ModelConfig(**config_dict)
-    else:
-        config = ModelConfig()
-
-    return AdvancedMLEngine(config)
-
-# PyTorchが利用できない場合のフォールバック
-if not PYTORCH_AVAILABLE:
-    logger.warning("PyTorch 未インストール - Advanced ML Engine は制限モードで動作")
-
-    class AdvancedMLEngine:
-        """フォールバック版 - 基本機能のみ"""
-
-        def __init__(self, *args, **kwargs):
-            logger.warning("PyTorch未インストールのため、基本機能のみ利用可能")
-            self.model = None
-            self.performance_history = []
-
-        def prepare_data(self, *args, **kwargs):
-            raise NotImplementedError("PyTorchが必要です")
-
-        def train_model(self, *args, **kwargs):
-            raise NotImplementedError("PyTorchが必要です")
-
-        def predict(self, *args, **kwargs):
-            raise NotImplementedError("PyTorchが必要です")
-
-        def get_model_summary(self):
-            return {"status": "PyTorch未インストール", "features": "制限モード"}
-=======
+
 def create_next_gen_engine(config: Optional[Dict] = None) -> NextGenAITradingEngine:
     """次世代AIエンジンファクトリ関数"""
     if config:
@@ -1704,5 +1014,4 @@
     else:
         hybrid_config = HybridModelConfig()
 
-    return NextGenAITradingEngine(hybrid_config)
->>>>>>> 3f65c716
+    return NextGenAITradingEngine(hybrid_config)