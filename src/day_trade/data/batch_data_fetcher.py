#!/usr/bin/env python3
"""
Next-Gen AI バッチデータパイプライン
高速リアルタイム市場データ取得・前処理システム

Apache Kafka統合・大規模並列処理・MLパイプライン対応
"""

import json
import time
from concurrent.futures import ThreadPoolExecutor, as_completed
from dataclasses import dataclass
from typing import Any, Dict, List, Optional

import numpy as np
import pandas as pd

# オプショナル高度ライブラリ（遅延インポート - メモリ効率化）
KAFKA_AVAILABLE = False
try:
    import importlib.util

    if importlib.util.find_spec("kafka") is not None:
        KAFKA_AVAILABLE = True
except ImportError:
    pass

REDIS_AVAILABLE = False
try:
    import importlib.util

    if importlib.util.find_spec("redis") is not None:
        REDIS_AVAILABLE = True
except ImportError:
    pass

CONFLUENT_KAFKA_AVAILABLE = False
try:
    import importlib.util

    if importlib.util.find_spec("confluent_kafka") is not None:
        CONFLUENT_KAFKA_AVAILABLE = True
except ImportError:
    pass

from ..utils.logging_config import get_context_logger
from ..utils.stock_name_helper import format_stock_display
from .real_market_data import RealMarketDataManager

logger = get_context_logger(__name__)

# 統合テクニカル指標マネージャーをインポート
try:
    from ..analysis.technical_indicators_unified import TechnicalIndicatorsManager

    INDICATORS_AVAILABLE = True
except ImportError:
    INDICATORS_AVAILABLE = False
    logger.warning("統合テクニカル指標マネージャーが利用できません")


@dataclass
class DataRequest:
    """データ取得リクエスト"""

    symbol: str
    period: str = "60d"
    interval: str = "1d"
    features: List[str] = None
    preprocessing: bool = True
    cache_ttl: int = 3600  # キャッシュ有効期間（秒）
    priority: int = 1  # 優先度（1:低 → 5:高）
    metadata: Dict[str, Any] = None


@dataclass
class DataResponse:
    """データ取得結果"""

    symbol: str
    data: Optional[pd.DataFrame]
    success: bool
    error_message: Optional[str] = None
    fetch_time: float = 0.0
    cache_hit: bool = False
    data_quality_score: float = 0.0
    record_count: int = 0
    feature_count: int = 0
    metadata: Dict[str, Any] = None


@dataclass
class PipelineStats:
    """パイプライン統計"""

    total_requests: int = 0
    successful_requests: int = 0
    failed_requests: int = 0
    cache_hits: int = 0
    avg_fetch_time: float = 0.0
    avg_data_quality: float = 0.0
    throughput_rps: float = 0.0
    timestamp: float = 0.0


class AdvancedBatchDataFetcher:
    """
    Next-Gen AI バッチデータフェッチャー

    高速並列処理・Kafka統合・リアルタイムストリーミング対応
    """

    def __init__(
        self,
        max_workers: int = 8,
        enable_kafka: bool = False,
        enable_redis: bool = False,
        kafka_config: Dict[str, Any] = None,
        redis_config: Dict[str, Any] = None,
    ):
        # CI環境でのメモリ最適化
        import os

        self.ci_mode = os.getenv("CI", "false").lower() == "true"

        self.data_manager = RealMarketDataManager()
        self.max_workers = (
            max_workers if not self.ci_mode else min(max_workers, 2)
        )  # CI時は2並列まで

        # Kafka設定（CI時は無効化）
        self.enable_kafka = enable_kafka and KAFKA_AVAILABLE and not self.ci_mode
        self.kafka_config = kafka_config or {
            "bootstrap_servers": "localhost:9092",
            "topic_prefix": "market_data",
        }
        self.kafka_producer = None

        # Redis設定（CI時は無効化）
        self.enable_redis = enable_redis and REDIS_AVAILABLE and not self.ci_mode
        self.redis_config = redis_config or {"host": "localhost", "port": 6379, "db": 0}
        self.redis_client = None

        # パフォーマンス統計
        self.stats = PipelineStats()
        self.request_history = []

        # 初期化
        self._initialize_connections()

        logger.info(
            f"Advanced Batch Data Fetcher 初期化完了: workers={max_workers}, kafka={self.enable_kafka}, redis={self.enable_redis}"
        )

    def _initialize_connections(self):
        """外部サービス接続初期化"""

        # Kafka初期化
        if self.enable_kafka:
            try:
                from kafka import KafkaProducer  # 遅延インポート

                self.kafka_producer = KafkaProducer(
                    bootstrap_servers=self.kafka_config["bootstrap_servers"],
                    value_serializer=lambda v: json.dumps(v, default=str).encode(
                        "utf-8"
                    ),
                    key_serializer=lambda k: k.encode("utf-8") if k else None,
                )
                logger.info("Kafka Producer初期化完了")
            except Exception as e:
                logger.error(f"Kafka初期化失敗: {e}")
                self.enable_kafka = False

        # Redis初期化
        if self.enable_redis:
            try:
                import redis  # 遅延インポート

                self.redis_client = redis.Redis(
                    **self.redis_config, decode_responses=True
                )
                self.redis_client.ping()
                logger.info("Redis接続初期化完了")
            except Exception as e:
                logger.error(f"Redis初期化失敗: {e}")
                self.enable_redis = False

    def fetch_batch(
        self,
        requests: List[DataRequest],
        use_parallel: bool = True,
        priority_sort: bool = True,
    ) -> Dict[str, DataResponse]:
        """
        高度バッチデータ取得

        Args:
            requests: データリクエストリスト
            use_parallel: 並列処理使用
            priority_sort: 優先度ソート

        Returns:
            シンボル別データレスポンス辞書
        """

        start_time = time.time()
        logger.info(f"Advanced バッチ取得開始: {len(requests)} リクエスト")

        # 優先度ソート
        if priority_sort:
            requests.sort(key=lambda x: x.priority, reverse=True)

        # 並列/逐次選択
        if use_parallel and len(requests) > 1:
            results = self._fetch_parallel_advanced(requests)
        else:
            results = self._fetch_sequential_advanced(requests)

        # 統計更新
        elapsed_time = time.time() - start_time
        self._update_stats(requests, results, elapsed_time)

        # Kafka配信
        if self.enable_kafka:
            self._publish_to_kafka(results)

        logger.info(
            f"Advanced バッチ取得完了: {len(results)} レスポンス ({elapsed_time:.2f}秒)"
        )
        return results

    def _fetch_parallel_advanced(
        self, requests: List[DataRequest]
    ) -> Dict[str, DataResponse]:
        """高度並列取得"""
        results = {}

        with ThreadPoolExecutor(max_workers=self.max_workers) as executor:
            # 非同期タスク投入
            future_to_request = {
                executor.submit(self._process_single_request, req): req
                for req in requests
            }

            # 結果回収
            for future in as_completed(future_to_request, timeout=300):
                request = future_to_request[future]
                try:
                    response = future.result(timeout=60)
                    results[request.symbol] = response

                    if response.success:
                        logger.debug(
                            f"並列取得成功: {request.symbol} ({response.record_count}レコード)"
                        )
                    else:
                        logger.warning(
                            f"並列取得失敗: {request.symbol} - {response.error_message}"
                        )

                except Exception as e:
                    logger.error(f"並列取得エラー {request.symbol}: {e}")
                    results[request.symbol] = DataResponse(
                        symbol=request.symbol,
                        data=None,
                        success=False,
                        error_message=str(e),
                    )

        return results

    def _fetch_sequential_advanced(
        self, requests: List[DataRequest]
    ) -> Dict[str, DataResponse]:
        """高度逐次取得"""
        results = {}

        for request in requests:
            try:
                response = self._process_single_request(request)
                results[request.symbol] = response

                if response.success:
                    logger.debug(
                        f"逐次取得成功: {request.symbol} ({response.record_count}レコード)"
                    )
                else:
                    logger.warning(
                        f"逐次取得失敗: {request.symbol} - {response.error_message}"
                    )

            except Exception as e:
                logger.error(f"逐次取得エラー {request.symbol}: {e}")
                results[request.symbol] = DataResponse(
                    symbol=request.symbol,
                    data=None,
                    success=False,
                    error_message=str(e),
                )

        return results

    def _process_single_request(self, request: DataRequest) -> DataResponse:
        """単一リクエスト処理"""
        start_time = time.time()
        cache_hit = False

        try:
            # Redis キャッシュチェック
            if self.enable_redis:
                cached_data = self._get_from_redis_cache(request)
                if cached_data is not None:
                    cache_hit = True
                    data_quality = self._calculate_data_quality(cached_data)

                    return DataResponse(
                        symbol=request.symbol,
                        data=cached_data,
                        success=True,
                        fetch_time=time.time() - start_time,
                        cache_hit=True,
                        data_quality_score=data_quality,
                        record_count=len(cached_data),
                        feature_count=len(cached_data.columns),
                        metadata={"source": "redis_cache"},
                    )

            # データ取得
            raw_data = self.data_manager.get_stock_data(
                symbol=request.symbol, period=request.period
            )

            if raw_data is None or raw_data.empty:
                return DataResponse(
                    symbol=request.symbol,
                    data=None,
                    success=False,
                    error_message="データ取得失敗またはデータなし",
                    fetch_time=time.time() - start_time,
                )

            # 前処理実行
            processed_data = raw_data
            if request.preprocessing:
                processed_data = self._preprocess_data(raw_data, request)

            # データ品質スコア計算
            data_quality = self._calculate_data_quality(processed_data)

            # Redisキャッシュに保存
            if self.enable_redis and not cache_hit:
                self._save_to_redis_cache(request, processed_data)

            fetch_time = time.time() - start_time

            return DataResponse(
                symbol=request.symbol,
                data=processed_data,
                success=True,
                fetch_time=fetch_time,
                cache_hit=cache_hit,
                data_quality_score=data_quality,
                record_count=len(processed_data),
                feature_count=len(processed_data.columns),
                metadata={
                    "source": "market_api",
                    "preprocessing_applied": request.preprocessing,
                },
            )

        except Exception as e:
            return DataResponse(
                symbol=request.symbol,
                data=None,
                success=False,
                error_message=str(e),
                fetch_time=time.time() - start_time,
            )

    def _preprocess_data(
        self, data: pd.DataFrame, request: DataRequest
    ) -> pd.DataFrame:
        """高度データ前処理（統合テクニカル指標マネージャー使用）"""

        result = data.copy()

        try:
            # 統合テクニカル指標マネージャーを使用
            if INDICATORS_AVAILABLE:
                indicators_manager = TechnicalIndicatorsManager()

                # テクニカル指標を計算（簡略化）
                try:
                    # SMAのみ計算（他の指標は後で追加可能）
                    indicators_result = indicators_manager.calculate_indicators(
                        data=result,
                        indicators=["sma"],
                        period=20  # 単一期間
                    )
<<<<<<< HEAD
                    
=======

>>>>>>> 2d5a99f5
                    # 戻り値がdictの場合のみ結合処理
                    if isinstance(indicators_result, dict):
                        # IndicatorResultオブジェクトからDataFrameを構築
                        indicators_df = pd.DataFrame()
                        for indicator_name, indicator_result in indicators_result.items():
                            if hasattr(indicator_result, 'values') and isinstance(indicator_result.values, dict):
                                for key, values in indicator_result.values.items():
                                    col_name = f"{indicator_name}_{key}"
                                    if len(values) == len(result):
                                        indicators_df[col_name] = values
<<<<<<< HEAD
                        
                        # DataFrameが空でない場合のみ結合
                        if not indicators_df.empty:
                            result = pd.concat([result, indicators_df], axis=1)
                    
                    logger.debug(f"統合指標マネージャー使用: {request.symbol}")
                    
                except Exception as e:
                    logger.warning(f"テクニカル指標計算スキップ {request.symbol}: {e}")
=======

                        # DataFrameが空でない場合のみ結合
                        if not indicators_df.empty:
                            result = pd.concat([result, indicators_df], axis=1)

                    stock_display = format_stock_display(request.symbol)
                    logger.debug(f"統合指標マネージャー使用: {stock_display}")

                except Exception as e:
                    stock_display = format_stock_display(request.symbol)
                    logger.warning(f"テクニカル指標計算スキップ {stock_display}: {e}")
>>>>>>> 2d5a99f5
                    # エラーの場合は指標なしで続行

            else:
                # フォールバック: 基本的な特徴量のみ
                if "終値" in result.columns:
                    result["returns"] = result["終値"].pct_change()
                    result["log_returns"] = np.log(
                        result["終値"] / result["終値"].shift(1)
                    )
                    result["volatility_5d"] = result["returns"].rolling(5).std()
                    result["SMA_20"] = result["終値"].rolling(20).mean()
                    result["EMA_20"] = result["終値"].ewm(span=20).mean()

                stock_display = format_stock_display(request.symbol)
                logger.debug(f"フォールバック処理: {stock_display}")

            # 出来高特徴量（追加）
            if "出来高" in result.columns:
                result["volume_ma_20"] = result["出来高"].rolling(20).mean()
                result["volume_ratio"] = result["出来高"] / result["volume_ma_20"]
                result["volume_trend"] = (
                    result["出来高"].rolling(5).mean()
                    / result["出来高"].rolling(20).mean()
                )

            # カスタム特徴量（リクエストに基づく）
            if request.features:
                for feature in request.features:
                    result = self._add_custom_feature(result, feature)

            # 欠損値処理
            result = result.fillna(method="ffill").fillna(method="bfill")

            stock_display = format_stock_display(request.symbol)
            logger.debug(f"前処理完了: {stock_display} - {len(result.columns)} 特徴量")

        except Exception as e:
            stock_display = format_stock_display(request.symbol)
            logger.error(f"前処理エラー {stock_display}: {e}")
            # エラー時は元データを返す
            result = data

        return result

    def _add_custom_feature(
        self, data: pd.DataFrame, feature_name: str
    ) -> pd.DataFrame:
        """カスタム特徴量追加"""

        try:
            if feature_name == "trend_strength" and "終値" in data.columns:
                # トレンド強度
                short_ma = data["終値"].rolling(10).mean()
                long_ma = data["終値"].rolling(30).mean()
                data["trend_strength"] = (short_ma - long_ma) / long_ma * 100

            elif feature_name == "momentum" and "終値" in data.columns:
                # モメンタム指標
                data["momentum_10"] = data["終値"].pct_change(10)
                data["momentum_20"] = data["終値"].pct_change(20)

            elif feature_name == "price_channel" and all(
                col in data.columns for col in ["高値", "安値"]
            ):
                # 価格チャネル
                highest_high = data["高値"].rolling(20).max()
                lowest_low = data["安値"].rolling(20).min()
                data["price_channel_position"] = (data["終値"] - lowest_low) / (
                    highest_high - lowest_low
                )

            elif feature_name == "gap_analysis" and all(
                col in data.columns for col in ["始値", "終値"]
            ):
                # ギャップ分析
                prev_close = data["終値"].shift(1)
                data["gap_up"] = (
                    (data["始値"] - prev_close) / prev_close > 0.02
                ).astype(int)
                data["gap_down"] = (
                    (prev_close - data["始値"]) / prev_close > 0.02
                ).astype(int)

        except Exception as e:
            logger.warning(f"カスタム特徴量 {feature_name} 追加失敗: {e}")

        return data

    def _calculate_data_quality(self, data: pd.DataFrame) -> float:
        """データ品質スコア計算（0-100）"""

        if data is None or data.empty:
            return 0.0

        quality_score = 100.0

        try:
            # 欠損値チェック
            missing_ratio = data.isnull().sum().sum() / (len(data) * len(data.columns))
            quality_score -= missing_ratio * 30

            # データ完整性チェック
            if "終値" in data.columns:
                # 異常値チェック（極端な価格変動）
                returns = data["終値"].pct_change().abs()
                extreme_moves = (returns > 0.2).sum()  # 20%以上の変動
                quality_score -= min(extreme_moves * 5, 20)

                # ゼロ価格チェック
                zero_prices = (data["終値"] <= 0).sum()
                quality_score -= zero_prices * 10

            # データ量チェック
            if len(data) < 30:  # 30日未満
                quality_score -= 20
            elif len(data) < 10:  # 10日未満
                quality_score -= 40

            # 重複データチェック
            if data.index.duplicated().any():
                quality_score -= 15

            quality_score = max(0.0, min(100.0, quality_score))

        except Exception as e:
            logger.error(f"データ品質計算エラー: {e}")
            quality_score = 50.0  # デフォルト

        return quality_score

    def _get_from_redis_cache(self, request: DataRequest) -> Optional[pd.DataFrame]:
        """Redisキャッシュからデータ取得"""

        if not self.redis_client:
            return None

        try:
            cache_key = (
                f"market_data:{request.symbol}:{request.period}:{request.interval}"
            )
            cached_json = self.redis_client.get(cache_key)

            if cached_json:
                data_dict = json.loads(cached_json)
                df = pd.DataFrame(data_dict["data"])
                df.index = pd.to_datetime(df.index)

                logger.debug(f"Redis キャッシュヒット: {request.symbol}")
                return df

        except Exception as e:
            logger.error(f"Redis取得エラー {request.symbol}: {e}")

        return None

    def _save_to_redis_cache(self, request: DataRequest, data: pd.DataFrame):
        """Redisキャッシュにデータ保存"""

        if not self.redis_client or data is None:
            return

        try:
            cache_key = (
                f"market_data:{request.symbol}:{request.period}:{request.interval}"
            )

            # DataFrameをJSON形式で保存
            data_dict = {
                "data": data.to_dict("records"),
                "index": data.index.strftime("%Y-%m-%d").tolist(),
                "cached_at": time.time(),
            }

            self.redis_client.setex(
                cache_key, request.cache_ttl, json.dumps(data_dict, default=str)
            )

            logger.debug(f"Redis キャッシュ保存: {request.symbol}")

        except Exception as e:
            logger.error(f"Redis保存エラー {request.symbol}: {e}")

    def _publish_to_kafka(self, responses: Dict[str, DataResponse]):
        """Kafkaにデータ配信"""

        if not self.kafka_producer:
            return

        try:
            topic = f"{self.kafka_config['topic_prefix']}_processed"

            for symbol, response in responses.items():
                if response.success and response.data is not None:
                    # データをKafkaメッセージとして配信
                    kafka_message = {
                        "symbol": symbol,
                        "timestamp": time.time(),
                        "record_count": response.record_count,
                        "feature_count": response.feature_count,
                        "data_quality_score": response.data_quality_score,
                        "cache_hit": response.cache_hit,
                        "data_sample": response.data.tail(5).to_dict(
                            "records"
                        ),  # 最新5レコードのサンプル
                    }

                    self.kafka_producer.send(topic, key=symbol, value=kafka_message)

            self.kafka_producer.flush()
            logger.debug(f"Kafka配信完了: {len(responses)} メッセージ")

        except Exception as e:
            logger.error(f"Kafka配信エラー: {e}")

    def _update_stats(
        self,
        requests: List[DataRequest],
        responses: Dict[str, DataResponse],
        elapsed_time: float,
    ):
        """統計更新"""

        successful = len([r for r in responses.values() if r.success])
        cache_hits = len([r for r in responses.values() if r.cache_hit])

        self.stats.total_requests += len(requests)
        self.stats.successful_requests += successful
        self.stats.failed_requests += len(requests) - successful
        self.stats.cache_hits += cache_hits

        # 平均計算
        if self.stats.total_requests > 0:
            self.stats.avg_fetch_time = (
                self.stats.avg_fetch_time * (self.stats.total_requests - len(requests))
                + sum(r.fetch_time for r in responses.values())
            ) / self.stats.total_requests

            quality_scores = [
                r.data_quality_score for r in responses.values() if r.success
            ]
            if quality_scores:
                self.stats.avg_data_quality = (
                    self.stats.avg_data_quality
                    * (self.stats.successful_requests - len(quality_scores))
                    + sum(quality_scores)
                ) / self.stats.successful_requests

        self.stats.throughput_rps = (
            len(requests) / elapsed_time if elapsed_time > 0 else 0
        )
        self.stats.timestamp = time.time()

        # リクエスト履歴保存（最新1000件）
        self.request_history.extend(
            [
                {
                    "symbol": req.symbol,
                    "timestamp": time.time(),
                    "success": responses.get(
                        req.symbol, DataResponse(req.symbol, None, False)
                    ).success,
                }
                for req in requests
            ]
        )

        self.request_history = self.request_history[-1000:]  # 最新1000件のみ保持

    # ヘルパー関数（重複削除 - 統合テクニカル指標マネージャー使用）

    def get_pipeline_stats(self) -> PipelineStats:
        """パイプライン統計取得"""
        return self.stats

    def get_recent_requests(self, limit: int = 100) -> List[Dict[str, Any]]:
        """最近のリクエスト履歴取得"""
        return self.request_history[-limit:]

    def clear_cache(self) -> Dict[str, int]:
        """全キャッシュクリア"""
        cleared_counts = {}

        # Redisキャッシュクリア
        if self.redis_client:
            try:
                pattern = "market_data:*"
                keys = self.redis_client.keys(pattern)
                if keys:
                    cleared_counts["redis"] = self.redis_client.delete(*keys)
                else:
                    cleared_counts["redis"] = 0
            except Exception as e:
                logger.error(f"Redisキャッシュクリアエラー: {e}")
                cleared_counts["redis"] = -1

        # メモリキャッシュクリア
        cleared_counts["memory"] = len(self.data_manager.memory_cache)
        self.data_manager.memory_cache.clear()
        self.data_manager.cache_expiry.clear()

        logger.info(f"キャッシュクリア完了: {cleared_counts}")
        return cleared_counts

    def close(self):
        """リソース解放"""
        if self.kafka_producer:
            self.kafka_producer.close()
        if self.redis_client:
            self.redis_client.close()
        logger.info("Advanced Batch Data Fetcher リソース解放完了")


# 便利関数
def create_data_request(symbol: str, **kwargs) -> DataRequest:
    """データリクエスト作成ヘルパー"""
    return DataRequest(symbol=symbol, **kwargs)


def fetch_advanced_batch(
    symbols: List[str],
    period: str = "60d",
    preprocessing: bool = True,
    priority: int = 1,
    **kwargs,
) -> Dict[str, DataResponse]:
    """高度バッチ取得（簡易インターフェース）"""

    requests = [
        DataRequest(
            symbol=symbol, period=period, preprocessing=preprocessing, priority=priority
        )
        for symbol in symbols
    ]

    fetcher = AdvancedBatchDataFetcher(**kwargs)
    try:
        return fetcher.fetch_batch(requests)
    finally:
        fetcher.close()


def preload_advanced_cache(
    symbols: List[str], periods: List[str] = None, **kwargs
) -> Dict[str, int]:
    """高度キャッシュ事前読み込み"""

    if periods is None:
        periods = ["5d", "60d", "1y"]

    results = {}
    fetcher = AdvancedBatchDataFetcher(**kwargs)

    try:
        for period in periods:
            requests = [
                DataRequest(symbol=symbol, period=period, preprocessing=True)
                for symbol in symbols
            ]

            responses = fetcher.fetch_batch(requests)
            success_count = len([r for r in responses.values() if r.success])
            results[period] = success_count

            logger.info(f"期間 {period}: {success_count}/{len(symbols)} 銘柄キャッシュ")

    finally:
        fetcher.close()

    return results


if __name__ == "__main__":
    # 高度テスト実行
    print("=== Next-Gen AI バッチデータパイプライン テスト ===")

    test_symbols = ["7203", "8306", "9984", "6758", "4689", "2914", "6861", "8035"]

    # 高度データリクエスト作成
    requests = [
        DataRequest(
            symbol=symbol,
            period="60d",
            preprocessing=True,
            features=["trend_strength", "momentum", "price_channel"],
            priority=(
                5 if symbol in ["7203", "8306"] else 3
            ),  # トヨタ・三菱UFJは高優先度
            cache_ttl=1800,
        )
        for symbol in test_symbols
    ]

    # Advanced Batch Fetcher初期化
    fetcher = AdvancedBatchDataFetcher(
        max_workers=6,
        enable_kafka=False,  # テスト時はKafka無効
        enable_redis=False,  # テスト時はRedis無効
    )

    try:
        # バッチ取得実行
        print(f"\n高度バッチ取得開始: {len(requests)} リクエスト")
        responses = fetcher.fetch_batch(requests, use_parallel=True, priority_sort=True)

        # 結果分析
        successful = [r for r in responses.values() if r.success]
        failed = [r for r in responses.values() if not r.success]

        print(f"結果: 成功={len(successful)}, 失敗={len(failed)}")

        for symbol, response in responses.items():
            if response.success:
                print(
                    f"✓ {symbol}: {response.record_count}レコード, {response.feature_count}特徴量, "
                    f"品質={response.data_quality_score:.1f}, キャッシュ={'✓' if response.cache_hit else '✗'}"
                )
            else:
                print(f"✗ {symbol}: {response.error_message}")

        # パフォーマンス統計
        stats = fetcher.get_pipeline_stats()
        print("\nパフォーマンス統計:")
        print(f"  総リクエスト: {stats.total_requests}")
        print(
            f"  成功率: {stats.successful_requests / stats.total_requests * 100:.1f}%"
        )
        print(
            f"  キャッシュヒット率: {stats.cache_hits / stats.total_requests * 100:.1f}%"
        )
        print(f"  平均取得時間: {stats.avg_fetch_time:.3f}秒")
        print(f"  平均データ品質: {stats.avg_data_quality:.1f}")
        print(f"  スループット: {stats.throughput_rps:.2f} RPS")

    finally:
        fetcher.close()

    print("\n=== テスト完了 ===")<|MERGE_RESOLUTION|>--- conflicted
+++ resolved
@@ -398,11 +398,7 @@
                         indicators=["sma"],
                         period=20  # 単一期間
                     )
-<<<<<<< HEAD
-                    
-=======
-
->>>>>>> 2d5a99f5
+
                     # 戻り値がdictの場合のみ結合処理
                     if isinstance(indicators_result, dict):
                         # IndicatorResultオブジェクトからDataFrameを構築
@@ -413,21 +409,10 @@
                                     col_name = f"{indicator_name}_{key}"
                                     if len(values) == len(result):
                                         indicators_df[col_name] = values
-<<<<<<< HEAD
-                        
+
                         # DataFrameが空でない場合のみ結合
                         if not indicators_df.empty:
                             result = pd.concat([result, indicators_df], axis=1)
-                    
-                    logger.debug(f"統合指標マネージャー使用: {request.symbol}")
-                    
-                except Exception as e:
-                    logger.warning(f"テクニカル指標計算スキップ {request.symbol}: {e}")
-=======
-
-                        # DataFrameが空でない場合のみ結合
-                        if not indicators_df.empty:
-                            result = pd.concat([result, indicators_df], axis=1)
 
                     stock_display = format_stock_display(request.symbol)
                     logger.debug(f"統合指標マネージャー使用: {stock_display}")
@@ -435,7 +420,6 @@
                 except Exception as e:
                     stock_display = format_stock_display(request.symbol)
                     logger.warning(f"テクニカル指標計算スキップ {stock_display}: {e}")
->>>>>>> 2d5a99f5
                     # エラーの場合は指標なしで続行
 
             else:
