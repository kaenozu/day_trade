--- conflicted
+++ resolved
@@ -28,21 +28,12 @@
     from ..monitoring.log_aggregation_system import create_log_aggregation_system
     from ..monitoring.performance_optimization_system import get_optimization_manager
     from ..utils.logging_config import get_context_logger
-<<<<<<< HEAD
-
-    # 既存HFTモジュール
-    from .ultra_fast_executor import UltraFastExecutor, OrderEntry, ExecutionResult
-    from .realtime_decision_engine import RealtimeDecisionEngine, TradingSignal
-    from .microsecond_monitor import MicrosecondMonitor, LatencyMetrics
-    from .market_data_processor import UltraFastMarketDataProcessor, MarketUpdate
-=======
     from .market_data_processor import MarketUpdate, UltraFastMarketDataProcessor
     from .microsecond_monitor import LatencyMetrics, MicrosecondMonitor
     from .realtime_decision_engine import RealtimeDecisionEngine, TradingSignal
 
     # 既存HFTモジュール
     from .ultra_fast_executor import ExecutionResult, OrderEntry, UltraFastExecutor
->>>>>>> 73e2081a
 
 except ImportError:
     import logging
@@ -328,13 +319,7 @@
             )
 
             if self.config.enable_smart_invalidation:
-<<<<<<< HEAD
-                self.cache_invalidator = SmartCacheInvalidator(
-                    cache=self.redis_cache
-                )
-=======
                 self.cache_invalidator = SmartCacheInvalidator(cache=self.redis_cache)
->>>>>>> 73e2081a
 
             logger.info("キャッシュシステム統合完了")
 
@@ -403,13 +388,9 @@
             submit_latency = (time.time() * 1_000_000) - start_time
             self.stats["total_latency_us"] += submit_latency
 
-<<<<<<< HEAD
-            logger.debug(f"オーダー投入完了: {order.order_id}, レイテンシー: {submit_latency:.1f}μs")
-=======
             logger.debug(
                 f"オーダー投入完了: {order.order_id}, レイテンシー: {submit_latency:.1f}μs"
             )
->>>>>>> 73e2081a
 
             return order.order_id
 
@@ -458,14 +439,7 @@
             try:
                 # オーダーキューから取得
                 try:
-<<<<<<< HEAD
-                    order = await asyncio.wait_for(
-                        self.order_queue.get(),
-                        timeout=0.01
-                    )
-=======
                     order = await asyncio.wait_for(self.order_queue.get(), timeout=0.01)
->>>>>>> 73e2081a
                     await self._execute_order(order)
 
                 except asyncio.TimeoutError:
@@ -514,13 +488,9 @@
 
             self.stats["successful_executions"] += 1
 
-<<<<<<< HEAD
-            logger.debug(f"オーダー実行完了: {order.order_id}, レイテンシー: {result.total_latency_us}μs")
-=======
             logger.debug(
                 f"オーダー実行完了: {order.order_id}, レイテンシー: {result.total_latency_us}μs"
             )
->>>>>>> 73e2081a
 
         except Exception as e:
             logger.error(f"オーダー実行エラー: {e}")
@@ -568,13 +538,9 @@
 
         self.stats["batch_optimizations"] += 1
 
-<<<<<<< HEAD
-    async def _optimize_order_batch(self, orders: List[NextGenExecutionOrder]) -> List[NextGenExecutionOrder]:
-=======
     async def _optimize_order_batch(
         self, orders: List[NextGenExecutionOrder]
     ) -> List[NextGenExecutionOrder]:
->>>>>>> 73e2081a
         """オーダーバッチ最適化"""
         # シンボルごとにグループ化
         symbol_groups = {}
@@ -592,13 +558,9 @@
 
         return optimized_orders
 
-<<<<<<< HEAD
-    async def _optimize_symbol_orders(self, symbol: str, orders: List[NextGenExecutionOrder]) -> List[NextGenExecutionOrder]:
-=======
     async def _optimize_symbol_orders(
         self, symbol: str, orders: List[NextGenExecutionOrder]
     ) -> List[NextGenExecutionOrder]:
->>>>>>> 73e2081a
         """シンボル別オーダー最適化"""
         # ネッティング（売り買いの相殺）
         buy_quantity = sum(o.quantity for o in orders if o.side == "BUY")
@@ -726,13 +688,9 @@
             sequence_number=1,
         )
 
-<<<<<<< HEAD
-    def _determine_execution_price(self, order: NextGenExecutionOrder, market_data: HFTMarketData) -> float:
-=======
     def _determine_execution_price(
         self, order: NextGenExecutionOrder, market_data: HFTMarketData
     ) -> float:
->>>>>>> 73e2081a
         """実行価格決定"""
         if order.order_type == "MARKET":
             if order.side == "BUY":
@@ -750,13 +708,9 @@
             return {"status": "no_data"}
 
         avg_latency = self.stats["total_latency_us"] / self.stats["orders_processed"]
-<<<<<<< HEAD
-        success_rate = self.stats["successful_executions"] / self.stats["orders_processed"] * 100
-=======
         success_rate = (
             self.stats["successful_executions"] / self.stats["orders_processed"] * 100
         )
->>>>>>> 73e2081a
 
         return {
             "engine_id": self.engine_id,
@@ -884,12 +838,6 @@
         summary = await engine.get_performance_summary()
         print("\n=== パフォーマンス要約 ===")
         print(f"エンジンID: {summary.get('engine_id', 'N/A')}")
-<<<<<<< HEAD
-        print(f"処理オーダー数: {summary.get('performance', {}).get('orders_processed', 0)}")
-        print(f"平均レイテンシー: {summary.get('performance', {}).get('avg_latency_us', 0):.1f}μs")
-        print(f"成功率: {summary.get('performance', {}).get('success_rate_percent', 0):.1f}%")
-        print(f"キャッシュヒット率: {summary.get('performance', {}).get('cache_hit_rate_percent', 0):.1f}%")
-=======
         print(
             f"処理オーダー数: {summary.get('performance', {}).get('orders_processed', 0)}"
         )
@@ -902,7 +850,6 @@
         print(
             f"キャッシュヒット率: {summary.get('performance', {}).get('cache_hit_rate_percent', 0):.1f}%"
         )
->>>>>>> 73e2081a
 
         # エンジン停止
         await engine.stop()
