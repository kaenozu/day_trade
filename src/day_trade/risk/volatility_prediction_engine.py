--- conflicted
+++ resolved
@@ -762,14 +762,8 @@
             return None
 
     def create_volatility_regime_classifier(
-<<<<<<< HEAD
-        self,
-        data: pd.DataFrame,
-        thresholds: Optional[Dict[str, float]] = None,
-=======
         self, data: pd.DataFrame, thresholds: Optional[Dict[str, float]] = None
->>>>>>> 1e679c58
-    ) -> pd.Series:
+    ):
         """
         ボラティリティレジーム分類
 
