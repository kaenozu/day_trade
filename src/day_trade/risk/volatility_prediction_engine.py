<<<<<<< HEAD
=======
#!/usr/bin/env python3
"""
ボラティリティ予測エンジン
Issue #315: 高度テクニカル指標・ML機能拡張

GARCH・VIX風指標・機械学習を組み合わせたボラティリティ予測システム
"""

import warnings
from datetime import datetime, timedelta
from typing import Dict, List, Optional

import numpy as np
import pandas as pd

from ..utils.logging_config import get_context_logger

logger = get_context_logger(__name__)

# 依存パッケージチェック
try:
    from arch import arch_model
    from arch.univariate import EGARCH, GARCH, GJR

    ARCH_AVAILABLE = True
    logger.info("arch利用可能")
except ImportError:
    ARCH_AVAILABLE = False
    logger.warning("arch未インストール - pip install archでインストールしてください")

try:
    import joblib
    from sklearn.ensemble import GradientBoostingRegressor, RandomForestRegressor
    from sklearn.metrics import mean_squared_error, r2_score
    from sklearn.model_selection import train_test_split
    from sklearn.preprocessing import StandardScaler

    SKLEARN_AVAILABLE = True
    logger.info("scikit-learn利用可能")
except ImportError:
    SKLEARN_AVAILABLE = False
    logger.warning("scikit-learn未インストール")

warnings.filterwarnings("ignore", category=RuntimeWarning)
warnings.filterwarnings("ignore", category=FutureWarning)


class VolatilityPredictionEngine:
    """
    ボラティリティ予測エンジン

    GARCH系モデル・VIX風指標・機械学習を統合した高精度ボラティリティ予測
    """

    def __init__(self, model_cache_dir: str = "data/volatility_models"):
        """
        初期化

        Args:
            model_cache_dir: モデルキャッシュディレクトリ
        """
        self.model_cache_dir = (
            Path(model_cache_dir) if hasattr(Path, "__name__") else None
        )

        # モデルキャッシュディレクトリ作成
        if self.model_cache_dir:
            self.model_cache_dir.mkdir(parents=True, exist_ok=True)

        # 各種モデルの保存用辞書
        self.garch_models = {}
        self.ml_models = {}
        self.scalers = {}

        # VIX計算パラメータ
        self.vix_params = {
            "window": 30,
            "garch_alpha": 0.1,
            "garch_beta": 0.85,
            "garch_omega": 0.05,
        }

        logger.info("ボラティリティ予測エンジン初期化完了")

    def calculate_realized_volatility(
        self,
        data: pd.DataFrame,
        method: str = "close_to_close",
        window: int = 30,
        annualize: bool = True,
    ) -> pd.Series:
        """
        実現ボラティリティ計算

        Args:
            data: OHLCV価格データ
            method: 計算方法 ('close_to_close', 'parkinson', 'garman_klass', 'yang_zhang')
            window: 計算ウィンドウ
            annualize: 年率化フラグ

        Returns:
            実現ボラティリティ系列
        """
        try:
            if method == "close_to_close":
                returns = np.log(data["Close"] / data["Close"].shift(1))
                realized_vol = returns.rolling(window=window).std()

            elif method == "parkinson":
                # Parkinson推定量: 高値・安値を使用
                hl_ratio = np.log(data["High"] / data["Low"])
                realized_vol = hl_ratio.rolling(window=window).apply(
                    lambda x: np.sqrt(np.sum(x**2) / (4 * np.log(2) * len(x)))
                )

            elif method == "garman_klass":
                # Garman-Klass推定量: OHLC全てを使用
                ln_ho = np.log(data["High"] / data["Open"])
                ln_lo = np.log(data["Low"] / data["Open"])
                ln_co = np.log(data["Close"] / data["Open"])

                gk_component = (ln_ho * ln_lo) + (0.5 * ln_co**2)
                realized_vol = gk_component.rolling(window=window).apply(
                    lambda x: np.sqrt(np.sum(x) / len(x))
                )

            elif method == "yang_zhang":
                # Yang-Zhang推定量: 隙間を考慮した最も正確な推定量
                ln_co = np.log(data["Close"] / data["Open"])
                ln_ho = np.log(data["High"] / data["Open"])
                ln_lo = np.log(data["Low"] / data["Open"])
                ln_cc = np.log(data["Close"] / data["Close"].shift(1))
                ln_oc = np.log(data["Open"] / data["Close"].shift(1))

                # オーバーナイトボラティリティ
                overnight_vol = ln_oc.rolling(window=window).var()

                # 開場中ボラティリティ
                rs_vol = (
                    (ln_ho * (ln_ho - ln_co) + ln_lo * (ln_lo - ln_co))
                    .rolling(window=window)
                    .mean()
                )

                # クローズ-トゥ-クローズボラティリティ
                cc_vol = ln_cc.rolling(window=window).var()

                # Yang-Zhang組み合わせ
                k = 0.34 / (1.34 + (window + 1) / (window - 1))
                realized_vol = np.sqrt(overnight_vol + k * cc_vol + (1 - k) * rs_vol)

            else:
                raise ValueError(f"サポートされていない方法: {method}")

            # 年率化（252営業日）
            if annualize:
                realized_vol = realized_vol * np.sqrt(252)

            logger.info(f"実現ボラティリティ計算完了: {method}法")
            return realized_vol.fillna(0)

        except Exception as e:
            logger.error(f"実現ボラティリティ計算エラー ({method}): {e}")
            # フォールバック: 単純な移動標準偏差
            returns = data["Close"].pct_change()
            fallback_vol = returns.rolling(window=window).std()
            if annualize:
                fallback_vol = fallback_vol * np.sqrt(252)
            return fallback_vol.fillna(0)

    def fit_garch_model(
        self,
        data: pd.DataFrame,
        model_type: str = "GARCH",
        p: int = 1,
        q: int = 1,
        symbol: str = "UNKNOWN",
    ) -> Optional[Dict]:
        """
        GARCHモデル適合

        Args:
            data: 価格データ
            model_type: モデルタイプ ('GARCH', 'GJR-GARCH', 'EGARCH')
            p: ARCH次数
            q: GARCH次数
            symbol: 銘柄コード

        Returns:
            適合結果辞書
        """
        if not ARCH_AVAILABLE:
            logger.error("arch パッケージが利用できません")
            return None

        try:
            # リターン計算
            returns = np.log(data["Close"] / data["Close"].shift(1)).dropna()

            if len(returns) < 100:
                logger.warning(
                    f"GARCHモデルには最低100データポイントが必要: {len(returns)}"
                )
                return None

            # リターンをパーセンテージに変換（数値安定性のため）
            returns = returns * 100

            # モデル定義
            if model_type == "GARCH":
                model = arch_model(returns, vol="Garch", p=p, q=q, rescale=False)
            elif model_type == "GJR-GARCH":
                model = arch_model(returns, vol="GARCH", p=p, o=1, q=q, rescale=False)
            elif model_type == "EGARCH":
                model = arch_model(returns, vol="EGARCH", p=p, q=q, rescale=False)
            else:
                raise ValueError(f"サポートされていないモデルタイプ: {model_type}")

            # モデル適合
            logger.info(f"GARCHモデル適合開始: {model_type}({p},{q}) - {symbol}")
            fitted_model = model.fit(disp="off", show_warning=False)

            # 適合統計
            aic = fitted_model.aic
            bic = fitted_model.bic
            log_likelihood = fitted_model.loglikelihood

            # パラメータ抽出
            params = fitted_model.params

            # 1期先予測
            forecast = fitted_model.forecast(horizon=1, reindex=False)
            next_period_vol = (
                np.sqrt(forecast.variance.iloc[-1, 0]) / 100
            )  # パーセンテージから戻す

            # モデル保存
            self.garch_models[symbol] = fitted_model

            result = {
                "symbol": symbol,
                "model_type": model_type,
                "p": p,
                "q": q,
                "aic": float(aic),
                "bic": float(bic),
                "log_likelihood": float(log_likelihood),
                "parameters": {k: float(v) for k, v in params.items()},
                "next_period_volatility": float(next_period_vol),
                "fitted_volatility": fitted_model.conditional_volatility
                / 100,  # 時系列
                "data_points": len(returns),
                "fitting_timestamp": datetime.now().isoformat(),
            }

            logger.info(f"GARCHモデル適合完了: {model_type} AIC={aic:.2f}")
            return result

        except Exception as e:
            logger.error(f"GARCHモデル適合エラー ({symbol}): {e}")
            return None

    def predict_garch_volatility(
        self, symbol: str, horizon: int = 5, confidence_level: float = 0.95
    ) -> Optional[Dict]:
        """
        GARCHモデルによるボラティリティ予測

        Args:
            symbol: 銘柄コード
            horizon: 予測期間
            confidence_level: 信頼水準

        Returns:
            予測結果辞書
        """
        if not ARCH_AVAILABLE or symbol not in self.garch_models:
            logger.error(f"GARCHモデルが利用できません: {symbol}")
            return None

        try:
            fitted_model = self.garch_models[symbol]

            # 複数期間予測
            forecast = fitted_model.forecast(horizon=horizon, reindex=False)

            # 分散予測を標準偏差（ボラティリティ）に変換
            vol_forecast = np.sqrt(
                forecast.variance.iloc[-1] / 10000
            )  # パーセンテージ調整

            # 信頼区間計算
            alpha = 1 - confidence_level
            from scipy import stats

            z_score = stats.norm.ppf(1 - alpha / 2)

            # 予測の不確実性（簡易版）
            vol_std = (
                vol_forecast.std()
                if len(vol_forecast) > 1
                else vol_forecast.iloc[0] * 0.1
            )

            vol_upper = vol_forecast + z_score * vol_std
            vol_lower = np.maximum(
                vol_forecast - z_score * vol_std, 0.001
            )  # 負の値を避ける

            result = {
                "symbol": symbol,
                "forecast_horizon": horizon,
                "confidence_level": confidence_level,
                "volatility_forecast": [float(x) for x in vol_forecast],
                "volatility_upper": [float(x) for x in vol_upper],
                "volatility_lower": [float(x) for x in vol_lower],
                "forecast_dates": [
                    (datetime.now() + timedelta(days=i + 1)).strftime("%Y-%m-%d")
                    for i in range(horizon)
                ],
                "prediction_timestamp": datetime.now().isoformat(),
            }

            logger.info(f"GARCH予測完了: {symbol} {horizon}期間先")
            return result

        except Exception as e:
            logger.error(f"GARCH予測エラー ({symbol}): {e}")
            return None

    def calculate_vix_like_indicator(
        self, data: pd.DataFrame, window: int = 30, garch_params: Dict = None
    ) -> pd.Series:
        """
        VIX風指標計算

        Args:
            data: OHLCV価格データ
            window: 計算ウィンドウ
            garch_params: GARCHパラメータ

        Returns:
            VIX風指標系列（0-100スケール）
        """
        try:
            if garch_params is None:
                garch_params = self.vix_params

            returns = np.log(data["Close"] / data["Close"].shift(1)).dropna()

            if len(returns) < window:
                logger.warning(
                    f"VIX計算にはwindow以上のデータが必要: {len(returns)} < {window}"
                )
                return pd.Series([20] * len(data), index=data.index)

            # 簡易GARCH(1,1)による条件付きボラティリティ
            alpha = garch_params["garch_alpha"]
            beta = garch_params["garch_beta"]
            omega = garch_params["garch_omega"]

            conditional_vol = pd.Series(index=returns.index, dtype=float)

            # 初期値設定
            unconditional_vol = returns.std()
            conditional_vol.iloc[0] = unconditional_vol

            for i in range(1, len(returns)):
                if i < len(conditional_vol):
                    prev_return_sq = returns.iloc[i - 1] ** 2
                    prev_vol_sq = (
                        conditional_vol.iloc[i - 1] ** 2
                        if conditional_vol.iloc[i - 1] > 0
                        else unconditional_vol**2
                    )

                    conditional_variance = (
                        omega + alpha * prev_return_sq + beta * prev_vol_sq
                    )
                    conditional_vol.iloc[i] = np.sqrt(max(conditional_variance, 1e-6))

            # 前向き予測を追加（1期先）
            if len(conditional_vol) > 0:
                last_return_sq = returns.iloc[-1] ** 2
                last_vol_sq = conditional_vol.iloc[-1] ** 2
                next_variance = omega + alpha * last_return_sq + beta * last_vol_sq
                next_vol = np.sqrt(max(next_variance, 1e-6))
            else:
                next_vol = unconditional_vol

            # 年率化してVIXスケール（0-100）に変換
            annual_vol = conditional_vol * np.sqrt(252)
            vix_like = annual_vol * 100

            # 極端な値をクリッピング
            vix_like = np.clip(vix_like, 5, 150)

            # データフレーム全体のインデックスに拡張
            result = pd.Series(index=data.index, dtype=float)

            # 初期期間は移動平均で埋める
            if len(returns) >= window:
                initial_vol = returns.iloc[:window].std() * np.sqrt(252) * 100
                result.iloc[: len(result) - len(vix_like)] = initial_vol

            # GARCH結果を適用
            result.iloc[len(result) - len(vix_like) :] = vix_like.values

            # NaN値を前方埋め
            result = result.fillna(method="ffill").fillna(20)

            logger.info("VIX風指標計算完了")
            return result

        except Exception as e:
            logger.error(f"VIX風指標計算エラー: {e}")
            # フォールバック: 単純な移動ボラティリティ
            returns = data["Close"].pct_change()
            simple_vol = returns.rolling(window=window).std() * np.sqrt(252) * 100
            return simple_vol.fillna(20)

    def prepare_ml_features_for_volatility(
        self, data: pd.DataFrame, lookback_days: int = 60
    ) -> pd.DataFrame:
        """
        ボラティリティ予測用機械学習特徴量準備

        Args:
            data: OHLCV価格データ
            lookback_days: 特徴量作成に使用する過去データ日数

        Returns:
            特徴量DataFrame
        """
        try:
            features = pd.DataFrame(index=data.index)

            # 基本価格特徴量
            returns = np.log(data["Close"] / data["Close"].shift(1))
            features["returns"] = returns
            features["abs_returns"] = np.abs(returns)
            features["squared_returns"] = returns**2

            # 複数期間の実現ボラティリティ
            for period in [5, 10, 20, 30]:
                features[f"realized_vol_{period}"] = self.calculate_realized_volatility(
                    data, window=period, annualize=True
                )

            # 価格レンジ指標
            features["high_low_ratio"] = (data["High"] - data["Low"]) / data["Close"]
            features["open_close_ratio"] = (
                np.abs(data["Open"] - data["Close"]) / data["Close"]
            )

            # 出来高関連特徴量
            features["volume"] = data["Volume"]
            features["volume_ma"] = data["Volume"].rolling(20).mean()
            features["volume_ratio"] = data["Volume"] / features["volume_ma"]
            features["price_volume"] = data["Close"] * data["Volume"]

            # ボラティリティクラスタリング指標
            for lag in [1, 2, 3, 5]:
                features[f"vol_lag_{lag}"] = features["realized_vol_20"].shift(lag)
                features[f"return_lag_{lag}"] = returns.shift(lag)

            # 移動統計量
            for window in [10, 20, 50]:
                features[f"return_mean_{window}"] = returns.rolling(window).mean()
                features[f"return_std_{window}"] = returns.rolling(window).std()
                features[f"return_skew_{window}"] = returns.rolling(window).skew()
                features[f"return_kurt_{window}"] = returns.rolling(window).kurt()

            # エクストリームリターン指標
            features["extreme_return_5d"] = (
                np.abs(returns.rolling(5).sum()) > returns.rolling(60).std() * 2
            ).astype(int)

            # VIX風指標
            features["vix_like"] = self.calculate_vix_like_indicator(data)
            features["vix_change"] = features["vix_like"].diff()
            features["vix_relative"] = (
                features["vix_like"] / features["vix_like"].rolling(30).mean()
            )

            # 技術的指標
            # RSI
            delta = data["Close"].diff()
            gain = (delta.where(delta > 0, 0)).rolling(14).mean()
            loss = (-delta.where(delta < 0, 0)).rolling(14).mean()
            rs = gain / loss
            features["rsi"] = 100 - (100 / (1 + rs))

            # ボリンジャーバンド
            sma_20 = data["Close"].rolling(20).mean()
            std_20 = data["Close"].rolling(20).std()
            features["bb_position"] = (data["Close"] - (sma_20 - 2 * std_20)) / (
                4 * std_20
            )
            features["bb_width"] = (4 * std_20) / sma_20

            # 時間系特徴量（曜日効果・月効果）
            features["day_of_week"] = data.index.dayofweek
            features["day_of_month"] = data.index.day
            features["month"] = data.index.month

            # 季節調整項
            features["seasonal_factor"] = np.sin(
                2 * np.pi * data.index.dayofyear / 365.25
            )

            # ラグ特徴量の追加（時系列の記憶効果）
            for col in ["realized_vol_20", "vix_like", "high_low_ratio"]:
                if col in features.columns:
                    for lag in range(1, 6):
                        features[f"{col}_lag_{lag}"] = features[col].shift(lag)

            # NaN値処理
            features = features.fillna(method="ffill").fillna(method="bfill").fillna(0)

            logger.info(f"ML特徴量準備完了: {len(features.columns)}特徴量")
            return features

        except Exception as e:
            logger.error(f"ML特徴量準備エラー: {e}")
            return pd.DataFrame(index=data.index)

    def train_volatility_ml_model(
        self,
        data: pd.DataFrame,
        symbol: str = "UNKNOWN",
        target_horizon: int = 5,
        model_types: Optional[List[str]] = None,
    ) -> Optional[Dict]:
        """
        ボラティリティ予測機械学習モデル訓練

        Args:
            data: 価格データ
            symbol: 銘柄コード
            target_horizon: 予測ホライゾン（日数）
            model_types: 使用するモデルタイプリスト

        Returns:
            訓練結果辞書
        """
        if not SKLEARN_AVAILABLE:
            logger.error("scikit-learn が利用できません")
            return None

        if model_types is None:
            model_types = ["random_forest", "gradient_boosting"]

        try:
            # 特徴量準備
            features = self.prepare_ml_features_for_volatility(data)

            if features.empty:
                logger.error("特徴量準備に失敗")
                return None

            # ターゲット変数: target_horizon日先の実現ボラティリティ
            target_vol = self.calculate_realized_volatility(
                data, window=5, annualize=True
            )
            target = target_vol.shift(-target_horizon)

            # 有効データのみ抽出
            valid_mask = ~(features.isnull().any(axis=1) | target.isnull())
            X = features[valid_mask]
            y = target[valid_mask]

            if len(X) < 100:
                logger.warning(f"訓練データ不足: {len(X)}行 (最低100行必要)")
                return None

            # 訓練・テストデータ分割
            X_train, X_test, y_train, y_test = train_test_split(
                X, y, test_size=0.25, random_state=42, shuffle=False
            )

            # 特徴量正規化
            scaler = StandardScaler()
            X_train_scaled = scaler.fit_transform(X_train)
            X_test_scaled = scaler.transform(X_test)

            models = {}
            results = {}

            # モデル定義と訓練
            if "random_forest" in model_types:
                rf_model = RandomForestRegressor(
                    n_estimators=200,
                    max_depth=15,
                    min_samples_split=5,
                    min_samples_leaf=2,
                    max_features="sqrt",
                    random_state=42,
                    n_jobs=-1,
                )
                rf_model.fit(X_train, y_train)
                models["random_forest"] = rf_model

                # 評価
                rf_pred = rf_model.predict(X_test)
                rf_mse = mean_squared_error(y_test, rf_pred)
                rf_r2 = r2_score(y_test, rf_pred)

                results["random_forest"] = {
                    "mse": float(rf_mse),
                    "rmse": float(np.sqrt(rf_mse)),
                    "r2": float(rf_r2),
                    "feature_importance": rf_model.feature_importances_.tolist(),
                }

            if "gradient_boosting" in model_types:
                gb_model = GradientBoostingRegressor(
                    n_estimators=300,
                    learning_rate=0.05,
                    max_depth=8,
                    min_samples_split=10,
                    min_samples_leaf=4,
                    subsample=0.8,
                    random_state=42,
                )
                gb_model.fit(X_train, y_train)
                models["gradient_boosting"] = gb_model

                # 評価
                gb_pred = gb_model.predict(X_test)
                gb_mse = mean_squared_error(y_test, gb_pred)
                gb_r2 = r2_score(y_test, gb_pred)

                results["gradient_boosting"] = {
                    "mse": float(gb_mse),
                    "rmse": float(np.sqrt(gb_mse)),
                    "r2": float(gb_r2),
                    "feature_importance": gb_model.feature_importances_.tolist(),
                }

            # 最良モデル選択
            best_model_name = min(results.keys(), key=lambda x: results[x]["mse"])
            best_model = models[best_model_name]

            # モデルとスケーラーを保存
            self.ml_models[symbol] = {
                "models": models,
                "scaler": scaler,
                "feature_names": X.columns.tolist(),
                "best_model_name": best_model_name,
                "target_horizon": target_horizon,
            }

            training_result = {
                "symbol": symbol,
                "target_horizon": target_horizon,
                "training_samples": len(X_train),
                "test_samples": len(X_test),
                "feature_count": len(X.columns),
                "models": results,
                "best_model": best_model_name,
                "best_performance": results[best_model_name],
                "feature_names": X.columns.tolist(),
                "training_timestamp": datetime.now().isoformat(),
            }

            logger.info(
                f"ML訓練完了: {symbol} - 最良モデル: {best_model_name} (R²={results[best_model_name]['r2']:.3f})"
            )
            return training_result

        except Exception as e:
            logger.error(f"ML訓練エラー ({symbol}): {e}")
            return None

    def predict_volatility_ml(
        self, data: pd.DataFrame, symbol: str, horizon: int = 5
    ) -> Optional[Dict]:
        """
        機械学習によるボラティリティ予測

        Args:
            data: 価格データ
            symbol: 銘柄コード
            horizon: 予測ホライゾン

        Returns:
            予測結果辞書
        """
        if not SKLEARN_AVAILABLE or symbol not in self.ml_models:
            logger.error(f"MLモデルが利用できません: {symbol}")
            return None

        try:
            model_info = self.ml_models[symbol]
            models = model_info["models"]
            scaler = model_info["scaler"]
            feature_names = model_info["feature_names"]
            best_model_name = model_info["best_model_name"]

            # 特徴量準備
            features = self.prepare_ml_features_for_volatility(data)

            if features.empty or len(features) == 0:
                logger.error("予測用特徴量準備に失敗")
                return None

            # 最新データポイントを使用
            latest_features = features.iloc[-1:][feature_names]

            if latest_features.isnull().any().any():
                logger.warning("最新特徴量にNaN値を含む")
                latest_features = latest_features.fillna(0)

            # 特徴量正規化
            latest_scaled = scaler.transform(latest_features)

            # 各モデルで予測
            predictions = {}

            for model_name, model in models.items():
                pred = model.predict(latest_scaled)[0]
                predictions[model_name] = float(max(pred, 0.001))  # 負の値を避ける

            # アンサンブル予測（重み付き平均）
            best_pred = predictions[best_model_name]

            # 信頼区間の簡易計算（予測の不確実性）
            prediction_std = np.std(list(predictions.values()))
            confidence_interval = {
                "lower": max(best_pred - 1.96 * prediction_std, 0.001),
                "upper": best_pred + 1.96 * prediction_std,
            }

            # 現在の実現ボラティリティとの比較
            current_vol = self.calculate_realized_volatility(
                data, window=20, annualize=True
            ).iloc[-1]

            result = {
                "symbol": symbol,
                "prediction_horizon": horizon,
                "predicted_volatility": float(best_pred),
                "current_volatility": (
                    float(current_vol) if pd.notna(current_vol) else None
                ),
                "volatility_change": (
                    float(best_pred - current_vol) if pd.notna(current_vol) else None
                ),
                "confidence_interval": confidence_interval,
                "model_predictions": predictions,
                "best_model": best_model_name,
                "prediction_date": datetime.now().strftime("%Y-%m-%d"),
                "prediction_timestamp": datetime.now().isoformat(),
            }

            logger.info(f"ML予測完了: {symbol} - 予測ボラティリティ: {best_pred:.1f}%")
            return result

        except Exception as e:
            logger.error(f"ML予測エラー ({symbol}): {e}")
            return None

    def create_volatility_regime_classifier(
        self, data: pd.DataFrame, thresholds: Optional[Dict[str, float]] = None
    ):
        """
        ボラティリティレジーム分類

        Args:
            data: 価格データ
            thresholds: 分類閾値

        Returns:
            レジーム分類結果
        """
        try:
            if thresholds is None:
                thresholds = {
                    "low": 0.15,  # 15%未満
                    "medium": 0.30,  # 15-30%
                    "high": 0.50,  # 30-50%
                    "extreme": float("inf"),  # 50%以上
                }

            # 実現ボラティリティ計算
            realized_vol = self.calculate_realized_volatility(
                data, window=20, annualize=True
            )

            # レジーム分類
            regimes = pd.Series(index=data.index, dtype="object")

            for i in range(len(realized_vol)):
                vol = realized_vol.iloc[i]

                if pd.isna(vol):
                    regimes.iloc[i] = "unknown"
                elif vol < thresholds["low"]:
                    regimes.iloc[i] = "low_vol"
                elif vol < thresholds["medium"]:
                    regimes.iloc[i] = "medium_vol"
                elif vol < thresholds["high"]:
                    regimes.iloc[i] = "high_vol"
                else:
                    regimes.iloc[i] = "extreme_vol"

            logger.info("ボラティリティレジーム分類完了")
            return regimes

        except Exception as e:
            logger.error(f"レジーム分類エラー: {e}")
            return pd.Series(["unknown"] * len(data), index=data.index)

    def generate_comprehensive_volatility_forecast(
        self, data: pd.DataFrame, symbol: str = "UNKNOWN", forecast_horizon: int = 10
    ) -> Dict[str, any]:
        """
        総合ボラティリティ予測

        GARCH・機械学習・VIX風指標を統合した総合予測

        Args:
            data: 価格データ
            symbol: 銘柄コード
            forecast_horizon: 予測期間

        Returns:
            総合予測結果辞書
        """
        try:
            comprehensive_forecast = {
                "symbol": symbol,
                "forecast_horizon": forecast_horizon,
                "forecast_timestamp": datetime.now().isoformat(),
                "models": {},
                "ensemble_forecast": {},
                "risk_assessment": {},
            }

            # GARCH予測
            garch_result = None
            if len(data) >= 100:  # GARCH用最小データ
                garch_fit = self.fit_garch_model(data, symbol=symbol)
                if garch_fit:
                    garch_result = self.predict_garch_volatility(
                        symbol, horizon=forecast_horizon
                    )
                    if garch_result:
                        comprehensive_forecast["models"]["garch"] = garch_result
                        logger.info("GARCH予測を統合予測に追加")

            # ML予測
            ml_result = None
            if len(data) >= 150:  # ML用最小データ
                ml_train = self.train_volatility_ml_model(
                    data, symbol=symbol, target_horizon=5
                )
                if ml_train:
                    ml_result = self.predict_volatility_ml(data, symbol, horizon=5)
                    if ml_result:
                        comprehensive_forecast["models"]["machine_learning"] = ml_result
                        logger.info("ML予測を統合予測に追加")

            # VIX風指標
            vix_like = self.calculate_vix_like_indicator(data)
            current_vix = vix_like.iloc[-1] if len(vix_like) > 0 else 20
            vix_forecast = self._project_vix_forward(vix_like, forecast_horizon)

            comprehensive_forecast["models"]["vix_like"] = {
                "current_vix": float(current_vix),
                "vix_forecast": vix_forecast,
                "vix_regime": self._classify_vix_regime(current_vix),
            }

            # 実現ボラティリティ
            realized_vol = self.calculate_realized_volatility(
                data, window=20, annualize=True
            )
            current_realized = realized_vol.iloc[-1] if len(realized_vol) > 0 else 0.2

            comprehensive_forecast["current_metrics"] = {
                "realized_volatility": float(current_realized),
                "vix_like_indicator": float(current_vix),
                "volatility_regime": self.create_volatility_regime_classifier(
                    data
                ).iloc[-1],
            }

            # アンサンブル予測
            ensemble = self._create_volatility_ensemble(
                garch_result, ml_result, vix_forecast, current_realized
            )
            comprehensive_forecast["ensemble_forecast"] = ensemble

            # リスク評価
            risk_assessment = self._assess_volatility_risk(
                current_realized, current_vix, ensemble
            )
            comprehensive_forecast["risk_assessment"] = risk_assessment

            # 投資への示唆
            implications = self._generate_volatility_implications(
                ensemble, risk_assessment, comprehensive_forecast["current_metrics"]
            )
            comprehensive_forecast["investment_implications"] = implications

            logger.info(f"総合ボラティリティ予測完了: {symbol}")
            return comprehensive_forecast

        except Exception as e:
            logger.error(f"総合予測エラー ({symbol}): {e}")
            return {
                "symbol": symbol,
                "error": str(e),
                "forecast_timestamp": datetime.now().isoformat(),
            }

    def _project_vix_forward(self, vix_series: pd.Series, horizon: int) -> List[float]:
        """VIX風指標の前方投影"""
        try:
            if len(vix_series) < 20:
                return (
                    [vix_series.iloc[-1]] * horizon
                    if len(vix_series) > 0
                    else [20] * horizon
                )

            # 短期移動平均トレンド
            recent_trend = vix_series.rolling(5).mean().diff().iloc[-1]
            current_vix = vix_series.iloc[-1]

            # 平均回帰要素
            long_term_mean = (
                vix_series.rolling(60).mean().iloc[-1] if len(vix_series) >= 60 else 20
            )
            mean_reversion_rate = 0.1  # 平均回帰速度

            forecast = []
            for i in range(horizon):
                # トレンド継続 + 平均回帰
                trend_component = recent_trend * (0.9**i)  # トレンド減衰
                mean_reversion = (
                    (long_term_mean - current_vix) * mean_reversion_rate * (i + 1)
                )

                projected_vix = current_vix + trend_component + mean_reversion
                projected_vix = max(5, min(projected_vix, 100))  # 範囲制限

                forecast.append(float(projected_vix))
                current_vix = projected_vix  # 次の期間の基準値更新

            return forecast

        except Exception as e:
            logger.error(f"VIX前方投影エラー: {e}")
            return [20] * horizon

    def _classify_vix_regime(self, vix_value: float) -> str:
        """VIX値によるレジーム分類"""
        if vix_value < 15:
            return "complacency"
        elif vix_value < 25:
            return "normal"
        elif vix_value < 35:
            return "concern"
        elif vix_value < 50:
            return "fear"
        else:
            return "panic"

    def _create_volatility_ensemble(
        self,
        garch_result: Optional[Dict],
        ml_result: Optional[Dict],
        vix_forecast: List[float],
        current_realized: float,
    ) -> Dict[str, any]:
        """ボラティリティアンサンブル予測作成"""
        try:
            forecasts = []
            weights = []
            models = []

            # GARCH予測
            if garch_result and "volatility_forecast" in garch_result:
                garch_vol = np.mean(
                    garch_result["volatility_forecast"][:5]
                )  # 最初の5日平均
                forecasts.append(garch_vol * 100)  # パーセンテージ変換
                weights.append(0.35)
                models.append("GARCH")

            # ML予測
            if ml_result and "predicted_volatility" in ml_result:
                forecasts.append(ml_result["predicted_volatility"])
                weights.append(0.40)
                models.append("Machine Learning")

            # VIX風予測
            if vix_forecast:
                vix_avg = np.mean(vix_forecast[:5])  # 最初の5日平均
                forecasts.append(vix_avg)
                weights.append(0.25)
                models.append("VIX-like")

            if not forecasts:
                # フォールバック: 現在の実現ボラティリティ
                ensemble_vol = current_realized * 100
                confidence = 0.3
            else:
                # 重み付き平均
                weights = np.array(weights) / np.sum(weights)  # 正規化
                ensemble_vol = np.average(forecasts, weights=weights)

                # 信頼度計算（予測の一致度）
                forecast_std = np.std(forecasts) if len(forecasts) > 1 else 0
                confidence = (
                    max(0.2, 1 - (forecast_std / ensemble_vol))
                    if ensemble_vol > 0
                    else 0.5
                )

            return {
                "ensemble_volatility": float(ensemble_vol),
                "individual_forecasts": dict(zip(models, forecasts)),
                "model_weights": dict(zip(models, weights)) if weights else {},
                "ensemble_confidence": float(confidence),
                "forecast_range": {
                    "min": float(min(forecasts)) if forecasts else ensemble_vol,
                    "max": float(max(forecasts)) if forecasts else ensemble_vol,
                },
            }

>>>>>>> 73e2081a
        except Exception as e:
            logger.error(f"アンサンブル作成エラー: {e}")
            return {
                "ensemble_volatility": current_realized * 100,
                "ensemble_confidence": 0.3,
                "error": str(e),
<<<<<<< HEAD
            }
=======
            }

    def _assess_volatility_risk(
        self, current_vol: float, current_vix: float, ensemble: Dict
    ) -> Dict[str, any]:
        """ボラティリティリスク評価"""
        try:
            risk_score = 0  # 0-100, 高いほど高リスク
            risk_factors = []

            # 現在のボラティリティレベル
            annual_vol_pct = current_vol * 100
            if annual_vol_pct > 40:
                risk_score += 30
                risk_factors.append("極端に高いボラティリティ")
            elif annual_vol_pct > 25:
                risk_score += 15
                risk_factors.append("高ボラティリティ環境")
            elif annual_vol_pct < 10:
                risk_score += 10
                risk_factors.append("異常に低いボラティリティ(反発リスク)")

            # VIXレベル評価
            if current_vix > 40:
                risk_score += 25
                risk_factors.append("パニック水準のVIX")
            elif current_vix > 25:
                risk_score += 10
                risk_factors.append("不安水準のVIX")
            elif current_vix < 15:
                risk_score += 15
                risk_factors.append("自己満足水準のVIX(反発リスク)")

            # アンサンブル予測の不確実性
            ensemble_vol = ensemble.get("ensemble_volatility", annual_vol_pct)
            forecast_range = ensemble.get("forecast_range", {})

            if (
                forecast_range.get("max", ensemble_vol)
                - forecast_range.get("min", ensemble_vol)
                > 10
            ):
                risk_score += 20
                risk_factors.append("モデル間の予測分散が大きい")

            # ボラティリティの急上昇リスク
            vol_change = ensemble_vol - annual_vol_pct
            if vol_change > 10:
                risk_score += 20
                risk_factors.append("ボラティリティ急上昇予測")

            # リスクレベル分類
            if risk_score >= 60:
                risk_level = "HIGH"
            elif risk_score >= 35:
                risk_level = "MEDIUM"
            else:
                risk_level = "LOW"

            return {
                "risk_level": risk_level,
                "risk_score": int(risk_score),
                "risk_factors": risk_factors,
                "volatility_outlook": (
                    "increasing"
                    if vol_change > 2
                    else "decreasing" if vol_change < -2 else "stable"
                ),
            }

        except Exception as e:
            logger.error(f"ボラティリティリスク評価エラー: {e}")
            return {"risk_level": "UNKNOWN", "risk_score": 50, "error": str(e)}

    def _generate_volatility_implications(
        self, ensemble: Dict, risk_assessment: Dict, current_metrics: Dict
    ) -> Dict[str, any]:
        """ボラティリティの投資への示唆"""
        try:
            implications = {
                "portfolio_adjustments": [],
                "trading_strategies": [],
                "risk_management": [],
                "market_timing": [],
            }

            ensemble_vol = ensemble.get("ensemble_volatility", 20)
            risk_level = risk_assessment.get("risk_level", "MEDIUM")
            outlook = risk_assessment.get("volatility_outlook", "stable")

            # ポートフォリオ調整
            if ensemble_vol > 30:
                implications["portfolio_adjustments"].extend(
                    [
                        "ポジションサイズの縮小を検討",
                        "防御的資産の比重増加",
                        "分散投資の強化",
                    ]
                )
            elif ensemble_vol < 15:
                implications["portfolio_adjustments"].extend(
                    [
                        "リスク資産の比重増加を検討",
                        "レバレッジ活用の機会",
                        "集中投資の機会",
                    ]
                )

            # トレーディング戦略
            if outlook == "increasing":
                implications["trading_strategies"].extend(
                    [
                        "ボラティリティ・ブレイクアウト戦略",
                        "ストラドル・ストラングル戦略(オプション)",
                        "短期トレーディングの機会増加",
                    ]
                )
            elif outlook == "decreasing":
                implications["trading_strategies"].extend(
                    [
                        "平均回帰戦略",
                        "レンジトレーディング",
                        "バイ・アンド・ホールド戦略",
                    ]
                )

            # リスク管理
            if risk_level == "HIGH":
                implications["risk_management"].extend(
                    [
                        "ストップロス幅の拡大",
                        "より頻繁なポジション見直し",
                        "ヘッジ比率の増加",
                    ]
                )
            elif risk_level == "LOW":
                implications["risk_management"].extend(
                    [
                        "ストップロス幅の縮小可能",
                        "ポジション保有期間の延長",
                        "コスト効率の重視",
                    ]
                )

            # マーケットタイミング
            current_vix = current_metrics.get("vix_like_indicator", 20)
            if current_vix > 30 and outlook == "decreasing":
                implications["market_timing"].append("逆張り投資の機会")
            elif current_vix < 20 and outlook == "increasing":
                implications["market_timing"].append("リスクオフの準備")

            return implications

        except Exception as e:
            logger.error(f"示唆生成エラー: {e}")
            return {
                "portfolio_adjustments": ["ボラティリティ情報を基に慎重な判断を"],
                "error": str(e),
            }


# パスインポート修正
from pathlib import Path

if __name__ == "__main__":
    # テスト実行
    print("=== ボラティリティ予測エンジン テスト ===")

    # サンプルデータ生成（より現実的なボラティリティクラスタリング）
    dates = pd.date_range(start="2022-01-01", end="2024-12-31", freq="D")
    np.random.seed(42)

    # ボラティリティレジームのシミュレーション
    base_price = 3000
    prices = [base_price]

    # ボラティリティレジーム（0: 低ボラ, 1: 中ボラ, 2: 高ボラ）
    vol_regimes = []
    regime_length = 50  # 各レジームの平均継続期間

    current_regime = 0
    regime_countdown = regime_length

    vol_levels = [0.01, 0.02, 0.04]  # 低・中・高ボラティリティ

    for i in range(len(dates)):
        # レジーム変更判定
        if regime_countdown <= 0:
            # 次のレジームをランダム選択（平均回帰的に）
            transition_probs = [
                [0.7, 0.25, 0.05],  # 低ボラ -> [低, 中, 高]
                [0.2, 0.6, 0.2],  # 中ボラ -> [低, 中, 高]
                [0.1, 0.3, 0.6],
            ]  # 高ボラ -> [低, 中, 高]

            current_regime = np.random.choice(3, p=transition_probs[current_regime])
            regime_countdown = np.random.poisson(regime_length)

        vol_regimes.append(current_regime)
        regime_countdown -= 1

        # 価格変動生成
        vol = vol_levels[current_regime]
        # ボラティリティクラスタリング効果
        if i > 0 and vol_regimes[i - 1] == current_regime:
            vol *= 1.1  # 同じレジーム継続時は少し高く

        price_change = np.random.normal(0.0005, vol)
        new_price = prices[-1] * (1 + price_change)
        prices.append(max(new_price, 1000))  # 価格下限

    # OHLCV生成
    sample_data = pd.DataFrame(index=dates)
    sample_data["Close"] = prices[1:]  # 長さ調整
    sample_data["Open"] = [
        p * np.random.uniform(0.998, 1.002) for p in sample_data["Close"]
    ]
    sample_data["High"] = [
        max(o, c) * np.random.uniform(1.000, 1.020)
        for o, c in zip(sample_data["Open"], sample_data["Close"])
    ]
    sample_data["Low"] = [
        min(o, c) * np.random.uniform(0.980, 1.000)
        for o, c in zip(sample_data["Open"], sample_data["Close"])
    ]
    sample_data["Volume"] = np.random.randint(500000, 15000000, len(dates))

    try:
        engine = VolatilityPredictionEngine()

        print(f"サンプルデータ: {len(sample_data)}日分")
        print(
            f"価格範囲: {sample_data['Close'].min():.2f} - {sample_data['Close'].max():.2f}"
        )

        # 1. 実現ボラティリティ計算テスト
        print("\n1. 実現ボラティリティ計算テスト")
        methods = ["close_to_close", "parkinson", "garman_klass"]

        for method in methods:
            real_vol = engine.calculate_realized_volatility(sample_data, method=method)
            current_vol = real_vol.iloc[-1] if len(real_vol) > 0 else 0
            avg_vol = real_vol.mean() if len(real_vol) > 0 else 0
            print(f"✅ {method}: 現在={current_vol:.1f}%, 平均={avg_vol:.1f}%")

        # 2. VIX風指標テスト
        print("\n2. VIX風指標計算テスト")
        vix_like = engine.calculate_vix_like_indicator(sample_data)
        current_vix = vix_like.iloc[-1]
        max_vix = vix_like.max()
        min_vix = vix_like.min()
        print("✅ VIX風指標計算完了")
        print(f"   現在値: {current_vix:.1f}")
        print(f"   範囲: {min_vix:.1f} - {max_vix:.1f}")
        print(f"   レジーム: {engine._classify_vix_regime(current_vix)}")

        # 3. ボラティリティレジーム分類テスト
        print("\n3. ボラティリティレジーム分類テスト")
        regimes = engine.create_volatility_regime_classifier(sample_data)
        regime_counts = regimes.value_counts()
        print("✅ レジーム分類完了:")
        for regime, count in regime_counts.items():
            print(f"   {regime}: {count}日 ({count / len(regimes) * 100:.1f}%)")

        # 4. 機械学習特徴量準備テスト
        print("\n4. ML特徴量準備テスト")
        ml_features = engine.prepare_ml_features_for_volatility(sample_data)
        print(f"✅ ML特徴量準備完了: {len(ml_features.columns)}特徴量")
        print(f"   データポイント: {len(ml_features)}")

        # 主要特徴量の統計
        key_features = ["realized_vol_20", "vix_like", "high_low_ratio", "volume_ratio"]
        for feature in key_features:
            if feature in ml_features.columns:
                value = ml_features[feature].iloc[-1]
                mean_val = ml_features[feature].mean()
                print(f"   {feature}: 現在={value:.3f}, 平均={mean_val:.3f}")

        # 5. GARCH モデルテスト（データが十分な場合）
        if ARCH_AVAILABLE and len(sample_data) >= 100:
            print("\n5. GARCHモデルテスト")
            garch_result = engine.fit_garch_model(sample_data, symbol="TEST_STOCK")

            if garch_result:
                print("✅ GARCHモデル適合完了")
                print(f"   AIC: {garch_result['aic']:.2f}")
                print(
                    f"   次期予測ボラティリティ: {garch_result['next_period_volatility']:.3f}"
                )

                # GARCH予測テスト
                garch_forecast = engine.predict_garch_volatility(
                    "TEST_STOCK", horizon=5
                )
                if garch_forecast:
                    print("✅ GARCH予測完了")
                    print(f"   5日先予測: {garch_forecast['volatility_forecast']}")
            else:
                print("❌ GARCHモデル適合失敗")
        else:
            print("\n5. GARCHモデル - スキップ（arch未インストールまたはデータ不足）")

        # 6. 機械学習モデルテスト（データが十分な場合）
        if SKLEARN_AVAILABLE and len(sample_data) >= 150:
            print("\n6. 機械学習モデルテスト")
            ml_train_result = engine.train_volatility_ml_model(
                sample_data, symbol="TEST_STOCK"
            )

            if ml_train_result:
                print("✅ ML訓練完了")
                print(f"   最良モデル: {ml_train_result['best_model']}")
                best_perf = ml_train_result["best_performance"]
                print(f"   R²スコア: {best_perf['r2']:.3f}")
                print(f"   RMSE: {best_perf['rmse']:.3f}")

                # ML予測テスト
                ml_forecast = engine.predict_volatility_ml(sample_data, "TEST_STOCK")
                if ml_forecast:
                    print("✅ ML予測完了")
                    print(
                        f"   予測ボラティリティ: {ml_forecast['predicted_volatility']:.1f}%"
                    )
                    print(f"   信頼区間: {ml_forecast['confidence_interval']}")
            else:
                print("❌ ML訓練失敗")
        else:
            print(
                "\n6. 機械学習モデル - スキップ（sklearn未インストールまたはデータ不足）"
            )

        # 7. 総合予測テスト
        print("\n7. 総合ボラティリティ予測テスト")
        comprehensive = engine.generate_comprehensive_volatility_forecast(
            sample_data, symbol="TEST_STOCK", forecast_horizon=10
        )

        if "error" not in comprehensive:
            print("✅ 総合予測完了")

            # 現在のメトリクス
            current = comprehensive.get("current_metrics", {})
            print("\n📊 現在の状況:")
            print(
                f"   実現ボラティリティ: {current.get('realized_volatility', 0):.1f}%"
            )
            print(f"   VIX風指標: {current.get('vix_like_indicator', 0):.1f}")
            print(
                f"   ボラティリティレジーム: {current.get('volatility_regime', 'unknown')}"
            )

            # アンサンブル予測
            ensemble = comprehensive.get("ensemble_forecast", {})
            if ensemble:
                print("\n🔮 アンサンブル予測:")
                print(
                    f"   予測ボラティリティ: {ensemble.get('ensemble_volatility', 0):.1f}%"
                )
                print(f"   予測信頼度: {ensemble.get('ensemble_confidence', 0):.1f}")

                individual = ensemble.get("individual_forecasts", {})
                if individual:
                    print("   個別モデル予測:")
                    for model, pred in individual.items():
                        print(f"     {model}: {pred:.1f}%")

            # リスク評価
            risk = comprehensive.get("risk_assessment", {})
            if risk:
                print("\n⚠️  リスク評価:")
                print(f"   リスクレベル: {risk.get('risk_level', 'UNKNOWN')}")
                print(f"   リスクスコア: {risk.get('risk_score', 0)}")
                print(
                    f"   ボラティリティ見通し: {risk.get('volatility_outlook', 'unknown')}"
                )

                risk_factors = risk.get("risk_factors", [])
                if risk_factors:
                    print("   リスク要因:")
                    for factor in risk_factors[:3]:
                        print(f"     - {factor}")

            # 投資への示唆
            implications = comprehensive.get("investment_implications", {})
            if implications:
                print("\n💡 投資への示唆:")
                for category, suggestions in implications.items():
                    if suggestions and category != "error":
                        print(f"   {category}:")
                        for suggestion in suggestions[:2]:  # 上位2個表示
                            print(f"     - {suggestion}")
        else:
            print(f"❌ 総合予測エラー: {comprehensive['error']}")

        print("\n✅ ボラティリティ予測エンジン テスト完了！")

    except Exception as e:
        print(f"❌ テストエラー: {e}")
        import traceback

        traceback.print_exc()
>>>>>>> 73e2081a
<|MERGE_RESOLUTION|>--- conflicted
+++ resolved
@@ -1,5 +1,3 @@
-<<<<<<< HEAD
-=======
 #!/usr/bin/env python3
 """
 ボラティリティ予測エンジン
@@ -1034,16 +1032,12 @@
                 },
             }
 
->>>>>>> 73e2081a
         except Exception as e:
             logger.error(f"アンサンブル作成エラー: {e}")
             return {
                 "ensemble_volatility": current_realized * 100,
                 "ensemble_confidence": 0.3,
                 "error": str(e),
-<<<<<<< HEAD
-            }
-=======
             }
 
     def _assess_volatility_risk(
@@ -1444,5 +1438,4 @@
         print(f"❌ テストエラー: {e}")
         import traceback
 
-        traceback.print_exc()
->>>>>>> 73e2081a
+        traceback.print_exc()