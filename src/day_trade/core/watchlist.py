"""
ウォッチリスト管理モジュール
お気に入り銘柄の管理とアラート機能を提供
"""

import logging
from dataclasses import dataclass
from datetime import datetime
from enum import Enum
from typing import Any, Dict, List, Optional

from sqlalchemy import and_

<<<<<<< HEAD
from ..models import db_manager, WatchlistItem, Stock, Alert, PriceData
=======
>>>>>>> 720a024e
from ..data.stock_fetcher import StockFetcher
from ..models import Alert, Stock, WatchlistItem, db_manager

logger = logging.getLogger(__name__)


class AlertType(Enum):
    """アラートタイプ"""

    PRICE_ABOVE = "price_above"  # 価格が閾値を上回る
    PRICE_BELOW = "price_below"  # 価格が閾値を下回る
    CHANGE_PERCENT_UP = "change_percent_up"  # 変化率が閾値を上回る
    CHANGE_PERCENT_DOWN = "change_percent_down"  # 変化率が閾値を下回る
    VOLUME_SPIKE = "volume_spike"  # 出来高急増


@dataclass
class AlertCondition:
    """アラート条件"""

    stock_code: str
    alert_type: AlertType
    threshold: float
    memo: str = ""


@dataclass
class AlertNotification:
    """アラート通知"""

    stock_code: str
    stock_name: str
    alert_type: AlertType
    threshold: float
    current_value: float
    triggered_at: datetime
    memo: str = ""


class WatchlistManager:
    """ウォッチリスト管理クラス"""

    def __init__(self):
        self.fetcher = StockFetcher()

    def add_stock(
        self, stock_code: str, group_name: str = "default", memo: str = ""
    ) -> bool:
        """
        銘柄をウォッチリストに追加

        Args:
            stock_code: 証券コード
            group_name: グループ名
            memo: メモ

        Returns:
            追加に成功した場合True
        """
        try:
            with db_manager.session_scope() as session:
                # 重複チェック
                existing = (
                    session.query(WatchlistItem)
                    .filter(
                        and_(
                            WatchlistItem.stock_code == stock_code,
                            WatchlistItem.group_name == group_name,
                        )
                    )
                    .first()
                )

                if existing:
                    return False  # 既に存在

                # 銘柄マスタにない場合は作成
                stock = session.query(Stock).filter(Stock.code == stock_code).first()
                if not stock:
                    # 企業情報を取得して銘柄マスタに追加
                    company_info = self.fetcher.get_company_info(stock_code)
                    if company_info:
                        stock = Stock(
                            code=stock_code,
                            name=company_info.get("name", stock_code),
                            sector=company_info.get("sector"),
                            industry=company_info.get("industry"),
                        )
                        session.add(stock)
                        session.flush()  # IDを取得するため

                # ウォッチリストに追加
                watchlist_item = WatchlistItem(
                    stock_code=stock_code, group_name=group_name, memo=memo
                )
                session.add(watchlist_item)

                return True

        except Exception as e:
            logger.error(
                f"銘柄 '{stock_code}' のウォッチリストへの追加中にエラーが発生しました。詳細: {e}"
            )
            return False

    def remove_stock(self, stock_code: str, group_name: str = "default") -> bool:
        """
        銘柄をウォッチリストから削除

        Args:
            stock_code: 証券コード
            group_name: グループ名

        Returns:
            削除に成功した場合True
        """
        try:
            with db_manager.session_scope() as session:
                item = (
                    session.query(WatchlistItem)
                    .filter(
                        and_(
                            WatchlistItem.stock_code == stock_code,
                            WatchlistItem.group_name == group_name,
                        )
                    )
                    .first()
                )

                if item:
                    session.delete(item)
                    return True
                else:
                    return False

        except Exception as e:
            logger.error(
                f"銘柄 '{stock_code}' のウォッチリストからの削除中にエラーが発生しました。詳細: {e}"
            )
            return False

    def get_watchlist(self, group_name: Optional[str] = None) -> List[Dict[str, Any]]:
        """
        ウォッチリストを取得

        Args:
            group_name: グループ名（指定しない場合は全て）

        Returns:
            ウォッチリストアイテムのリスト
        """
        try:
            with db_manager.session_scope() as session:
                query = session.query(WatchlistItem).join(Stock)

                if group_name:
                    query = query.filter(WatchlistItem.group_name == group_name)

                items = query.all()

                result = []
                for item in items:
                    result.append(
                        {
                            "stock_code": item.stock_code,
                            "stock_name": (
                                item.stock.name if item.stock else item.stock_code
                            ),
                            "group_name": item.group_name,
                            "memo": item.memo,
                            "added_date": item.created_at,
                        }
                    )

                return result

        except Exception as e:
            logger.error(
                f"ウォッチリストの取得中に予期せぬエラーが発生しました。データベース接続を確認してください。詳細: {e}"
            )
            return []

    def get_groups(self) -> List[str]:
        """
        ウォッチリストのグループ一覧を取得

        Returns:
            グループ名のリスト
        """
        try:
            with db_manager.session_scope() as session:
                groups = session.query(WatchlistItem.group_name).distinct().all()
                return [group[0] for group in groups]

        except Exception as e:
            logger.error(f"グループ取得エラー: {e}")
            return []

    def get_watchlist_with_prices(
        self, group_name: Optional[str] = None
    ) -> Dict[str, Dict[str, Any]]:
        """
        価格情報付きのウォッチリストを取得

        Args:
            group_name: グループ名（指定しない場合は全て）

        Returns:
            銘柄コードをキーとした価格情報付きデータ
        """
        watchlist = self.get_watchlist(group_name)
        if not watchlist:
            return {}

        # 銘柄コードを抽出
        stock_codes = [item["stock_code"] for item in watchlist]

        # 価格情報を取得
        price_data = self.fetcher.get_realtime_data(stock_codes)

        # ウォッチリスト情報と価格情報をマージ
        result = {}
        for item in watchlist:
            code = item["stock_code"]
            result[code] = {**item, **price_data.get(code, {})}

        return result

    def update_memo(self, stock_code: str, group_name: str, memo: str) -> bool:
        """
        メモを更新

        Args:
            stock_code: 証券コード
            group_name: グループ名
            memo: 新しいメモ

        Returns:
            更新に成功した場合True
        """
        try:
            with db_manager.session_scope() as session:
                item = (
                    session.query(WatchlistItem)
                    .filter(
                        and_(
                            WatchlistItem.stock_code == stock_code,
                            WatchlistItem.group_name == group_name,
                        )
                    )
                    .first()
                )

                if item:
                    item.memo = memo
                    return True
                else:
                    return False

        except Exception as e:
            logger.error(f"メモ更新エラー: {e}")
            return False

    def move_to_group(self, stock_code: str, from_group: str, to_group: str) -> bool:
        """
        銘柄を別のグループに移動

        Args:
            stock_code: 証券コード
            from_group: 移動元グループ
            to_group: 移動先グループ

        Returns:
            移動に成功した場合True
        """
        try:
            with db_manager.session_scope() as session:
                item = (
                    session.query(WatchlistItem)
                    .filter(
                        and_(
                            WatchlistItem.stock_code == stock_code,
                            WatchlistItem.group_name == from_group,
                        )
                    )
                    .first()
                )

                if item:
                    # 移動先に同じ銘柄が既に存在するかチェック
                    existing = (
                        session.query(WatchlistItem)
                        .filter(
                            and_(
                                WatchlistItem.stock_code == stock_code,
                                WatchlistItem.group_name == to_group,
                            )
                        )
                        .first()
                    )

                    if existing:
                        return False  # 移動先に既に存在

                    item.group_name = to_group
                    return True
                else:
                    return False

        except Exception as e:
            logger.error(f"グループ移動エラー: {e}")
            return False

    # アラート機能
    def add_alert(self, condition: AlertCondition) -> bool:
        """
        アラート条件を追加

        Args:
            condition: アラート条件

        Returns:
            追加に成功した場合True
        """
        try:
            with db_manager.session_scope() as session:
                # 既存のアラートをチェック
                existing = (
                    session.query(Alert)
                    .filter(
                        and_(
                            Alert.stock_code == condition.stock_code,
                            Alert.alert_type == condition.alert_type.value,
                            Alert.threshold == condition.threshold,
                        )
                    )
                    .first()
                )

                if existing:
                    logger.warning(
                        f"同じアラート条件が既に存在します: {condition.stock_code}"
                    )
                    return False

                # 新しいアラートを追加
                alert = Alert(
                    stock_code=condition.stock_code,
                    alert_type=condition.alert_type.value,
                    threshold=condition.threshold,
                    memo=condition.memo,
                    is_active=True,
                )
                session.add(alert)

                logger.info(
                    f"アラートを追加しました: {condition.stock_code} {condition.alert_type.value}"
                )
                return True

        except Exception as e:
            logger.error(f"アラート追加エラー: {e}")
            return False

    def remove_alert(
        self, stock_code: str, alert_type: AlertType, threshold: float
    ) -> bool:
        """
        アラート条件を削除

        Args:
            stock_code: 証券コード
            alert_type: アラートタイプ
            threshold: 閾値

        Returns:
            削除に成功した場合True
        """
        try:
            with db_manager.session_scope() as session:
                alert = (
                    session.query(Alert)
                    .filter(
                        and_(
                            Alert.stock_code == stock_code,
                            Alert.alert_type == alert_type.value,
                            Alert.threshold == threshold,
                        )
                    )
                    .first()
                )

                if alert:
                    session.delete(alert)
                    logger.info(
                        f"アラートを削除しました: {stock_code} {alert_type.value}"
                    )
                    return True
                else:
                    logger.warning(f"削除対象のアラートが見つかりません: {stock_code}")
                    return False

        except Exception as e:
            logger.error(f"アラート削除エラー: {e}")
            return False

    def get_alerts(
        self, stock_code: Optional[str] = None, active_only: bool = True
    ) -> List[Dict[str, Any]]:
        """
        アラート一覧を取得

        Args:
            stock_code: 証券コード（指定しない場合は全て）
            active_only: アクティブなアラートのみ取得

        Returns:
            アラート一覧
        """
        try:
            with db_manager.session_scope() as session:
                query = session.query(Alert).join(Stock)

                if stock_code:
                    query = query.filter(Alert.stock_code == stock_code)

                if active_only:
                    query = query.filter(Alert.is_active is True)

                alerts = query.all()

                result = []
                for alert in alerts:
                    result.append(
                        {
                            "id": alert.id,
                            "stock_code": alert.stock_code,
                            "stock_name": (
                                alert.stock.name if alert.stock else alert.stock_code
                            ),
                            "alert_type": alert.alert_type,
                            "threshold": alert.threshold,
                            "is_active": alert.is_active,
                            "last_triggered": alert.last_triggered,
                            "memo": alert.memo,
                            "created_at": alert.created_at,
                        }
                    )

                return result

        except Exception as e:
            logger.error(f"アラート取得エラー: {e}")
            return []

    def toggle_alert(self, alert_id: int) -> bool:
        """
        アラートのアクティブ状態を切り替え

        Args:
            alert_id: アラートID

        Returns:
            切り替えに成功した場合True
        """
        try:
            with db_manager.session_scope() as session:
                alert = session.query(Alert).filter(Alert.id == alert_id).first()

                if alert:
                    alert.is_active = not alert.is_active
                    logger.info(
                        f"アラート状態を変更: {alert.stock_code} -> {alert.is_active}"
                    )
                    return True
                else:
                    logger.warning(f"対象のアラートが見つかりません: {alert_id}")
                    return False

        except Exception as e:
            logger.error(f"アラート切り替えエラー: {e}")
            return False

    def check_alerts(self) -> List[AlertNotification]:
        """
        アラート条件をチェックして通知リストを生成

        Returns:
            トリガーされたアラートの通知リスト
        """
        notifications = []

        try:
            # アクティブなアラートを取得
            alerts = self.get_alerts(active_only=True)
            if not alerts:
                return notifications

            # 銘柄コードを抽出して価格データを取得
            stock_codes = list(set(alert["stock_code"] for alert in alerts))
            price_data = self.fetcher.get_realtime_data(stock_codes)

            with db_manager.session_scope() as session:
                for alert in alerts:
                    try:
                        code = alert["stock_code"]
                        current_data = price_data.get(code)

                        if not current_data:
                            logger.warning(f"価格データが取得できません: {code}")
                            continue

                        # アラート条件をチェック
                        is_triggered = self._check_alert_condition(alert, current_data)

                        if is_triggered:
                            # 通知を作成
                            notification = self._create_notification(
                                alert, current_data
                            )
                            notifications.append(notification)

                            # データベースのトリガー日時を更新
                            db_alert = (
                                session.query(Alert)
                                .filter(Alert.id == alert["id"])
                                .first()
                            )
                            if db_alert:
                                db_alert.last_triggered = datetime.now()

                    except Exception as e:
                        logger.error(
                            f"アラートチェックエラー ({alert['stock_code']}): {e}"
                        )
                        continue

        except Exception as e:
            logger.error(f"アラート一括チェックエラー: {e}")

        return notifications

    def _check_alert_condition(
        self, alert: Dict[str, Any], price_data: Dict[str, Any]
    ) -> bool:
        """
        個別のアラート条件をチェック

        Args:
            alert: アラート情報
            price_data: 価格データ

        Returns:
            条件に合致した場合True
        """
        alert_type = alert["alert_type"]
        threshold = alert["threshold"]

        try:
            if alert_type == AlertType.PRICE_ABOVE.value:
                return price_data["current_price"] > threshold

            elif alert_type == AlertType.PRICE_BELOW.value:
                return price_data["current_price"] < threshold

            elif alert_type == AlertType.CHANGE_PERCENT_UP.value:
                return price_data.get("change_percent", 0) > threshold

            elif alert_type == AlertType.CHANGE_PERCENT_DOWN.value:
                return price_data.get("change_percent", 0) < threshold

            elif alert_type == AlertType.VOLUME_SPIKE.value:
                # 出来高が平均の何倍かをチェック（簡易版）
                volume = price_data.get("volume", 0)
                # 実際の実装では過去平均出来高と比較すべき
                return volume > threshold

            else:
                logger.warning(f"未知のアラートタイプ: {alert_type}")
                return False

        except Exception as e:
            logger.error(f"アラート条件チェックエラー: {e}")
            return False

    def _create_notification(
        self, alert: Dict[str, Any], price_data: Dict[str, Any]
    ) -> AlertNotification:
        """
        アラート通知を作成

        Args:
            alert: アラート情報
            price_data: 価格データ

        Returns:
            アラート通知
        """
        alert_type = AlertType(alert["alert_type"])

        # 現在値を取得
        if alert_type in [AlertType.PRICE_ABOVE, AlertType.PRICE_BELOW]:
            current_value = price_data["current_price"]
        elif alert_type in [AlertType.CHANGE_PERCENT_UP, AlertType.CHANGE_PERCENT_DOWN]:
            current_value = price_data.get("change_percent", 0)
        elif alert_type == AlertType.VOLUME_SPIKE:
            current_value = price_data.get("volume", 0)
        else:
            current_value = 0

        return AlertNotification(
            stock_code=alert["stock_code"],
            stock_name=alert["stock_name"],
            alert_type=alert_type,
            threshold=alert["threshold"],
            current_value=current_value,
            triggered_at=datetime.now(),
            memo=alert["memo"],
        )

    def get_watchlist_summary(self) -> Dict[str, Any]:
        """
        ウォッチリストのサマリー情報を取得

        Returns:
            サマリー情報
        """
        try:
            groups = self.get_groups()
            total_stocks = 0
            total_alerts = 0

            for group in groups:
                watchlist = self.get_watchlist(group)
                total_stocks += len(watchlist)

            alerts = self.get_alerts(active_only=True)
            total_alerts = len(alerts)

            return {
                "total_groups": len(groups),
                "total_stocks": total_stocks,
                "total_alerts": total_alerts,
                "groups": groups,
            }

        except Exception as e:
            logger.error(f"サマリー取得エラー: {e}")
            return {
                "total_groups": 0,
                "total_stocks": 0,
                "total_alerts": 0,
                "groups": [],
            }

    def export_watchlist_to_csv(
        self, filename: str, group_name: Optional[str] = None
    ) -> bool:
        """
        ウォッチリストをCSVファイルにエクスポート

        Args:
            filename: 出力ファイル名
            group_name: グループ名（指定しない場合は全て）

        Returns:
            エクスポートに成功した場合True
        """
        try:
            import pandas as pd

            # 価格情報付きウォッチリストを取得
            watchlist_data = self.get_watchlist_with_prices(group_name)

            if not watchlist_data:
                logger.warning("エクスポートするデータがありません")
                return False

            # DataFrameに変換
            df_data = []
            for code, data in watchlist_data.items():
                df_data.append(
                    {
                        "証券コード": code,
                        "銘柄名": data.get("stock_name", ""),
                        "グループ": data.get("group_name", ""),
                        "現在価格": data.get("current_price", 0),
                        "前日比": data.get("change", 0),
                        "変化率(%)": data.get("change_percent", 0),
                        "出来高": data.get("volume", 0),
                        "メモ": data.get("memo", ""),
                        "追加日": data.get("added_date", ""),
                    }
                )

            df = pd.DataFrame(df_data)
            df.to_csv(filename, index=False, encoding="utf-8-sig")

            logger.info(f"ウォッチリストをエクスポートしました: {filename}")
            return True

        except Exception as e:
            logger.error(f"CSVエクスポートエラー: {e}")
            return False

    def bulk_add_stocks(self, stock_data: List[Dict[str, str]]) -> Dict[str, bool]:
        """
        複数銘柄を一括でウォッチリストに追加（最適化版）

        Args:
            stock_data: [{"code": "7203", "group": "default", "memo": ""}...]

        Returns:
            銘柄コードをキーとした成功/失敗の辞書
        """
        results = {}

        try:
            with db_manager.session_scope() as session:
                for data in stock_data:
                    code = data.get("code", "")
                    group = data.get("group", "default")
                    memo = data.get("memo", "")

                    try:
                        # 重複チェック
                        existing = (
                            session.query(WatchlistItem)
                            .filter(
                                and_(
                                    WatchlistItem.stock_code == code,
                                    WatchlistItem.group_name == group,
                                )
                            )
                            .first()
                        )

                        if existing:
                            results[code] = False  # 既に存在
                            continue

                        # 銘柄マスタにない場合は作成
                        stock = session.query(Stock).filter(Stock.code == code).first()
                        if not stock:
                            # 企業情報を取得
                            company_info = self.fetcher.get_company_info(code)
                            if company_info:
                                stock = Stock(
                                    code=code,
                                    name=company_info.get("name", code),
                                    sector=company_info.get("sector"),
                                    industry=company_info.get("industry"),
                                )
                                session.add(stock)

                        # ウォッチリストに追加
                        watchlist_item = WatchlistItem(
                            stock_code=code, group_name=group, memo=memo
                        )
                        session.add(watchlist_item)
                        results[code] = True

                    except Exception as e:
                        logger.error(f"銘柄追加エラー ({code}): {e}")
                        results[code] = False

        except Exception as e:
            logger.error(f"一括追加エラー: {e}")
            # 失敗した銘柄を記録
            for data in stock_data:
                code = data.get("code", "")
                if code not in results:
                    results[code] = False

        return results

    def get_watchlist_optimized(
        self, group_name: Optional[str] = None
    ) -> List[Dict[str, Any]]:
        """
        最適化されたウォッチリスト取得（一括JOIN）

        Args:
            group_name: グループ名（指定しない場合は全て）

        Returns:
            価格情報付きウォッチリストアイテムのリスト
        """
        try:
            with db_manager.session_scope() as session:
                # WatchlistItemとStockを一括JOINで取得
                query = session.query(WatchlistItem, Stock).join(
                    Stock, WatchlistItem.stock_code == Stock.code
                )

                if group_name:
                    query = query.filter(WatchlistItem.group_name == group_name)

                items = query.all()

                # 銘柄コードを抽出して一括で価格データを取得
                stock_codes = [item.WatchlistItem.stock_code for item in items]

                if stock_codes:
                    # 最適化されたメソッドで一括取得
                    latest_prices = PriceData.get_latest_prices(session, stock_codes)
                else:
                    latest_prices = {}

                # 結果を構築
                result = []
                for item in items:
                    watchlist_item = item.WatchlistItem
                    stock = item.Stock
                    code = watchlist_item.stock_code
                    price_data = latest_prices.get(code)

                    result.append(
                        {
                            "stock_code": code,
                            "stock_name": stock.name,
                            "group_name": watchlist_item.group_name,
                            "memo": watchlist_item.memo,
                            "added_date": watchlist_item.created_at,
                            "sector": stock.sector,
                            "industry": stock.industry,
                            "current_price": price_data.close if price_data else None,
                            "volume": price_data.volume if price_data else None,
                            "last_updated": price_data.datetime if price_data else None,
                        }
                    )

                return result

        except Exception as e:
            logger.error(f"最適化ウォッチリスト取得エラー: {e}")
            return []

    def clear_watchlist(self, group_name: Optional[str] = None) -> bool:
        """
        ウォッチリストをクリア（最適化版）

        Args:
            group_name: グループ名（指定しない場合は全て）

        Returns:
            クリアに成功した場合True
        """
        try:
            with db_manager.session_scope() as session:
                query = session.query(WatchlistItem)

                if group_name:
                    query = query.filter(WatchlistItem.group_name == group_name)

                # 一括削除
                deleted_count = query.delete()

                logger.info(f"ウォッチリストから{deleted_count}件を削除しました")
                return True

        except Exception as e:
            logger.error(f"ウォッチリストクリアエラー: {e}")
            return False<|MERGE_RESOLUTION|>--- conflicted
+++ resolved
@@ -11,12 +11,8 @@
 
 from sqlalchemy import and_
 
-<<<<<<< HEAD
-from ..models import db_manager, WatchlistItem, Stock, Alert, PriceData
-=======
->>>>>>> 720a024e
 from ..data.stock_fetcher import StockFetcher
-from ..models import Alert, Stock, WatchlistItem, db_manager
+from ..models import Alert, PriceData, Stock, WatchlistItem, db_manager
 
 logger = logging.getLogger(__name__)
 
