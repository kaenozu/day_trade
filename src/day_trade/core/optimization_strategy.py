--- conflicted
+++ resolved
@@ -441,32 +441,18 @@
 
 
 class OptimizationStrategyFactory:
-    """最適化戦略ファクトリー - Issue #641対応"""
-
-    def __init__(self, config: Optional[OptimizationConfig] = None):
-        """
-        ファクトリー初期化 - Issue #641対応
-
-        Args:
-            config: 最適化設定（Noneの場合は環境変数から取得）
-        """
-        self._strategies: Dict[str, Dict[OptimizationLevel, Type[OptimizationStrategy]]] = {}
-        self._config = config
-
+    """最適化戦略ファクトリー"""
+
+    _strategies: Dict[str, Dict[OptimizationLevel, Type[OptimizationStrategy]]] = {}
+    _config: Optional[OptimizationConfig] = None
+
+    @classmethod
     def register_strategy(
-        self,
+        cls,
         component_name: str,
         level: OptimizationLevel,
         strategy_class: Type[OptimizationStrategy],
     ) -> None:
-<<<<<<< HEAD
-        """戦略の登録"""
-        if component_name not in self._strategies:
-            self._strategies[component_name] = {}
-        self._strategies[component_name][level] = strategy_class
-        logger.info(f"戦略登録: {component_name} - {level.value}")
-
-=======
         """戦略の登録 - Issue #639対応: 型検証強化"""
         # 型検証の実行
         cls._validate_strategy_class(strategy_class, component_name, level)
@@ -583,65 +569,44 @@
         logger.debug(f"戦略クラス検証成功: {component_name}[{level.value}] - {strategy_class.__name__}")
 
     @classmethod
->>>>>>> c13bd372
     def get_strategy(
-        self, component_name: str, config: Optional[OptimizationConfig] = None
+        cls, component_name: str, config: Optional[OptimizationConfig] = None
     ) -> OptimizationStrategy:
         """戦略の取得"""
-        # 設定の優先順位: 引数 > インスタンス設定 > 環境変数
-        effective_config = config or self._config or OptimizationConfig.from_env()
+        if config is None:
+            if cls._config is None:
+                cls._config = OptimizationConfig.from_env()
+            config = cls._config
 
         # コンポーネント用の戦略マップを取得
-        component_strategies = self._strategies.get(component_name, {})
+        component_strategies = cls._strategies.get(component_name, {})
 
         if not component_strategies:
             raise ValueError(f"未登録のコンポーネント: {component_name}")
 
         # 設定レベルに対応する戦略を取得
-        target_level = effective_config.level
+        target_level = config.level
 
         # 適応的モードの場合、実行時条件に基づいて選択
         if target_level == OptimizationLevel.ADAPTIVE:
-            target_level = self._select_adaptive_level(component_name, effective_config)
+            target_level = cls._select_adaptive_level(component_name, config)
 
         # 対象レベルの戦略を取得
         strategy_class = component_strategies.get(target_level)
 
-<<<<<<< HEAD
-        # フォールバック処理
-        if strategy_class is None and effective_config.auto_fallback:
-            # 利用可能な戦略から選択（優先順位: OPTIMIZED -> STANDARD -> その他）
-            fallback_order = [OptimizationLevel.OPTIMIZED, OptimizationLevel.STANDARD]
-            for fallback_level in fallback_order:
-                if fallback_level in component_strategies:
-                    strategy_class = component_strategies[fallback_level]
-                    logger.warning(
-                        f"戦略フォールバック: {component_name} "
-                        f"{target_level.value} -> {fallback_level.value}"
-                    )
-                    break
-
-            # フォールバックでも見つからない場合、利用可能な最初の戦略を使用
-            if strategy_class is None and component_strategies:
-                strategy_class = list(component_strategies.values())[0]
-                logger.warning(f"最終フォールバック戦略使用: {component_name}")
-=======
         # フォールバック処理 - Issue #640対応
         if strategy_class is None and config.auto_fallback:
             strategy_class, fallback_level = cls._find_fallback_strategy(
                 component_strategies, target_level, component_name
             )
->>>>>>> c13bd372
 
         if strategy_class is None:
             raise ValueError(
                 f"利用可能な戦略なし: {component_name} - {target_level.value}"
             )
 
-        return strategy_class(effective_config)
-
-<<<<<<< HEAD
-=======
+        return strategy_class(config)
+
     @classmethod
     def _find_fallback_strategy(
         cls,
@@ -707,9 +672,8 @@
         return None, None
 
     @classmethod
->>>>>>> c13bd372
     def _select_adaptive_level(
-        self, component_name: str, config: OptimizationConfig
+        cls, component_name: str, config: OptimizationConfig
     ) -> OptimizationLevel:
         """適応的レベル選択"""
         # システムリソース状況を考慮した適応的選択
@@ -799,12 +763,6 @@
             logger.info(f"メモリ制限検出({config.memory_limit_mb}MB)、標準実装選択")
             return OptimizationLevel.STANDARD
 
-<<<<<<< HEAD
-    def set_config(self, config: OptimizationConfig) -> None:
-        """設定の更新"""
-        self._config = config
-        logger.info(f"最適化設定更新: {config.level.value}")
-=======
         # その他の場合は最適化実装を選択（デフォルト）
         logger.info("システム監視なし、最適化実装選択（デフォルト）")
         return OptimizationLevel.OPTIMIZED
@@ -814,23 +772,14 @@
         """グローバル設定の設定"""
         cls._config = config
         logger.info(f"グローバル最適化設定更新: {config.level.value}")
->>>>>>> c13bd372
-
-    def get_config(self) -> OptimizationConfig:
-        """現在の設定を取得"""
-        return self._config or OptimizationConfig.from_env()
-
-    def get_registered_components(self) -> Dict[str, list]:
+
+    @classmethod
+    def get_registered_components(cls) -> Dict[str, list]:
         """登録済みコンポーネント一覧の取得"""
         result = {}
-        for component, strategies in self._strategies.items():
+        for component, strategies in cls._strategies.items():
             result[component] = [level.value for level in strategies.keys()]
         return result
-
-    def clear_strategies(self) -> None:
-        """戦略登録のクリア（テスト用）"""
-        self._strategies.clear()
-        logger.debug("全戦略登録をクリア")
 
     @classmethod
     def create_config_template(cls, output_path: str, include_comments: bool = True) -> None:
@@ -961,48 +910,19 @@
         }
 
 
-# グローバルファクトリーインスタンス（後方互換性のため）
-_global_factory: Optional[OptimizationStrategyFactory] = None
-
-
-def get_global_factory() -> OptimizationStrategyFactory:
-    """グローバルファクトリーインスタンスを取得"""
-    global _global_factory
-    if _global_factory is None:
-        _global_factory = OptimizationStrategyFactory()
-    return _global_factory
-
-
-def set_global_factory(factory: OptimizationStrategyFactory) -> None:
-    """グローバルファクトリーインスタンスを設定（テスト用）"""
-    global _global_factory
-    _global_factory = factory
-
-
 # デコレータ関数
 def optimization_strategy(component_name: str, level: OptimizationLevel):
     """最適化戦略デコレータ"""
 
     def decorator(cls: Type[OptimizationStrategy]):
-        get_global_factory().register_strategy(component_name, level, cls)
+        OptimizationStrategyFactory.register_strategy(component_name, level, cls)
         return cls
 
     return decorator
 
 
 def get_optimized_implementation(
-    component_name: str,
-    config: Optional[OptimizationConfig] = None,
-    factory: Optional[OptimizationStrategyFactory] = None
+    component_name: str, config: Optional[OptimizationConfig] = None
 ):
-    """
-    最適化実装取得ヘルパー
-
-    Args:
-        component_name: コンポーネント名
-        config: 設定（Noneの場合は環境変数から取得）
-        factory: 使用するファクトリー（Noneの場合はグローバルファクトリー）
-    """
-    if factory is None:
-        factory = get_global_factory()
-    return factory.get_strategy(component_name, config)+    """最適化実装取得ヘルパー"""
+    return OptimizationStrategyFactory.get_strategy(component_name, config)