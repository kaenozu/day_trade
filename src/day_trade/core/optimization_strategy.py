--- conflicted
+++ resolved
@@ -7,9 +7,9 @@
 import json
 import os
 from abc import ABC, abstractmethod
-from dataclasses import dataclass, field
+from dataclasses import dataclass
 from enum import Enum
-from typing import Any, Dict, Optional, Type, List
+from typing import Any, Dict, Optional, Type
 
 from ..utils.logging_config import get_context_logger
 
@@ -24,49 +24,6 @@
     ADAPTIVE = "adaptive"  # 適応的（状況に応じて自動選択）
     DEBUG = "debug"  # デバッグ用（詳細ログ付き）
     GPU_ACCELERATED = "gpu_accelerated"  # GPU並列処理（Phase F）
-
-
-@dataclass
-class AdaptiveLevelConfig:
-    """適応レベル選択設定 - Issue #638対応"""
-
-    # リソース閾値（パーセント）
-    high_load_cpu_threshold: float = 80.0
-    high_load_memory_threshold: float = 80.0
-    medium_load_cpu_threshold: float = 60.0
-    medium_load_memory_threshold: float = 60.0
-
-    # GPU利用可能性チェック
-    enable_gpu_detection: bool = True
-    gpu_memory_threshold: float = 70.0
-
-    # デバッグモード検出
-    enable_debug_mode_detection: bool = True
-    debug_mode_env_vars: List[str] = field(default_factory=lambda: ["DEBUG", "DAYTRADE_DEBUG", "CI_DEBUG"])
-
-    # レベル選択優先順位（負荷レベル別）
-    high_load_preference: List[OptimizationLevel] = field(default_factory=lambda: [
-        OptimizationLevel.STANDARD,
-        OptimizationLevel.DEBUG,
-    ])
-
-    medium_load_preference: List[OptimizationLevel] = field(default_factory=lambda: [
-        OptimizationLevel.OPTIMIZED,
-        OptimizationLevel.STANDARD,
-    ])
-
-    low_load_preference: List[OptimizationLevel] = field(default_factory=lambda: [
-        OptimizationLevel.GPU_ACCELERATED,
-        OptimizationLevel.OPTIMIZED,
-        OptimizationLevel.STANDARD,
-    ])
-
-    # フォールバック戦略
-    fallback_level: OptimizationLevel = OptimizationLevel.STANDARD
-
-    # パフォーマンス設定
-    cpu_measurement_interval: float = 0.5
-    enable_detailed_logging: bool = True
 
 
 @dataclass
@@ -82,7 +39,6 @@
     timeout_seconds: int = 30  # タイムアウト（秒）
     memory_limit_mb: int = 512  # メモリ制限（MB）
     ci_test_mode: bool = False  # CI テストモード（軽量化）
-    adaptive_config: Optional[AdaptiveLevelConfig] = None  # 適応レベル選択設定 - Issue #638対応
 
     @classmethod
     def from_env(cls) -> "OptimizationConfig":
@@ -719,17 +675,11 @@
     def _select_adaptive_level(
         cls, component_name: str, config: OptimizationConfig
     ) -> OptimizationLevel:
-<<<<<<< HEAD
-        """適応的レベル選択 - Issue #638対応: 改善とパラメータ化"""
-        # 適応設定の取得
-        adaptive_config = config.adaptive_config or AdaptiveLevelConfig()
-=======
         """適応的レベル選択"""
         # システムリソース状況を考慮した適応的選択
         try:
             # psutilが利用可能な場合のみシステム監視を実行
             memory_percent, cpu_percent = cls._get_system_metrics()
->>>>>>> c13bd372
 
             if memory_percent is not None and cpu_percent is not None:
                 # システムメトリクスが取得できた場合の適応的選択
@@ -750,224 +700,6 @@
             tuple: (memory_percent, cpu_percent) または (None, None)
         """
         try:
-<<<<<<< HEAD
-            # 利用可能な戦略レベルを取得
-            available_levels = cls._get_available_levels(component_name)
-
-            # システムリソース状況の取得
-            resource_info = cls._gather_system_resources(adaptive_config)
-
-            # 特殊条件チェック（デバッグモード、GPU利用可能性等）
-            special_conditions = cls._check_special_conditions(adaptive_config, available_levels)
-
-            # 負荷レベルの決定
-            load_level = cls._determine_load_level(resource_info, adaptive_config)
-
-            # 最適なレベルの選択
-            selected_level = cls._select_optimal_level(
-                load_level, special_conditions, available_levels, adaptive_config
-            )
-
-            # 詳細ログ出力
-            if adaptive_config.enable_detailed_logging:
-                cls._log_adaptive_selection_details(
-                    component_name, selected_level, load_level,
-                    resource_info, special_conditions, available_levels
-                )
-
-            return selected_level
-
-        except Exception as e:
-            logger.error(f"適応的レベル選択エラー ({component_name}): {e}")
-            return adaptive_config.fallback_level
-
-    @classmethod
-    def _get_available_levels(cls, component_name: str) -> List[OptimizationLevel]:
-        """コンポーネントで利用可能な戦略レベルを取得"""
-        component_strategies = cls._strategies.get(component_name, {})
-        return list(component_strategies.keys())
-
-    @classmethod
-    def _gather_system_resources(cls, adaptive_config: AdaptiveLevelConfig) -> Dict[str, float]:
-        """システムリソース情報を収集"""
-        import psutil
-
-        resource_info = {}
-
-        try:
-            # CPU使用率
-            resource_info['cpu_percent'] = psutil.cpu_percent(
-                interval=adaptive_config.cpu_measurement_interval
-            )
-
-            # メモリ使用率
-            memory = psutil.virtual_memory()
-            resource_info['memory_percent'] = memory.percent
-            resource_info['memory_available_gb'] = memory.available / (1024**3)
-
-            # GPU使用率（利用可能な場合）
-            if adaptive_config.enable_gpu_detection:
-                resource_info['gpu_available'] = cls._check_gpu_availability()
-                if resource_info['gpu_available']:
-                    resource_info['gpu_memory_percent'] = cls._get_gpu_memory_usage()
-
-            # システム負荷
-            resource_info['load_average'] = psutil.getloadavg()[0] if hasattr(psutil, 'getloadavg') else 0.0
-
-        except Exception as e:
-            logger.warning(f"システムリソース情報収集エラー: {e}")
-            # デフォルト値を設定
-            resource_info.update({
-                'cpu_percent': 50.0,
-                'memory_percent': 50.0,
-                'gpu_available': False,
-                'load_average': 1.0
-            })
-
-        return resource_info
-
-    @classmethod
-    def _check_special_conditions(
-        cls, adaptive_config: AdaptiveLevelConfig, available_levels: List[OptimizationLevel]
-    ) -> Dict[str, bool]:
-        """特殊条件をチェック（デバッグモード、CI環境等）"""
-        conditions = {}
-
-        # デバッグモード検出
-        if adaptive_config.enable_debug_mode_detection:
-            conditions['debug_mode'] = any(
-                os.getenv(var, '').lower() in ['true', '1', 'yes', 'on']
-                for var in adaptive_config.debug_mode_env_vars
-            )
-        else:
-            conditions['debug_mode'] = False
-
-        # CI環境検出
-        conditions['ci_environment'] = os.getenv('CI', '').lower() in ['true', '1', 'yes']
-
-        # 利用可能なレベル別条件
-        conditions['gpu_level_available'] = OptimizationLevel.GPU_ACCELERATED in available_levels
-        conditions['debug_level_available'] = OptimizationLevel.DEBUG in available_levels
-        conditions['optimized_level_available'] = OptimizationLevel.OPTIMIZED in available_levels
-
-        return conditions
-
-    @classmethod
-    def _determine_load_level(
-        cls, resource_info: Dict[str, float], adaptive_config: AdaptiveLevelConfig
-    ) -> str:
-        """システム負荷レベルを決定"""
-        cpu_percent = resource_info.get('cpu_percent', 50.0)
-        memory_percent = resource_info.get('memory_percent', 50.0)
-
-        # 高負荷判定
-        if (cpu_percent > adaptive_config.high_load_cpu_threshold or
-            memory_percent > adaptive_config.high_load_memory_threshold):
-            return 'high'
-
-        # 中負荷判定
-        elif (cpu_percent > adaptive_config.medium_load_cpu_threshold or
-              memory_percent > adaptive_config.medium_load_memory_threshold):
-            return 'medium'
-
-        # 低負荷
-        else:
-            return 'low'
-
-    @classmethod
-    def _select_optimal_level(
-        cls,
-        load_level: str,
-        special_conditions: Dict[str, bool],
-        available_levels: List[OptimizationLevel],
-        adaptive_config: AdaptiveLevelConfig
-    ) -> OptimizationLevel:
-        """最適なレベルを選択"""
-
-        # 特殊条件の優先処理
-        if special_conditions.get('debug_mode') and special_conditions.get('debug_level_available'):
-            return OptimizationLevel.DEBUG
-
-        if special_conditions.get('ci_environment'):
-            # CI環境では軽量で安定した実装を優先
-            for level in [OptimizationLevel.STANDARD, OptimizationLevel.DEBUG]:
-                if level in available_levels:
-                    return level
-
-        # 負荷レベル別の選択
-        if load_level == 'high':
-            preferences = adaptive_config.high_load_preference
-        elif load_level == 'medium':
-            preferences = adaptive_config.medium_load_preference
-        else:  # low
-            preferences = adaptive_config.low_load_preference
-
-        # 利用可能なレベルから優先順位に基づいて選択
-        for preferred_level in preferences:
-            if preferred_level in available_levels:
-                return preferred_level
-
-        # フォールバック
-        return adaptive_config.fallback_level
-
-    @classmethod
-    def _check_gpu_availability(cls) -> bool:
-        """GPU利用可能性をチェック"""
-        try:
-            import subprocess
-            result = subprocess.run(['nvidia-smi'], capture_output=True, text=True, timeout=2)
-            return result.returncode == 0
-        except (FileNotFoundError, subprocess.TimeoutExpired, Exception):
-            return False
-
-    @classmethod
-    def _get_gpu_memory_usage(cls) -> float:
-        """GPU メモリ使用率を取得"""
-        try:
-            import subprocess
-            result = subprocess.run([
-                'nvidia-smi', '--query-gpu=memory.used,memory.total',
-                '--format=csv,noheader,nounits'
-            ], capture_output=True, text=True, timeout=2)
-
-            if result.returncode == 0:
-                lines = result.stdout.strip().split('\n')
-                if lines:
-                    used, total = map(int, lines[0].split(', '))
-                    return (used / total) * 100.0
-        except Exception:
-            pass
-        return 0.0
-
-    @classmethod
-    def _log_adaptive_selection_details(
-        cls,
-        component_name: str,
-        selected_level: OptimizationLevel,
-        load_level: str,
-        resource_info: Dict[str, float],
-        special_conditions: Dict[str, bool],
-        available_levels: List[OptimizationLevel]
-    ) -> None:
-        """適応選択の詳細ログを出力"""
-        logger.info(
-            f"適応レベル選択 ({component_name}): {selected_level.value} "
-            f"[負荷: {load_level}, CPU: {resource_info.get('cpu_percent', 0):.1f}%, "
-            f"MEM: {resource_info.get('memory_percent', 0):.1f}%]"
-        )
-
-        if special_conditions.get('debug_mode'):
-            logger.debug(f"デバッグモード検出: {component_name}")
-
-        if special_conditions.get('ci_environment'):
-            logger.debug(f"CI環境検出: {component_name}")
-
-        if resource_info.get('gpu_available'):
-            logger.debug(
-                f"GPU利用可能 ({component_name}): "
-                f"VRAM使用率 {resource_info.get('gpu_memory_percent', 0):.1f}%"
-            )
-=======
             import psutil
             memory_percent = psutil.virtual_memory().percent
             cpu_percent = psutil.cpu_percent(interval=0.1)  # interval短縮でレスポンス向上
@@ -1030,7 +762,6 @@
         if config.memory_limit_mb < 256:
             logger.info(f"メモリ制限検出({config.memory_limit_mb}MB)、標準実装選択")
             return OptimizationLevel.STANDARD
->>>>>>> c13bd372
 
         # その他の場合は最適化実装を選択（デフォルト）
         logger.info("システム監視なし、最適化実装選択（デフォルト）")
