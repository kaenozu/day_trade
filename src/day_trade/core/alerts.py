--- conflicted
+++ resolved
@@ -431,7 +431,6 @@
                 logger.error(f"バルクデータ取得エラー: {e}")
                 # フォールバックして個別取得を実行
                 bulk_data = {}
-<<<<<<< HEAD
 
         # 一括取得が利用できない場合は個別取得
         if not bulk_data:
@@ -446,21 +445,6 @@
                 except Exception as e:
                     logger.debug(f"個別データ取得失敗 ({symbol}): {e}")
 
-=======
-        # 一括取得が利用できない場合は個別取得
-        if not bulk_data:
-            for symbol in symbols:
-                try:
-                    current_data = self.stock_fetcher.get_current_price(symbol)
-                    if current_data:
-                        bulk_data[symbol] = {
-                            'current_data': current_data,
-                            'historical_data': None
-                        }
-                except Exception as e:
-                    logger.debug(f"個別データ取得失敗 ({symbol}): {e}")
-
->>>>>>> 5597820e
         return bulk_data
 
     def _check_symbol_alerts_with_data(self, symbol: str, conditions: List[AlertCondition], market_data: Dict):
