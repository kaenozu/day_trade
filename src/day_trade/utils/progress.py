--- conflicted
+++ resolved
@@ -24,18 +24,6 @@
 
 logger = logging.getLogger(__name__)
 
-<<<<<<< HEAD
-
-class DummyConsole:
-    """テスト環境用のダミーコンソール"""
-
-    def print(self, *args, **kwargs):
-        pass
-
-
-# テスト環境ではダミーコンソールを使用
-if os.getenv('PYTEST_CURRENT_TEST') or 'pytest' in os.getenv('_', ''):
-=======
 # テスト環境ではプログレス表示を無効化
 if os.environ.get('PYTEST_CURRENT_TEST'):
     # テスト環境用のダミーコンソール
@@ -74,7 +62,6 @@
         def is_jupyter(self):
             return False
 
->>>>>>> 38f2e6e2
     console = DummyConsole()
 else:
     console = Console()
@@ -140,17 +127,10 @@
                 progress.update(1)
     """
 
-<<<<<<< HEAD
-    # テスト環境ではダミーの進捗オブジェクトを返す
-    if os.getenv('PYTEST_CURRENT_TEST') or 'pytest' in os.getenv('_', ''):
-        class DummyProgress:
-            def update(self, *args, **kwargs):
-=======
     # テスト環境ではプログレス表示を無効化
     if os.environ.get('PYTEST_CURRENT_TEST'):
         class DummyUpdater:
             def update(self, advance: int = 1, description: Optional[str] = None):
->>>>>>> 38f2e6e2
                 pass
             def set_total(self, total: int):
                 pass
@@ -158,11 +138,7 @@
                 pass
             def set_description(self, description: str):
                 pass
-<<<<<<< HEAD
-        yield DummyProgress()
-=======
         yield DummyUpdater()
->>>>>>> 38f2e6e2
         return
 
     if progress_type == ProgressType.DETERMINATE and total:
@@ -227,18 +203,10 @@
         self.processed_items = 0
         self.failed_items = 0
         self.start_time = time.time()
-        # テスト環境では進捗表示を無効化
-        if os.getenv('PYTEST_CURRENT_TEST') or 'pytest' in os.getenv('_', ''):
-            self.progress = None
-        else:
-            self.progress = None
+        self.progress = None
         self.task_id = None
 
     def __enter__(self):
-        # テスト環境では進捗表示をスキップ
-        if os.getenv('PYTEST_CURRENT_TEST') or 'pytest' in os.getenv('_', ''):
-            return self
-
         self.progress = Progress(
             SpinnerColumn(),
             TextColumn("[progress.description]{task.description}"),
@@ -315,18 +283,10 @@
         self.steps = steps
         self.overall_description = overall_description
         self.current_step = 0
-        # テスト環境では進捗表示を無効化
-        if os.getenv('PYTEST_CURRENT_TEST') or 'pytest' in os.getenv('_', ''):
-            self.progress = None
-        else:
-            self.progress = None
+        self.progress = None
         self.task_id = None
 
     def __enter__(self):
-        # テスト環境では進捗表示をスキップ
-        if os.getenv('PYTEST_CURRENT_TEST') or 'pytest' in os.getenv('_', ''):
-            return self
-
         self.progress = Progress(
             SpinnerColumn(),
             TextColumn("[progress.description]{task.description}"),
