--- conflicted
+++ resolved
@@ -26,14 +26,6 @@
 
 logger = logging.getLogger(__name__)
 
-<<<<<<< HEAD
-# Windows環境での文字エンコーディング問題を回避
-try:
-    console = Console(force_terminal=True, legacy_windows=False)
-except Exception:
-    # フォールバック：より安全な設定
-    console = Console(force_terminal=False)
-=======
 # テスト環境ではプログレス表示を無効化
 if os.environ.get('PYTEST_CURRENT_TEST'):
     # テスト環境用のダミーコンソール
@@ -80,7 +72,6 @@
     except Exception:
         # フォールバック：より安全な設定
         console = Console(force_terminal=False)
->>>>>>> de01b5a9
 
 
 # 型定義の追加
@@ -285,29 +276,6 @@
 
     # テスト環境ではプログレス表示を無効化
     if os.environ.get('PYTEST_CURRENT_TEST'):
-<<<<<<< HEAD
-        # テスト環境用のダミーコンテキストマネージャー
-        @contextmanager
-        def dummy_progress():
-            class DummyConsole:
-                def add_task(self, description, total=None):
-                    return 1
-                def update(self, task_id, completed=None, advance=None, description=None):
-                    pass
-                def remove_task(self, task_id):
-                    pass
-                def reset(self, task_id):
-                    pass
-                def stop(self):
-                    pass
-            yield DummyConsole()
-
-        with dummy_progress() as progress:
-            if progress_type == ProgressType.INDETERMINATE:
-                task = progress.add_task(description)
-            else:
-                task = progress.add_task(description, total=total)
-=======
         class DummyUpdater:
             def update(self, advance: int = 1, description: Optional[str] = None):
                 pass
@@ -320,23 +288,7 @@
         yield DummyUpdater()
         return
 
-    if progress_type == ProgressType.DETERMINATE and total:
-        # 確定的進捗（プログレスバー）
-        with Progress(
-            SpinnerColumn(),
-            TextColumn("[progress.description]{task.description}"),
-            BarColumn(),
-            TaskProgressColumn(),
-            MofNCompleteColumn(),
-            TimeElapsedColumn(),
-            TimeRemainingColumn(),
-            console=console,
-            expand=True,
-        ) as progress:
-            task = progress.add_task(description, total=total)
->>>>>>> de01b5a9
-            yield ProgressUpdater(progress, task)
-    else:
+    # 通常の処理
         # 統一されたProgress インスタンス作成
         progress_instance = _create_progress_instance(progress_type, current_config)
 
@@ -377,14 +329,7 @@
 
     def update_success(self, item_name: Optional[str] = None):
         """成功時の更新（スロットリング対応）"""
-<<<<<<< HEAD
-        if not self.progress:
-            return
-
-=======
->>>>>>> de01b5a9
         self.processed_items += 1
-
         # 更新間隔のスロットリング
         current_time = time.time()
         if current_time - self.last_update_time >= self.config.batch_update_interval:
@@ -395,12 +340,6 @@
         self, item_name: Optional[str] = None, error: Optional[str] = None
     ):
         """失敗時の更新（エラーハンドリング強化）"""
-<<<<<<< HEAD
-        if not self.progress:
-            return
-
-=======
->>>>>>> de01b5a9
         self.processed_items += 1
         self.failed_items += 1
 
