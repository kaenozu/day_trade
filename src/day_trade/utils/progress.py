--- conflicted
+++ resolved
@@ -4,11 +4,8 @@
 """
 
 import logging
-<<<<<<< HEAD
+import os
 import platform
-=======
-import os
->>>>>>> 38f2e6e2
 import time
 from contextlib import contextmanager
 from dataclasses import dataclass, field
@@ -29,13 +26,52 @@
 
 logger = logging.getLogger(__name__)
 
-<<<<<<< HEAD
-# Windows環境での文字エンコーディング問題を回避
-try:
-    console = Console(force_terminal=True, legacy_windows=False)
-except Exception:
-    # フォールバック：より安全な設定
-    console = Console(force_terminal=False)
+# テスト環境ではプログレス表示を無効化
+if os.environ.get('PYTEST_CURRENT_TEST'):
+    # テスト環境用のダミーコンソール
+    class DummyConsole:
+        def __getattr__(self, name):
+            # すべてのメソッド呼び出しに対してダミー関数を返す
+            def dummy_method(*args, **kwargs):
+                return self
+            return dummy_method
+
+        def __enter__(self):
+            return self
+
+        def __exit__(self, exc_type, exc_val, exc_tb):
+            return False
+
+        def print(self, *args, **kwargs):
+            pass
+
+        def log(self, *args, **kwargs):
+            pass
+
+        def get_time(self):
+            import time
+            return time.time()
+
+        @property
+        def options(self):
+            return type('Options', (), {'legacy_windows': False})()
+
+        @property
+        def is_terminal(self):
+            return False
+
+        @property
+        def is_jupyter(self):
+            return False
+
+    console = DummyConsole()
+else:
+    # Windows環境での文字エンコーディング問題を回避
+    try:
+        console = Console(force_terminal=True, legacy_windows=False)
+    except Exception:
+        # フォールバック：より安全な設定
+        console = Console(force_terminal=False)
 
 
 # 型定義の追加
@@ -79,49 +115,6 @@
 
 # グローバル設定インスタンス
 _progress_config = ProgressConfig()
-=======
-# テスト環境ではプログレス表示を無効化
-if os.environ.get('PYTEST_CURRENT_TEST'):
-    # テスト環境用のダミーコンソール
-    class DummyConsole:
-        def __getattr__(self, name):
-            # すべてのメソッド呼び出しに対してダミー関数を返す
-            def dummy_method(*args, **kwargs):
-                return self
-            return dummy_method
-
-        def __enter__(self):
-            return self
-
-        def __exit__(self, exc_type, exc_val, exc_tb):
-            return False
-
-        def print(self, *args, **kwargs):
-            pass
-
-        def log(self, *args, **kwargs):
-            pass
-
-        def get_time(self):
-            import time
-            return time.time()
-
-        @property
-        def options(self):
-            return type('Options', (), {'legacy_windows': False})()
-
-        @property
-        def is_terminal(self):
-            return False
-
-        @property
-        def is_jupyter(self):
-            return False
-
-    console = DummyConsole()
-else:
-    console = Console()
->>>>>>> 38f2e6e2
 
 
 class ProgressType(Enum):
@@ -269,7 +262,6 @@
                 # 何らかの処理
                 progress.update(1)
     """
-<<<<<<< HEAD
     current_config = config or get_progress_config()
 
     # デフォルト総数の決定
@@ -281,32 +273,6 @@
         elif progress_type == ProgressType.BATCH:
             total = current_config.default_total_batch
         # INDETERMINATE の場合は total は不要
-
-    # テスト環境ではプログレス表示を無効化
-    import os
-    if os.environ.get('PYTEST_CURRENT_TEST'):
-        # テスト環境用のダミーコンテキストマネージャー
-        @contextmanager
-        def dummy_progress():
-            class DummyProgress:
-                def add_task(self, description, total=None):
-                    return 1
-                def update(self, task_id, completed=None, advance=None, description=None):
-                    pass
-                def remove_task(self, task_id):
-                    pass
-                def reset(self, task_id):
-                    pass
-                def stop(self):
-                    pass
-            yield DummyProgress()
-
-        with dummy_progress() as progress:
-            if progress_type == ProgressType.INDETERMINATE:
-                task = progress.add_task(description)
-            else:
-                task = progress.add_task(description, total=total)
-=======
 
     # テスト環境ではプログレス表示を無効化
     if os.environ.get('PYTEST_CURRENT_TEST'):
@@ -336,7 +302,6 @@
             expand=True,
         ) as progress:
             task = progress.add_task(description, total=total)
->>>>>>> 38f2e6e2
             yield ProgressUpdater(progress, task)
     else:
         # 統一されたProgress インスタンス作成
@@ -381,16 +346,11 @@
         """成功時の更新（スロットリング対応）"""
         self.processed_items += 1
 
-<<<<<<< HEAD
         # 更新間隔のスロットリング
         current_time = time.time()
         if current_time - self.last_update_time >= self.config.batch_update_interval:
             self._update_display(item_name, is_error=False)
             self.last_update_time = current_time
-=======
-        if self.progress:
-            self.progress.update(self.task_id, advance=1, description=description)
->>>>>>> 38f2e6e2
 
     def update_failure(
         self, item_name: Optional[str] = None, error: Optional[str] = None
@@ -399,14 +359,9 @@
         self.processed_items += 1
         self.failed_items += 1
 
-<<<<<<< HEAD
         # エラーメッセージの長さ制限
         if error and len(error) > self.config.max_error_message_length:
             error = error[:self.config.max_error_message_length] + "..."
-=======
-        if self.progress:
-            self.progress.update(self.task_id, advance=1, description=description)
->>>>>>> 38f2e6e2
 
         self._update_display(item_name, is_error=True, error=error)
 
@@ -511,7 +466,6 @@
             logger.warning(f"マルチステップ進捗トラッカー終了エラー: {e}")
 
     def next_step(self, custom_message: Optional[str] = None):
-<<<<<<< HEAD
         """次のステップに進む（エラーハンドリング付き）"""
         try:
             if not self._is_valid_tracker():
@@ -545,32 +499,6 @@
             self.progress.update(self.task_id, description=completion_description)
         except Exception as e:
             logger.warning(f"完了処理エラー: {e}")
-=======
-        """次のステップに進む"""
-        if self.current_step < len(self.steps):
-            if self.progress:
-                self.progress.update(self.task_id, advance=1)
-            self.current_step += 1
-
-            if self.current_step < len(self.steps):
-                next_step_msg = custom_message or self.steps[self.current_step]
-                if self.progress:
-                    self.progress.update(
-                        self.task_id,
-                        description=f"{self.overall_description}: {next_step_msg}",
-                    )
-
-    def complete(self):
-        """全ステップ完了"""
-        remaining = len(self.steps) - self.current_step
-        if remaining > 0 and self.progress:
-            self.progress.update(self.task_id, advance=remaining)
-
-        if self.progress:
-            self.progress.update(
-                self.task_id, description=f"{self.overall_description}: 完了"
-            )
->>>>>>> 38f2e6e2
 
     def complete_step(self):
         """現在のステップを完了して次に進む（エラーハンドリング付き）"""
