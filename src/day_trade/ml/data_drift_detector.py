import json
import logging

import numpy as np
import pandas as pd
from scipy.stats import ks_2samp

logger = logging.getLogger(__name__)


class DataDriftDetector:
    """
    データドリフト検出器

    ベースラインデータと新しいデータの統計的特性を比較し、ドリフトを検出します。
    """

    def __init__(self, threshold: float = 0.05):
        """
        初期化

        Args:
            threshold (float): ドリフト検出の閾値 (例: KS検定のp値閾値)
        """
        self.baseline_stats = {}
        self.threshold = threshold

    def fit(self, baseline_data: pd.DataFrame):
        """
        ベースラインデータを学習し、統計情報を保存します。

        Args:
            baseline_data (pd.DataFrame): ベースラインデータ
        """
        logger.info("データドリフト検出器: ベースラインデータを学習中...")
        self.baseline_stats = self._calculate_statistics(baseline_data)
        logger.info("データドリフト検出器: ベースライン統計情報を保存しました。")

    def detect_drift(self, new_data: pd.DataFrame) -> dict:
        """
        新しいデータとベースラインデータを比較し、ドリフトを検出します。

        Args:
            new_data (pd.DataFrame): 新しいデータ

        Returns:
            dict: ドリフト検出結果。各特徴量ごとのドリフト情報を含みます。
        """
        if not self.baseline_stats:
            logger.warning(
                "ベースライン統計情報が設定されていません。fit()を先に実行してください。"
            )
            return {"drift_detected": False, "features": {}}

        logger.info("データドリフト検出器: ドリフトを検出中...")
        drift_results = {}
        overall_drift_detected = False

        for _feature, baseline_stat in self.baseline_stats.items():
            if _feature not in new_data.columns:
                logger.warning(
                    f"新しいデータに特徴量 '{_feature}' が見つかりません。スキップします。"
                )
                continue

            new_data_series = new_data[_feature].dropna()
            if new_data_series.empty:
                logger.warning(
                    f"新しいデータの特徴量 '{_feature}' が空です。スキップします。"
                )
                continue

            # 数値データのみを対象
            if pd.api.types.is_numeric_dtype(
                new_data_series
            ) and pd.api.types.is_numeric_dtype(pd.Series(baseline_stat["values"])):
                # Kolmogorov-Smirnov (KS) 検定で分布の差を検出
                try:
                    statistic, p_value = ks_2samp(
                        baseline_stat["values"], new_data_series.values
                    )
                    drift_detected = p_value < self.threshold
                    if drift_detected:
                        overall_drift_detected = True

                    drift_results[_feature] = {
                        "drift_detected": drift_detected,
                        "p_value": p_value,
                        "statistic": statistic,
                        "baseline_mean": baseline_stat.get("mean"),
                        "new_mean": new_data_series.mean(),
                        "baseline_std": baseline_stat.get("std"),
                        "new_std": new_data_series.std(),
                    }
                except ValueError as e:
                    logger.error(f"KS検定エラー for feature '{_feature}': {e}")
                    drift_results[_feature] = {"drift_detected": False, "error": str(e)}
            else:
                logger.info(
                    f"特徴量 '{_feature}' は数値データではないため、KS検定をスキップします。"
                )
                drift_results[_feature] = {
                    "drift_detected": False,
                    "reason": "非数値データ",
                }

        logger.info(
            f"データドリフト検出完了。全体ドリフト検出: {overall_drift_detected}"
        )
        return {"drift_detected": overall_drift_detected, "features": drift_results}

    def _calculate_statistics(self, data: pd.DataFrame) -> dict:
        """
        データフレームの各数値特徴量の統計情報を計算します。

        Args:
            data (pd.DataFrame): 統計情報を計算するデータフレーム

        Returns:
            dict: 各特徴量の統計情報 (平均、標準偏差、値のリストなど)
        """
        stats = {}
        for col in data.columns:
            if pd.api.types.is_numeric_dtype(data[col]):
                series = data[col].dropna()
                if not series.empty:
                    stats[col] = {
                        "mean": series.mean(),
                        "std": series.std(),
                        "min": series.min(),
                        "max": series.max(),
                        "median": series.median(),
<<<<<<< HEAD
                        "values": series.values,  # Issue #712対応: NumPy配列で直接保存
=======
                        "values": series.values,  # 分布比較のために値を保存
>>>>>>> dc1b9c98
                    }
        return stats

    def save_baseline(self, file_path: str, format: str = 'auto'):
        """
        ベースライン統計情報をファイルに保存します。

        Args:
            file_path (str): 保存先のファイルパス
            format (str): 保存形式 ('json', 'pickle', 'joblib', 'auto')
                        'auto'の場合、データサイズに応じて最適な形式を自動選択
        """
        try:
            # Issue #713対応: データサイズに応じた保存形式の自動選択
            total_data_size = self._estimate_data_size()
            
            if format == 'auto':
                # 100MB以上の場合はバイナリ形式を使用
                if total_data_size > 100 * 1024 * 1024:  # 100MB
                    format = 'joblib'
                    logger.info(f"大規模データ検出 ({total_data_size / 1024 / 1024:.1f}MB), joblib形式で保存します")
                else:
                    format = 'json'
            
            if format == 'json':
                self._save_as_json(file_path)
            elif format == 'pickle':
                # pickle形式の場合は.pkl拡張子を確保
                if not file_path.endswith('.pkl') and not file_path.endswith('.pickle'):
                    file_path = f"{file_path}.pkl"
                self._save_as_pickle(file_path)
            elif format == 'joblib':
                # joblib形式の場合は.joblib拡張子を確保
                if not file_path.endswith('.joblib') and not file_path.endswith('.jl'):
                    file_path = f"{file_path}.joblib"
                self._save_as_joblib(file_path)
            else:
                raise ValueError(f"サポートされていない保存形式: {format}")
                
            logger.info(f"ベースライン統計情報を '{file_path}' ({format}形式) に保存しました。")
            
        except Exception as e:
            logger.error(f"ベースライン統計情報の保存中にエラーが発生しました: {e}")

    def _estimate_data_size(self) -> int:
        """データサイズを推定"""
        total_size = 0
        for stat in self.baseline_stats.values():
            if "values" in stat and hasattr(stat["values"], 'nbytes'):
                total_size += stat["values"].nbytes
            # 他の統計値も含む（概算）
            total_size += 1024  # 統計値のオーバーヘッド
        return total_size

    def _save_as_json(self, file_path: str):
        """JSON形式で保存"""
        # Issue #712対応: NumPy配列をPythonのリストに変換
        serializable_stats = {}
        for _feature, stat in self.baseline_stats.items():
            serializable_stat = stat.copy()
            if "values" in serializable_stat:
                # NumPy配列をtolist()で直接変換
                serializable_stat["values"] = serializable_stat["values"].tolist()
            serializable_stats[_feature] = serializable_stat

        with open(file_path, "w", encoding="utf-8") as f:
            json.dump(serializable_stats, f, ensure_ascii=False, indent=4)

    def _save_as_pickle(self, file_path: str):
        """Pickle形式で保存"""
        import pickle
        with open(file_path, 'wb') as f:
            pickle.dump(self.baseline_stats, f, protocol=pickle.HIGHEST_PROTOCOL)

    def _save_as_joblib(self, file_path: str):
        """Joblib形式で保存（NumPy配列に最適化）"""
        try:
            import joblib
            joblib.dump(self.baseline_stats, file_path, compress=3)  # 圧縮レベル3
        except ImportError:
            logger.warning("joblib未インストール、pickle形式で代替保存")
            self._save_as_pickle(file_path)

    def load_baseline(self, file_path: str, format: str = 'auto'):
        """
        ファイルからベースライン統計情報を読み込みます。

        Args:
            file_path (str): 読み込み元のファイルパス
            format (str): 読み込み形式 ('json', 'pickle', 'joblib', 'auto')
                        'auto'の場合、ファイル拡張子から自動判定
        """
        try:
            # Issue #713対応: ファイル形式の自動判定
            if format == 'auto':
                format = self._detect_file_format(file_path)
            
            if format == 'json':
                loaded_stats = self._load_from_json(file_path)
            elif format == 'pickle':
                # pickle形式の場合は.pkl拡張子を確保
                if not file_path.endswith('.pkl') and not file_path.endswith('.pickle'):
                    file_path = f"{file_path}.pkl"
                loaded_stats = self._load_from_pickle(file_path)
            elif format == 'joblib':
                # joblib形式の場合は.joblib拡張子を確保
                if not file_path.endswith('.joblib') and not file_path.endswith('.jl'):
                    file_path = f"{file_path}.joblib"
                loaded_stats = self._load_from_joblib(file_path)
            else:
                raise ValueError(f"サポートされていない読み込み形式: {format}")
            
            self.baseline_stats = loaded_stats
            logger.info(f"ベースライン統計情報を '{file_path}' ({format}形式) から読み込みました。")
            
        except FileNotFoundError:
            logger.warning(f"ベースラインファイル '{file_path}' が見つかりません。")
        except Exception as e:
            logger.error(f"ベースライン統計情報の読み込み中にエラーが発生しました: {e}")

    def _detect_file_format(self, file_path: str) -> str:
        """ファイル拡張子から形式を自動判定"""
        import os
        _, ext = os.path.splitext(file_path.lower())
        
        if ext == '.json':
            return 'json'
        elif ext in ['.pkl', '.pickle']:
            return 'pickle'
        elif ext in ['.joblib', '.jl']:
            return 'joblib'
        else:
            # デフォルトはJSON（従来との互換性）
            return 'json'

    def _load_from_json(self, file_path: str) -> dict:
        """JSON形式から読み込み"""
        with open(file_path, encoding="utf-8") as f:
            loaded_stats = json.load(f)

        # リストをNumPy配列に戻す
        for _feature, stat in loaded_stats.items():
            if "values" in stat:
                stat["values"] = np.array(stat["values"])
                
        return loaded_stats

    def _load_from_pickle(self, file_path: str) -> dict:
        """Pickle形式から読み込み"""
        import pickle
        with open(file_path, 'rb') as f:
            return pickle.load(f)

    def _load_from_joblib(self, file_path: str) -> dict:
        """Joblib形式から読み込み"""
        try:
            import joblib
            return joblib.load(file_path)
        except ImportError:
            logger.warning("joblib未インストール、pickle形式として読み込み試行")
            return self._load_from_pickle(file_path)

    def get_baseline_info(self) -> dict:
        """
        Issue #713対応: ベースライン統計情報のサマリーを取得
        
        Returns:
            dict: ベースライン情報のサマリー
        """
        if not self.baseline_stats:
            return {"status": "no_baseline_data"}
        
        total_size = self._estimate_data_size()
        feature_count = len(self.baseline_stats)
        
        # 各特徴量のデータサイズ
        feature_sizes = {}
        for feature, stats in self.baseline_stats.items():
            if "values" in stats and hasattr(stats["values"], 'nbytes'):
                feature_sizes[feature] = stats["values"].nbytes
        
        return {
            "feature_count": feature_count,
            "total_data_size_mb": total_size / (1024 * 1024),
            "feature_sizes": feature_sizes,
            "recommended_format": "joblib" if total_size > 100 * 1024 * 1024 else "json"
        }

    def save_baseline_optimized(self, base_path: str) -> dict:
        """
        Issue #713対応: 最適化された保存（大規模データ対応）
        
        Args:
            base_path (str): ベースパス（拡張子は自動設定）
            
        Returns:
            dict: 保存結果の情報
        """
        if not self.baseline_stats:
            raise ValueError("保存するベースラインデータがありません")
            
        info = self.get_baseline_info()
        recommended_format = info["recommended_format"]
        
        # 拡張子を自動設定
        if recommended_format == "json":
            file_path = f"{base_path}.json"
        elif recommended_format == "joblib":
            file_path = f"{base_path}.joblib"
        else:
            file_path = f"{base_path}.pkl"
        
        import time
        start_time = time.time()
        
        self.save_baseline(file_path, format=recommended_format)
        
        save_time = time.time() - start_time
        
        # ファイルサイズを取得
        import os
        file_size = os.path.getsize(file_path) if os.path.exists(file_path) else 0
        
        return {
            "file_path": file_path,
            "format_used": recommended_format,
            "save_time_seconds": save_time,
            "file_size_mb": file_size / (1024 * 1024),
            "data_size_mb": info["total_data_size_mb"],
            "compression_ratio": info["total_data_size_mb"] / (file_size / (1024 * 1024)) if file_size > 0 else 1.0
        }<|MERGE_RESOLUTION|>--- conflicted
+++ resolved
@@ -130,11 +130,7 @@
                         "min": series.min(),
                         "max": series.max(),
                         "median": series.median(),
-<<<<<<< HEAD
                         "values": series.values,  # Issue #712対応: NumPy配列で直接保存
-=======
-                        "values": series.values,  # 分布比較のために値を保存
->>>>>>> dc1b9c98
                     }
         return stats
 
@@ -150,7 +146,7 @@
         try:
             # Issue #713対応: データサイズに応じた保存形式の自動選択
             total_data_size = self._estimate_data_size()
-            
+
             if format == 'auto':
                 # 100MB以上の場合はバイナリ形式を使用
                 if total_data_size > 100 * 1024 * 1024:  # 100MB
@@ -158,7 +154,7 @@
                     logger.info(f"大規模データ検出 ({total_data_size / 1024 / 1024:.1f}MB), joblib形式で保存します")
                 else:
                     format = 'json'
-            
+
             if format == 'json':
                 self._save_as_json(file_path)
             elif format == 'pickle':
@@ -173,9 +169,9 @@
                 self._save_as_joblib(file_path)
             else:
                 raise ValueError(f"サポートされていない保存形式: {format}")
-                
+
             logger.info(f"ベースライン統計情報を '{file_path}' ({format}形式) に保存しました。")
-            
+
         except Exception as e:
             logger.error(f"ベースライン統計情報の保存中にエラーが発生しました: {e}")
 
@@ -231,7 +227,7 @@
             # Issue #713対応: ファイル形式の自動判定
             if format == 'auto':
                 format = self._detect_file_format(file_path)
-            
+
             if format == 'json':
                 loaded_stats = self._load_from_json(file_path)
             elif format == 'pickle':
@@ -246,10 +242,10 @@
                 loaded_stats = self._load_from_joblib(file_path)
             else:
                 raise ValueError(f"サポートされていない読み込み形式: {format}")
-            
+
             self.baseline_stats = loaded_stats
             logger.info(f"ベースライン統計情報を '{file_path}' ({format}形式) から読み込みました。")
-            
+
         except FileNotFoundError:
             logger.warning(f"ベースラインファイル '{file_path}' が見つかりません。")
         except Exception as e:
@@ -259,7 +255,7 @@
         """ファイル拡張子から形式を自動判定"""
         import os
         _, ext = os.path.splitext(file_path.lower())
-        
+
         if ext == '.json':
             return 'json'
         elif ext in ['.pkl', '.pickle']:
@@ -279,7 +275,7 @@
         for _feature, stat in loaded_stats.items():
             if "values" in stat:
                 stat["values"] = np.array(stat["values"])
-                
+
         return loaded_stats
 
     def _load_from_pickle(self, file_path: str) -> dict:
@@ -300,22 +296,22 @@
     def get_baseline_info(self) -> dict:
         """
         Issue #713対応: ベースライン統計情報のサマリーを取得
-        
+
         Returns:
             dict: ベースライン情報のサマリー
         """
         if not self.baseline_stats:
             return {"status": "no_baseline_data"}
-        
+
         total_size = self._estimate_data_size()
         feature_count = len(self.baseline_stats)
-        
+
         # 各特徴量のデータサイズ
         feature_sizes = {}
         for feature, stats in self.baseline_stats.items():
             if "values" in stats and hasattr(stats["values"], 'nbytes'):
                 feature_sizes[feature] = stats["values"].nbytes
-        
+
         return {
             "feature_count": feature_count,
             "total_data_size_mb": total_size / (1024 * 1024),
@@ -326,19 +322,19 @@
     def save_baseline_optimized(self, base_path: str) -> dict:
         """
         Issue #713対応: 最適化された保存（大規模データ対応）
-        
+
         Args:
             base_path (str): ベースパス（拡張子は自動設定）
-            
+
         Returns:
             dict: 保存結果の情報
         """
         if not self.baseline_stats:
             raise ValueError("保存するベースラインデータがありません")
-            
+
         info = self.get_baseline_info()
         recommended_format = info["recommended_format"]
-        
+
         # 拡張子を自動設定
         if recommended_format == "json":
             file_path = f"{base_path}.json"
@@ -346,18 +342,18 @@
             file_path = f"{base_path}.joblib"
         else:
             file_path = f"{base_path}.pkl"
-        
+
         import time
         start_time = time.time()
-        
+
         self.save_baseline(file_path, format=recommended_format)
-        
+
         save_time = time.time() - start_time
-        
+
         # ファイルサイズを取得
         import os
         file_size = os.path.getsize(file_path) if os.path.exists(file_path) else 0
-        
+
         return {
             "file_path": file_path,
             "format_used": recommended_format,
