#!/usr/bin/env python3
"""
Base Model Interface for Ensemble Learning

統一されたインターフェースによりアンサンブル学習での
異なるモデルの管理を簡素化
"""

from abc import ABC, abstractmethod
from typing import Dict, Any, Tuple, Optional, List
import numpy as np
import pandas as pd
from dataclasses import dataclass
from ...utils.logging_config import get_context_logger

logger = get_context_logger(__name__)


@dataclass
class ModelPrediction:
    """モデル予測結果"""
    predictions: np.ndarray
    confidence: Optional[np.ndarray] = None
    feature_importance: Optional[Dict[str, float]] = None
    model_name: str = "unknown"
    processing_time: float = 0.0


@dataclass
class ModelMetrics:
    """モデル評価指標"""
    mse: float
    rmse: float
    mae: float
    r2_score: float
    hit_rate: float  # 方向性予測精度
    sharpe_ratio: Optional[float] = None
    max_drawdown: Optional[float] = None


class BaseModelInterface(ABC):
    """
    すべてのベースモデルが実装すべき統一インターフェース

    アンサンブル学習での一貫性を保つため、すべてのモデルが
    この基底クラスを継承し、共通のメソッドを実装する必要がある
    """

    def __init__(self, model_name: str, config: Optional[Dict[str, Any]] = None):
        """
        初期化

        Args:
            model_name: モデル名
            config: モデル設定辞書
        """
        self.model_name = model_name
        self.config = config or {}
        self.is_trained = False
        self.model = None
        self.training_metrics = {}
        self.feature_names = []

        logger.info(f"{model_name}モデル初期化")

    @abstractmethod
    def fit(self, X: np.ndarray, y: np.ndarray,
            validation_data: Optional[Tuple[np.ndarray, np.ndarray]] = None) -> Dict[str, Any]:
        """
        モデル学習

        Args:
            X: 訓練データの特徴量
            y: 訓練データの目標変数
            validation_data: 検証データ (X_val, y_val)

        Returns:
            学習結果辞書（メトリクス、学習時間等）
        """
        pass

    @abstractmethod
    def predict(self, X: np.ndarray) -> ModelPrediction:
        """
        予測実行

        Args:
            X: 予測対象の特徴量

        Returns:
            ModelPrediction: 予測結果とメタ情報
        """
        pass

    @abstractmethod
    def get_feature_importance(self) -> Dict[str, float]:
        """
        特徴量重要度取得

        Returns:
            特徴量名と重要度のマッピング
        """
        pass

    def evaluate(self, X: np.ndarray, y: np.ndarray) -> ModelMetrics:
        """
        モデル評価

        Args:
            X: 評価データの特徴量
            y: 評価データの目標変数

        Returns:
            ModelMetrics: 評価指標
        """
        try:
            prediction = self.predict(X)
            y_pred = prediction.predictions

            # 基本指標計算
            mse = np.mean((y - y_pred) ** 2)
            rmse = np.sqrt(mse)
            mae = np.mean(np.abs(y - y_pred))

            # R²スコア
            y_mean = np.mean(y)
            ss_res = np.sum((y - y_pred) ** 2)
            ss_tot = np.sum((y - y_mean) ** 2)
            r2_score = 1 - (ss_res / ss_tot) if ss_tot != 0 else 0.0

<<<<<<< HEAD
            # Hit Rate（方向性予測精度）
            y_diff = np.diff(y)  # 前日比
            pred_diff = np.diff(y_pred)  # 予測前日比

            if len(y_diff) > 0:
                # 上昇/下降の方向が一致する割合
                direction_match = np.sign(y_diff) == np.sign(pred_diff)
                hit_rate = np.mean(direction_match)
            else:
                hit_rate = 0.5  # デフォルト値
=======
            # Hit Rate（方向性予測精度）- Issue #492対応
            hit_rate = self._calculate_hit_rate(y, y_pred)
>>>>>>> c13bd372

            return ModelMetrics(
                mse=mse,
                rmse=rmse,
                mae=mae,
                r2_score=r2_score,
                hit_rate=hit_rate
            )

        except Exception as e:
            logger.error(f"{self.model_name}評価エラー: {e}", exc_info=True)

            # エラーの詳細情報をログ出力 - Issue #492対応
            logger.error(
                f"評価データ情報 - X: {X.shape if hasattr(X, 'shape') else type(X)}, "
                f"y: {y.shape if hasattr(y, 'shape') else type(y)}"
            )

            # エラー時はデフォルト値を返す
            return ModelMetrics(
                mse=float('inf'),
                rmse=float('inf'),
                mae=float('inf'),
                r2_score=-1.0,
                hit_rate=0.5
            )

    def save_model(self, filepath: str) -> bool:
        """
        モデル保存

        Args:
            filepath: 保存先パス

        Returns:
            保存成功フラグ
        """
        try:
            import pickle

            model_data = {
                'model': self.model,
                'model_name': self.model_name,
                'config': self.config,
                'is_trained': self.is_trained,
                'training_metrics': self.training_metrics,
                'feature_names': self.feature_names
            }

            with open(filepath, 'wb') as f:
                pickle.dump(model_data, f)

            logger.info(f"{self.model_name}モデル保存完了: {filepath}")
            return True

        except Exception as e:
            logger.error(f"{self.model_name}モデル保存エラー: {e}")
            return False

    def load_model(self, filepath: str) -> bool:
        """
        モデル読み込み

        Args:
            filepath: 読み込み元パス

        Returns:
            読み込み成功フラグ
        """
        try:
            import pickle

            with open(filepath, 'rb') as f:
                model_data = pickle.load(f)

            self.model = model_data.get('model')
            self.model_name = model_data.get('model_name', self.model_name)
            self.config = model_data.get('config', {})
            self.is_trained = model_data.get('is_trained', False)
            self.training_metrics = model_data.get('training_metrics', {})
            self.feature_names = model_data.get('feature_names', [])

            logger.info(f"{self.model_name}モデル読み込み完了: {filepath}")
            return True

        except Exception as e:
            logger.error(f"{self.model_name}モデル読み込みエラー: {e}")
            return False

<<<<<<< HEAD
=======
    def _calculate_hit_rate(self, y_true: np.ndarray, y_pred: np.ndarray,
                           min_samples: int = 2, zero_threshold: float = 1e-6) -> float:
        """
        改善されたHit Rate（方向性予測精度）計算 - Issue #492対応

        Args:
            y_true: 実際の値
            y_pred: 予測値
            min_samples: hit_rate計算に必要な最小サンプル数
            zero_threshold: 0値と判定する閾値

        Returns:
            hit_rate: 方向性予測精度（0.0-1.0）

        Note:
            - データ数が少ない場合は適切なデフォルト値を返す
            - np.sign()の0値を適切に処理
            - 連続する変化量での方向性一致率を計算
        """
        try:
            # データが不十分な場合
            if len(y_true) < min_samples or len(y_pred) < min_samples:
                logger.warning(
                    f"Hit rate計算: データ不足 (実際: {len(y_true)}, 予測: {len(y_pred)}, "
                    f"必要: {min_samples}) - デフォルト値0.5を返す"
                )
                return 0.5

            # 前日比（変化量）を計算
            y_diff = np.diff(y_true)
            pred_diff = np.diff(y_pred)

            # 変化量データが不十分な場合
            if len(y_diff) == 0 or len(pred_diff) == 0:
                logger.warning("Hit rate計算: 変化量データなし - デフォルト値0.5を返す")
                return 0.5

            # 方向性を判定（0値の適切な処理）
            actual_direction = self._get_direction(y_diff, zero_threshold)
            predicted_direction = self._get_direction(pred_diff, zero_threshold)

            # 無効なサンプル（どちらも0の場合）を除外
            valid_mask = ~((actual_direction == 0) & (predicted_direction == 0))

            if not np.any(valid_mask):
                logger.warning("Hit rate計算: 有効な方向性データなし - デフォルト値0.5を返す")
                return 0.5

            # 有効なサンプルでの方向性一致率
            valid_actual = actual_direction[valid_mask]
            valid_predicted = predicted_direction[valid_mask]

            # 方向性一致
            direction_match = valid_actual == valid_predicted
            hit_rate = np.mean(direction_match)

            logger.debug(
                f"Hit rate計算完了: {hit_rate:.3f} "
                f"(有効サンプル: {np.sum(valid_mask)}/{len(y_diff)})"
            )

            return float(hit_rate)

        except Exception as e:
            logger.error(f"Hit rate計算エラー: {e}", exc_info=True)
            return 0.5

    def _get_direction(self, values: np.ndarray, zero_threshold: float) -> np.ndarray:
        """
        値の方向性を判定（0値の適切な処理）

        Args:
            values: 判定対象の値
            zero_threshold: 0値と判定する閾値

        Returns:
            direction: 方向性 (1: 上昇, -1: 下降, 0: 変化なし)
        """
        # 絶対値が閾値以下の場合は0（変化なし）とする
        direction = np.zeros_like(values, dtype=int)

        # 上昇判定
        direction[values > zero_threshold] = 1

        # 下降判定
        direction[values < -zero_threshold] = -1

        return direction

>>>>>>> c13bd372
    def get_model_info(self) -> Dict[str, Any]:
        """
        モデル情報取得

        Returns:
            モデル情報辞書
        """
        return {
            'model_name': self.model_name,
            'is_trained': self.is_trained,
            'config': self.config,
            'training_metrics': self.training_metrics,
            'feature_count': len(self.feature_names),
            'feature_names': self.feature_names[:10]  # 最初の10個のみ
        }

    def set_feature_names(self, feature_names: List[str]):
        """特徴量名設定"""
        self.feature_names = feature_names
        logger.debug(f"{self.model_name}特徴量名設定: {len(feature_names)}個")

    def __str__(self) -> str:
        """文字列表現"""
        status = "Trained" if self.is_trained else "Untrained"
        return f"{self.model_name} ({status})"

    def __repr__(self) -> str:
        """詳細文字列表現"""
        return f"{self.__class__.__name__}(model_name='{self.model_name}', trained={self.is_trained})"<|MERGE_RESOLUTION|>--- conflicted
+++ resolved
@@ -128,21 +128,8 @@
             ss_tot = np.sum((y - y_mean) ** 2)
             r2_score = 1 - (ss_res / ss_tot) if ss_tot != 0 else 0.0
 
-<<<<<<< HEAD
-            # Hit Rate（方向性予測精度）
-            y_diff = np.diff(y)  # 前日比
-            pred_diff = np.diff(y_pred)  # 予測前日比
-
-            if len(y_diff) > 0:
-                # 上昇/下降の方向が一致する割合
-                direction_match = np.sign(y_diff) == np.sign(pred_diff)
-                hit_rate = np.mean(direction_match)
-            else:
-                hit_rate = 0.5  # デフォルト値
-=======
             # Hit Rate（方向性予測精度）- Issue #492対応
             hit_rate = self._calculate_hit_rate(y, y_pred)
->>>>>>> c13bd372
 
             return ModelMetrics(
                 mse=mse,
@@ -232,8 +219,6 @@
             logger.error(f"{self.model_name}モデル読み込みエラー: {e}")
             return False
 
-<<<<<<< HEAD
-=======
     def _calculate_hit_rate(self, y_true: np.ndarray, y_pred: np.ndarray,
                            min_samples: int = 2, zero_threshold: float = 1e-6) -> float:
         """
@@ -323,7 +308,6 @@
 
         return direction
 
->>>>>>> c13bd372
     def get_model_info(self) -> Dict[str, Any]:
         """
         モデル情報取得
