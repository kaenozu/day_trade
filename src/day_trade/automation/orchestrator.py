<<<<<<< HEAD
        logger.info(
            f"設定: ML={self.config.enable_ml_engine}, "
            f"Batch={self.config.enable_advanced_batch}"
        )
=======
"""
Next-Gen AI Trading Engine Orchestrator
高度AI駆動市場分析・統合オーケストレーション

完全セーフモード - 自動取引機能は一切含まれていません
"""

import asyncio

# 重いML系インポートは遅延（CI環境でメモリ削減）
import os
import time
from dataclasses import asdict, dataclass
from datetime import datetime
from typing import Any, Callable, Dict, List, Optional, Tuple

import numpy as np
import pandas as pd

# プロジェクト内モジュール
from ..automation.analysis_only_engine import AnalysisOnlyEngine
from ..config.trading_mode_config import get_current_trading_config, is_safe_mode
from ..core.portfolio import PortfolioManager
from ..data.stock_fetcher import StockFetcher
from ..models.database import get_default_database_manager
# FaultTolerantExecutor は利用できないため、基本的なエラーハンドリングを使用
from ..utils.logging_config import get_context_logger
from ..utils.performance_monitor import PerformanceMonitor
from ..utils.stock_name_helper import get_stock_helper, format_stock_display

CI_MODE = os.getenv("CI", "false").lower() == "true"

if not CI_MODE:
    from ..data.advanced_ml_engine import (
        AdvancedMLEngine,
        ModelConfig,
        create_advanced_ml_engine,
    )
    from ..data.batch_data_fetcher import (
        AdvancedBatchDataFetcher,
        DataRequest,
        DataResponse,
    )
else:
    # CI環境では軽量ダミークラス使用
    AdvancedMLEngine = None
    ModelConfig = None
    create_advanced_ml_engine = None
    AdvancedBatchDataFetcher = None
    DataRequest = None
    DataResponse = None

# 並列処理システム
try:
    from ..utils.parallel_executor_manager import (
        ExecutionResult,
        ParallelExecutorManager,
        TaskType,
        execute_parallel,
        get_global_executor_manager,
    )

    PARALLEL_EXECUTOR_AVAILABLE = True
    CONCURRENT_AVAILABLE = True
    # concurrent.futuresもインポート（フォールバック用）
    from concurrent.futures import ThreadPoolExecutor, as_completed
except ImportError:
    # フォールバック用レガシー並列処理
    from concurrent.futures import ThreadPoolExecutor, as_completed

    PARALLEL_EXECUTOR_AVAILABLE = False
    CONCURRENT_AVAILABLE = True

logger = get_context_logger(__name__)


@dataclass
class AIAnalysisResult:
    """AI分析結果"""

    symbol: str
    timestamp: datetime
    predictions: Dict[str, Any]
    confidence_scores: Dict[str, float]
    technical_signals: Dict[str, Any]
    ml_features: Dict[str, Any]
    performance_metrics: Dict[str, float]
    data_quality: float
    recommendation: str
    risk_assessment: Dict[str, Any]


@dataclass
class ExecutionReport:
    """実行レポート（拡張版）"""

    start_time: datetime
    end_time: datetime
    total_symbols: int
    successful_symbols: int
    failed_symbols: int
    generated_signals: List[Dict[str, Any]]
    triggered_alerts: List[Dict[str, Any]]
    ai_analysis_results: List[AIAnalysisResult] = None
    portfolio_summary: Optional[Dict[str, Any]] = None
    performance_stats: Dict[str, Any] = None
    system_health: Dict[str, Any] = None
    errors: List[str] = None

    def __post_init__(self):
        if self.errors is None:
            self.errors = []
        if self.ai_analysis_results is None:
            self.ai_analysis_results = []


@dataclass
class OrchestrationConfig:
    """オーケストレーション設定"""

    max_workers: int = 8
    max_thread_workers: int = 12  # I/Oバウンド用
    max_process_workers: int = 4  # CPUバウンド用
    enable_ml_engine: bool = True
    enable_advanced_batch: bool = True
    enable_performance_monitoring: bool = True
    enable_fault_tolerance: bool = True
    enable_parallel_optimization: bool = True  # 新並列システム
    prediction_horizon: int = 5  # 予測期間（日）
    confidence_threshold: float = 0.7
    data_quality_threshold: float = 80.0
    timeout_seconds: int = 300
    cache_enabled: bool = True
    retry_attempts: int = 3


class NextGenAIOrchestrator:
    """
    次世代AI取引エンジン オーケストレーター

    【重要】完全セーフモード - 自動取引機能は一切含まれていません

    高度機能：
    1. LSTM-Transformer ハイブリッドモデル統合
    2. 大規模並列AI分析パイプライン
    3. リアルタイムデータ処理・品質管理
    4. 高度リスク評価・ポートフォリオ最適化
    5. 包括的システム監視・フォールトトレラント

    ※ 実際の取引実行は一切行いません（分析・教育目的のみ）
    """

    def __init__(
        self,
        config: Optional[OrchestrationConfig] = None,
        ml_config: Optional[ModelConfig] = None,
        config_path: Optional[str] = None,
    ):
        """
        初期化

        Args:
            config: オーケストレーション設定
            ml_config: MLモデル設定
            config_path: 設定ファイルパス（オプション）
        """
        # セーフモードチェック
        if not is_safe_mode():
            raise ValueError(
                "セーフモードでない場合は、このオーケストレーターは使用できません"
            )

        self.config = config or OrchestrationConfig()

        # CI環境では軽量化
        if CI_MODE:
            self.config.enable_ml_engine = False
            self.config.enable_advanced_batch = False
            self.config.enable_realtime_predictions = False
            self.config.batch_size = min(self.config.batch_size, 10)
            self.ml_config = None
            logger.info("CI軽量モード: ML機能を無効化")
        else:
            self.ml_config = ml_config or ModelConfig()

        self.config_path = config_path
        self.trading_config = get_current_trading_config()

        # コアコンポーネント初期化
        self.stock_fetcher = StockFetcher()
        self.analysis_engines: Dict[str, AnalysisOnlyEngine] = {}
        self.db_manager = get_default_database_manager()  # DatabaseManagerを取得

        # 高度AIコンポーネント初期化（CI環境では無効化）
        if self.config.enable_ml_engine and not CI_MODE:
            self.ml_engine = create_advanced_ml_engine(asdict(self.ml_config))
        else:
            self.ml_engine = None

        if self.config.enable_advanced_batch and not CI_MODE:
            self.batch_fetcher = AdvancedBatchDataFetcher(
                max_workers=self.config.max_workers,
                enable_kafka=False,  # セーフモードではKafka無効
                enable_redis=False,  # セーフモードではRedis無効
            )
        else:
            self.batch_fetcher = None

        # パフォーマンス監視
        if self.config.enable_performance_monitoring:
            self.performance_monitor = PerformanceMonitor()
        else:
            self.performance_monitor = None

        # フォールトトレラント実行（基本的なエラーハンドリング）
        if self.config.enable_fault_tolerance:
            self.fault_executor = {
                "max_retries": self.config.retry_attempts,
                "timeout_seconds": self.config.timeout_seconds,
            }
        else:
            self.fault_executor = None

        # 並列実行マネージャー (Issue #383)
        if self.config.enable_parallel_optimization and PARALLEL_EXECUTOR_AVAILABLE:
            self.parallel_manager = ParallelExecutorManager(
                max_thread_workers=self.config.max_thread_workers,
                max_process_workers=self.config.max_process_workers,
                enable_adaptive_sizing=True,
                performance_monitoring=self.config.enable_performance_monitoring,
            )
            logger.info(
                f"並列実行最適化有効: Thread={self.config.max_thread_workers}, Process={self.config.max_process_workers}"
            )
        else:
            self.parallel_manager = None
            if not PARALLEL_EXECUTOR_AVAILABLE:
                logger.warning(
                    "ParallelExecutorManagerが利用できません。レガシー並列処理を使用"
                )

        # 実行統計
        self.execution_history = []
        self.performance_metrics = {}

        logger.info("Next-Gen AI Orchestrator 初期化完了 - 完全セーフモード")
        logger.info("※ 自動取引機能は一切含まれていません")
        logger.info(
            f"設定: ML={self.config.enable_ml_engine}, Batch={self.config.enable_advanced_batch}"
        )

    def __enter__(self):
        return self

    def __exit__(self, exc_type, exc_val, exc_tb):
        """コンテキストマネージャー終了時の包括的リソースクリーンアップ - Issue #589対応"""
        try:
            self.cleanup()
        except Exception as e:
            logger.error(f"__exit__ クリーンアップエラー: {e}")

    def _execute_parallel_analysis(
        self,
        symbols: List[str],
        analysis_functions: List[Tuple[Callable, Dict[str, Any]]],
        max_concurrent: Optional[int] = None,
    ) -> Dict[str, List[ExecutionResult]]:
        """
        並列分析実行 (Issue #383対応)

        CPU/I/Oバウンドタスクを適切に分離して効率的に並列実行

        Args:
            symbols: 分析対象銘柄
            analysis_functions: (関数, 引数辞書) のリスト
            max_concurrent: 最大同時実行数

        Returns:
            シンボル別実行結果辞書
        """
        if not self.parallel_manager:
            logger.warning(
                "並列マネージャーが無効です。シーケンシャル実行にフォールバック"
            )
            return self._execute_sequential_fallback(symbols, analysis_functions)

        results = {}
        all_tasks = []

        # 各銘柄×各分析関数の組み合わせでタスクを生成
        for symbol in symbols:
            symbol_tasks = []

            for analysis_func, kwargs in analysis_functions:
                # シンボル固有の引数を設定
                task_kwargs = kwargs.copy()
                task_kwargs["symbol"] = symbol

                # タスクタイプをヒント
                if (
                    "fetch" in analysis_func.__name__
                    or "download" in analysis_func.__name__
                ):
                    task_type = TaskType.IO_BOUND
                elif (
                    "compute" in analysis_func.__name__
                    or "calculate" in analysis_func.__name__
                ):
                    task_type = TaskType.CPU_BOUND
                else:
                    task_type = TaskType.MIXED

                task = (analysis_func, (), task_kwargs)
                all_tasks.append((symbol, analysis_func.__name__, task))
                symbol_tasks.append(task)

            results[symbol] = []

        # バッチ実行
        batch_tasks = [task for _, _, task in all_tasks]
        execution_results = self.parallel_manager.execute_batch(
            batch_tasks, max_concurrent=max_concurrent or self.config.max_workers
        )

        # 結果を銘柄別に整理
        for (symbol, func_name, _), exec_result in zip(all_tasks, execution_results):
            results[symbol].append(exec_result)

        # 統計情報をログ出力
        successful_tasks = sum(1 for r in execution_results if r.success)
        total_tasks = len(execution_results)

        logger.info(f"並列分析完了: {successful_tasks}/{total_tasks} 成功")
        if self.parallel_manager:
            perf_stats = self.parallel_manager.get_performance_stats()
            for executor_name, stats in perf_stats.items():
                logger.info(
                    f"{executor_name}: 平均時間={stats['average_time_ms']:.1f}ms, "
                    f"成功率={stats['success_rate']:.1%}"
                )

        return results

    def _execute_sequential_fallback(
        self,
        symbols: List[str],
        analysis_functions: List[Tuple[Callable, Dict[str, Any]]],
    ) -> Dict[str, List[ExecutionResult]]:
        """シーケンシャル実行フォールバック"""
        results = {}

        for symbol in symbols:
            symbol_results = []

            for analysis_func, kwargs in analysis_functions:
                task_kwargs = kwargs.copy()
                task_kwargs["symbol"] = symbol

                start_time = time.perf_counter()
                try:
                    result = analysis_func(**task_kwargs)
                    success = True
                    error = None
                except Exception as e:
                    result = None
                    success = False
                    error = e
                    logger.error(f"Sequential execution failed for {symbol}: {e}")

                execution_time = (time.perf_counter() - start_time) * 1000

                exec_result = ExecutionResult(
                    task_id=f"{symbol}_{analysis_func.__name__}",
                    result=result,
                    execution_time_ms=execution_time,
                    executor_type=ExecutorType.THREAD_POOL,  # フォールバック
                    success=success,
                    error=error,
                )

                symbol_results.append(exec_result)

            results[symbol] = symbol_results

        return results

    def run_advanced_analysis(
        self,
        symbols: Optional[List[str]] = None,
        analysis_type: str = "comprehensive",
        include_predictions: bool = True,
    ) -> ExecutionReport:
        """
        高度AI分析実行

        Args:
            symbols: 分析対象銘柄リスト
            analysis_type: 分析タイプ ("basic", "comprehensive", "ml_focus")
            include_predictions: 予測分析を含むか

        Returns:
            ExecutionReport: 詳細実行結果レポート
        """
        start_time = datetime.now()

        logger.info(f"Next-Gen AI分析開始 - タイプ: {analysis_type}")
        logger.info(f"対象銘柄: {len(symbols) if symbols else 0}")

        if not symbols:
            symbols = ["7203", "8306", "9984", "6758", "4689"]  # デフォルト銘柄

        # 分析実行
        generated_signals = []
        triggered_alerts = []
        ai_analysis_results = []
        successful_symbols = 0
        failed_symbols = 0
        errors = []
        successful_symbol_names = []
        failed_symbol_names = []
        actual_portfolio_summary = None
        portfolio_summary = None
        performance_stats = None
        system_health = None

        try:
            # ポートフォリオ情報取得
            try:
                from ..database.database import get_default_database_manager

                db_manager = get_default_database_manager()
                with db_manager.session_scope() as session:
                    portfolio_manager = PortfolioManager(session)
                    actual_portfolio_summary = portfolio_manager.get_portfolio_summary()
            except ImportError:
                logger.warning(
                    "Database manager not available, skipping portfolio summary"
                )
                actual_portfolio_summary = None

            # 高度バッチデータ取得
            if self.batch_fetcher:
                batch_results = self._execute_batch_data_collection(symbols)
            else:
                batch_results = {}

            # 分析エンジン初期化
            for symbol in symbols:
                try:
                    # 分析エンジン作成
                    if symbol not in self.analysis_engines:
                        self.analysis_engines[symbol] = AnalysisOnlyEngine([symbol])
                except Exception as e:
                    logger.warning(
                        f"Failed to create analysis engine for {symbol}: {e}"
                    )

            # 並列AI分析実行
            if CONCURRENT_AVAILABLE and len(symbols) > 1:
                results = self._execute_parallel_ai_analysis(
                    symbols, batch_results, analysis_type, include_predictions
                )
            else:
                results = self._execute_sequential_ai_analysis(
                    symbols, batch_results, analysis_type, include_predictions
                )

            # 結果集計
            for symbol, result in results.items():
                if result["success"]:
                    successful_symbols += 1
                    successful_symbol_names.append(format_stock_display(symbol))
                    ai_analysis_results.append(result["analysis"])
                    generated_signals.extend(result["signals"])
                    triggered_alerts.extend(result["alerts"])
                else:
                    failed_symbols += 1
                    failed_symbol_names.append(format_stock_display(symbol))
                    errors.extend(result["errors"])

            # ポートフォリオ分析統合
            if actual_portfolio_summary:
                portfolio_summary = actual_portfolio_summary
            else:
                portfolio_summary = self._generate_portfolio_analysis(
                    ai_analysis_results
                )

            # システムヘルス分析
            system_health = self._analyze_system_health()

            # パフォーマンス統計
            performance_stats = self._calculate_performance_stats(start_time)

        except Exception as e:
            error_msg = f"高度AI分析実行エラー: {str(e)}"
            errors.append(error_msg)
            logger.error(error_msg)

        end_time = datetime.now()

        # 実行レポート作成
        report = ExecutionReport(
            start_time=start_time,
            end_time=end_time,
            total_symbols=len(symbols),
            successful_symbols=successful_symbols,
            failed_symbols=failed_symbols,
            generated_signals=generated_signals,
            triggered_alerts=triggered_alerts,
            ai_analysis_results=ai_analysis_results,
            portfolio_summary=portfolio_summary,
            performance_stats=performance_stats,
            system_health=system_health,
            errors=errors,
        )

        # 実行履歴に保存
        self.execution_history.append(report)
        self.execution_history = self.execution_history[-50:]  # 最新50件のみ保持

        # 詳細なサマリー情報を表示
        success_summary = f"成功: {successful_symbols}銘柄"
        if successful_symbol_names:
            success_list = ", ".join(successful_symbol_names[:3])
            if len(successful_symbol_names) > 3:
                success_list += f" 他{len(successful_symbol_names)-3}銘柄"
            success_summary += f" ({success_list})"

        fail_summary = f"失敗: {failed_symbols}銘柄"
        if failed_symbol_names:
            fail_list = ", ".join(failed_symbol_names[:3])
            if len(failed_symbol_names) > 3:
                fail_list += f" 他{len(failed_symbol_names)-3}銘柄"
            fail_summary += f" ({fail_list})"

        logger.info(f"Next-Gen AI分析完了 - {success_summary}, {fail_summary}")
        return report

    def _execute_batch_data_collection(
        self, symbols: List[str]
    ) -> Dict[str, DataResponse]:
        """高度バッチデータ収集"""

        # 銘柄名を含む詳細情報を表示
        symbol_names = [format_stock_display(symbol, include_code=False) for symbol in symbols[:5]]
        if len(symbols) > 5:
            symbol_names.append(f"他{len(symbols)-5}銘柄")
        logger.info(f"バッチデータ収集開始: {len(symbols)} 銘柄 ({', '.join(symbol_names)})")

        try:
            # データリクエスト作成
            requests = [
                DataRequest(
                    symbol=symbol,
                    period="1y",  # より長期間のデータ
                    preprocessing=True,
                    features=[
                        "trend_strength",
                        "momentum",
                        "price_channel",
                        "gap_analysis",
                    ],
                    priority=5 if symbol in ["7203", "8306"] else 3,
                    cache_ttl=3600,
                )
                for symbol in symbols
            ]

            # バッチ実行
            return self.batch_fetcher.fetch_batch(requests, use_parallel=True)

        except Exception as e:
            logger.error(f"バッチデータ収集エラー: {e}")
            return {}

    def _execute_parallel_ai_analysis(
        self,
        symbols: List[str],
        batch_data: Dict[str, DataResponse],
        analysis_type: str,
        include_predictions: bool,
    ) -> Dict[str, Dict]:
        """並列AI分析実行"""

        results = {}

        with ThreadPoolExecutor(max_workers=self.config.max_workers) as executor:
            # 分析タスク投入
            future_to_symbol = {
                executor.submit(
                    self._analyze_single_symbol,
                    symbol,
                    batch_data.get(symbol),
                    analysis_type,
                    include_predictions,
                ): symbol
                for symbol in symbols
            }

            # 結果収集
            for future in as_completed(
                future_to_symbol, timeout=self.config.timeout_seconds
            ):
                symbol = future_to_symbol[future]
                try:
                    result = future.result(timeout=60)
                    results[symbol] = result
                except Exception as e:
                    logger.error(f"並列AI分析エラー {symbol}: {e}")
                    results[symbol] = {
                        "success": False,
                        "errors": [str(e)],
                        "analysis": None,
                        "signals": [],
                        "alerts": [],
                    }

        return results

    def _execute_sequential_ai_analysis(
        self,
        symbols: List[str],
        batch_data: Dict[str, DataResponse],
        analysis_type: str,
        include_predictions: bool,
    ) -> Dict[str, Dict]:
        """逐次AI分析実行"""

        results = {}

        for symbol in symbols:
            try:
                result = self._analyze_single_symbol(
                    symbol, batch_data.get(symbol), analysis_type, include_predictions
                )
                results[symbol] = result
            except Exception as e:
                logger.error(f"逐次AI分析エラー {symbol}: {e}")
                results[symbol] = {
                    "success": False,
                    "errors": [str(e)],
                    "analysis": None,
                    "signals": [],
                    "alerts": [],
                }

        return results

    def _analyze_single_symbol(
        self,
        symbol: str,
        data_response: Optional[DataResponse],
        analysis_type: str,
        include_predictions: bool,
    ) -> Dict:
        """単一銘柄AI分析"""

        start_time = time.time()

        try:
            # データ品質チェック
            if not data_response or not data_response.success:
                stock_display = format_stock_display(symbol)
                return {
                    "success": False,
                    "errors": [f"{stock_display}: データ取得失敗"],
                    "analysis": None,
                    "signals": [],
                    "alerts": [],
                }

            market_data = data_response.data
            data_quality = data_response.data_quality_score

            # データ品質閾値チェック
            stock_display = format_stock_display(symbol)
            if data_quality < self.config.data_quality_threshold:
                logger.warning(f"{stock_display}: データ品質不足 ({data_quality:.1f})")

            # 基本分析エンジン実行
            if symbol not in self.analysis_engines:
                self.analysis_engines[symbol] = AnalysisOnlyEngine([symbol])

            engine = self.analysis_engines[symbol]
            basic_status = engine.get_status()
            market_summary = engine.get_market_summary()

            # 高度AI分析実行
            ai_predictions = {}
            confidence_scores = {}

            if include_predictions and self.ml_engine and len(market_data) > 100:
                try:
                    # ML予測実行
                    X_sequences, y_sequences = self.ml_engine.prepare_data(market_data)

                    if len(X_sequences) > 0:
                        # 最新データで予測
                        latest_sequence = X_sequences[-1:]
                        prediction_result = self.ml_engine.predict(latest_sequence)

                        ai_predictions = {
                            "price_direction": (
                                "up" if prediction_result.predictions[0] > 0 else "down"
                            ),
                            "predicted_change": float(prediction_result.predictions[0]),
                            "confidence": (
                                float(prediction_result.confidence[0])
                                if prediction_result.confidence is not None
                                else 0.5
                            ),
                        }

                        confidence_scores = {
                            "ml_model": (
                                float(prediction_result.confidence[0])
                                if prediction_result.confidence is not None
                                else 0.5
                            ),
                            "data_quality": data_quality / 100.0,
                            "overall": (
                                float(prediction_result.confidence[0])
                                if prediction_result.confidence is not None
                                else 0.5
                            )
                            * (data_quality / 100.0),
                        }

                except Exception as e:
                    logger.warning(f"{symbol}: ML予測エラー - {e}")
                    ai_predictions = {"error": str(e)}
                    confidence_scores = {"overall": 0.3}

            # テクニカル分析シグナル
            technical_signals = self._generate_technical_signals(market_data, symbol)

            # ML特徴量サマリー
            ml_features = self._extract_ml_features_summary(market_data)

            # パフォーマンス指標
            performance_metrics = {
                "analysis_time": time.time() - start_time,
                "data_points": len(market_data),
                "feature_count": len(market_data.columns),
                "memory_usage": self._estimate_memory_usage(market_data),
            }

            # リスク評価
            risk_assessment = self._calculate_risk_assessment(
                market_data, ai_predictions, confidence_scores
            )

            # 推奨アクション生成
            recommendation = self._generate_recommendation(
                ai_predictions, confidence_scores, technical_signals, risk_assessment
            )

            # AI分析結果作成
            ai_analysis = AIAnalysisResult(
                symbol=symbol,
                timestamp=datetime.now(),
                predictions=ai_predictions,
                confidence_scores=confidence_scores,
                technical_signals=technical_signals,
                ml_features=ml_features,
                performance_metrics=performance_metrics,
                data_quality=data_quality,
                recommendation=recommendation,
                risk_assessment=risk_assessment,
            )

            # シグナル生成
            signals = self._generate_ai_signals(ai_analysis)

            # アラート生成
            alerts = self._generate_smart_alerts(ai_analysis)

            return {
                "success": True,
                "errors": [],
                "analysis": ai_analysis,
                "signals": signals,
                "alerts": alerts,
            }

        except Exception as e:
            return {
                "success": False,
                "errors": [f"{symbol}: 分析エラー - {str(e)}"],
                "analysis": None,
                "signals": [],
                "alerts": [],
            }

    def _generate_technical_signals(
        self, data: pd.DataFrame, symbol: str
    ) -> Dict[str, Any]:
        """テクニカル分析シグナル生成"""

        signals = {}

        try:
            if "終値" in data.columns and len(data) >= 50:
                current_price = data["終値"].iloc[-1]

                # 移動平均シグナル
                sma_20 = data["終値"].rolling(20).mean().iloc[-1]
                sma_50 = data["終値"].rolling(50).mean().iloc[-1]

                signals["moving_average"] = {
                    "sma_20_signal": "bullish" if current_price > sma_20 else "bearish",
                    "sma_50_signal": "bullish" if current_price > sma_50 else "bearish",
                    "golden_cross": sma_20 > sma_50,
                    "death_cross": sma_20 < sma_50,
                }

                # RSIシグナル
                if "RSI_14" in data.columns:
                    rsi = data["RSI_14"].iloc[-1]
                    signals["rsi"] = {
                        "value": rsi,
                        "signal": (
                            "oversold"
                            if rsi < 30
                            else "overbought" if rsi > 70 else "neutral"
                        ),
                    }

                # ボラティリティシグナル
                if "volatility_20d" in data.columns:
                    volatility = data["volatility_20d"].iloc[-1]
                    vol_percentile = data["volatility_20d"].rank(pct=True).iloc[-1]

                    signals["volatility"] = {
                        "current": volatility,
                        "percentile": vol_percentile,
                        "regime": (
                            "high"
                            if vol_percentile > 0.8
                            else "low" if vol_percentile < 0.2 else "normal"
                        ),
                    }

        except Exception as e:
            logger.error(f"テクニカルシグナル生成エラー {symbol}: {e}")
            signals = {"error": str(e)}

        return signals

    def _extract_ml_features_summary(self, data: pd.DataFrame) -> Dict[str, Any]:
        """ML特徴量サマリー抽出"""

        features = {}

        try:
            # 基本統計
            numeric_columns = data.select_dtypes(include=[np.number]).columns

            if len(numeric_columns) > 0:
                features["basic_stats"] = {
                    "feature_count": len(numeric_columns),
                    "data_completeness": 1.0
                    - data[numeric_columns].isnull().sum().sum()
                    / (len(data) * len(numeric_columns)),
                    "value_ranges": {
                        col: {
                            "min": float(data[col].min()),
                            "max": float(data[col].max()),
                        }
                        for col in numeric_columns[:5]  # 最初の5列のみ
                    },
                }

            # 時系列特性
            if "終値" in data.columns:
                returns = data["終値"].pct_change()

                features["time_series"] = {
                    "trend": (
                        "upward"
                        if data["終値"].iloc[-1] > data["終値"].iloc[0]
                        else "downward"
                    ),
                    "volatility": float(returns.std()),
                    "sharpe_estimate": (
                        float(returns.mean() / returns.std())
                        if returns.std() > 0
                        else 0
                    ),
                    "max_drawdown": float(
                        (data["終値"] / data["終値"].expanding().max() - 1).min()
                    ),
                }

        except Exception as e:
            logger.error(f"ML特徴量サマリーエラー: {e}")
            features = {"error": str(e)}

        return features

    def _calculate_risk_assessment(
        self,
        data: pd.DataFrame,
        predictions: Dict[str, Any],
        confidence_scores: Dict[str, float],
    ) -> Dict[str, Any]:
        """リスク評価計算"""

        risk_assessment = {}

        try:
            # データ品質リスク
            data_completeness = 1.0 - data.isnull().sum().sum() / (
                len(data) * len(data.columns)
            )

            # 予測不確実性リスク
            prediction_risk = 1.0 - confidence_scores.get("overall", 0.5)

            # ボラティリティリスク
            if "終値" in data.columns:
                returns = data["終値"].pct_change()
                volatility_risk = min(returns.std() * 10, 1.0)  # 正規化
            else:
                volatility_risk = 0.5

            # 流動性リスク（出来高ベース）
            if "出来高" in data.columns:
                volume_trend = data["出来高"].rolling(20).mean().pct_change().iloc[-1]
                liquidity_risk = max(0, -volume_trend)  # 出来高減少時にリスク増
            else:
                liquidity_risk = 0.3

            # 総合リスクスコア
            overall_risk = np.mean(
                [
                    data_completeness * 0.2,
                    prediction_risk * 0.3,
                    volatility_risk * 0.3,
                    liquidity_risk * 0.2,
                ]
            )

            risk_assessment = {
                "data_quality_risk": 1.0 - data_completeness,
                "prediction_uncertainty": prediction_risk,
                "volatility_risk": volatility_risk,
                "liquidity_risk": liquidity_risk,
                "overall_risk_score": overall_risk,
                "risk_level": (
                    "high"
                    if overall_risk > 0.7
                    else "medium" if overall_risk > 0.4 else "low"
                ),
            }

        except Exception as e:
            logger.error(f"リスク評価エラー: {e}")
            risk_assessment = {
                "overall_risk_score": 0.5,
                "risk_level": "unknown",
                "error": str(e),
            }

        return risk_assessment

    def _generate_recommendation(
        self,
        predictions: Dict[str, Any],
        confidence_scores: Dict[str, float],
        technical_signals: Dict[str, Any],
        risk_assessment: Dict[str, Any],
    ) -> str:
        """推奨アクション生成"""

        try:
            overall_confidence = confidence_scores.get("overall", 0.5)
            overall_risk = risk_assessment.get("overall_risk_score", 0.5)

            # 信頼度とリスクに基づく推奨
            if (
                overall_confidence > self.config.confidence_threshold
                and overall_risk < 0.4
            ):
                if predictions.get("predicted_change", 0) > 0.02:  # 2%以上の上昇予測
                    return "STRONG_BUY_SIGNAL"
                elif predictions.get("predicted_change", 0) < -0.02:  # 2%以上の下落予測
                    return "STRONG_SELL_SIGNAL"
                else:
                    return "HOLD"
            elif overall_confidence > 0.5 and overall_risk < 0.6:
                if predictions.get("predicted_change", 0) > 0:
                    return "WEAK_BUY_SIGNAL"
                else:
                    return "WEAK_SELL_SIGNAL"
            else:
                return "INSUFFICIENT_CONFIDENCE"

        except Exception as e:
            logger.error(f"推奨生成エラー: {e}")
            return "ANALYSIS_ERROR"

    def _generate_ai_signals(self, analysis: AIAnalysisResult) -> List[Dict[str, Any]]:
        """AIシグナル生成"""

        signals = []

        try:
            # 基本シグナル
            base_signal = {
                "symbol": analysis.symbol,
                "type": "AI_ANALYSIS",
                "timestamp": analysis.timestamp.isoformat(),
                "source": "next_gen_ai_engine",
                "confidence": analysis.confidence_scores.get("overall", 0.5),
                "recommendation": analysis.recommendation,
                "safe_mode": True,
                "trading_disabled": True,
            }

            # 予測シグナル
            if "predicted_change" in analysis.predictions:
                prediction_signal = base_signal.copy()
                prediction_signal.update(
                    {
                        "type": "PRICE_PREDICTION",
                        "predicted_change": analysis.predictions["predicted_change"],
                        "prediction_horizon": self.config.prediction_horizon,
                        "data_quality": analysis.data_quality,
                    }
                )
                signals.append(prediction_signal)

            # テクニカルシグナル
            if "moving_average" in analysis.technical_signals:
                ma_signal = base_signal.copy()
                ma_signal.update(
                    {
                        "type": "TECHNICAL_SIGNAL",
                        "indicator": "moving_average",
                        "signals": analysis.technical_signals["moving_average"],
                    }
                )
                signals.append(ma_signal)

            # リスクアラート
            if analysis.risk_assessment.get("overall_risk_score", 0) > 0.7:
                risk_signal = base_signal.copy()
                risk_signal.update(
                    {
                        "type": "RISK_ALERT",
                        "risk_level": analysis.risk_assessment.get(
                            "risk_level", "unknown"
                        ),
                        "risk_factors": analysis.risk_assessment,
                    }
                )
                signals.append(risk_signal)

        except Exception as e:
            logger.error(f"AIシグナル生成エラー {analysis.symbol}: {e}")

        return signals

    def _generate_smart_alerts(
        self, analysis: AIAnalysisResult
    ) -> List[Dict[str, Any]]:
        """スマートアラート生成"""

        alerts = []

        try:
            # データ品質アラート
            if analysis.data_quality < self.config.data_quality_threshold:
                alerts.append(
                    {
                        "symbol": analysis.symbol,
                        "type": "DATA_QUALITY_WARNING",
                        "message": f"データ品質低下: {analysis.data_quality:.1f}%",
                        "severity": "medium",
                        "timestamp": datetime.now().isoformat(),
                    }
                )

            # 高信頼度予測アラート
            overall_confidence = analysis.confidence_scores.get("overall", 0)
            if overall_confidence > self.config.confidence_threshold:
                alerts.append(
                    {
                        "symbol": analysis.symbol,
                        "type": "HIGH_CONFIDENCE_PREDICTION",
                        "message": f"高信頼度予測: {analysis.recommendation} (信頼度: {overall_confidence:.2f})",
                        "severity": "high",
                        "timestamp": datetime.now().isoformat(),
                        "action_required": False,
                    }
                )

            # パフォーマンス異常アラート
            analysis_time = analysis.performance_metrics.get("analysis_time", 0)
            if analysis_time > 30:  # 30秒以上
                alerts.append(
                    {
                        "symbol": analysis.symbol,
                        "type": "PERFORMANCE_DEGRADATION",
                        "message": f"分析時間異常: {analysis_time:.1f}秒",
                        "severity": "low",
                        "timestamp": datetime.now().isoformat(),
                    }
                )

        except Exception as e:
            logger.error(f"スマートアラート生成エラー {analysis.symbol}: {e}")

        return alerts

    def _generate_portfolio_analysis(
        self, ai_results: List[AIAnalysisResult]
    ) -> Dict[str, Any]:
        """ポートフォリオ分析生成"""

        if not ai_results:
            return {
                "status": "analysis_only",
                "trading_disabled": True,
                "analyzed_symbols": 0,
            }

        try:
            # 総合統計
            total_symbols = len(ai_results)
            high_confidence_count = sum(
                1
                for r in ai_results
                if r.confidence_scores.get("overall", 0)
                > self.config.confidence_threshold
            )

            # 推奨分布
            recommendations = [r.recommendation for r in ai_results]
            recommendation_counts = {}
            for rec in set(recommendations):
                recommendation_counts[rec] = recommendations.count(rec)

            # 平均データ品質
            avg_data_quality = np.mean([r.data_quality for r in ai_results])

            # リスク分布
            risk_levels = [
                r.risk_assessment.get("risk_level", "unknown") for r in ai_results
            ]
            risk_distribution = {}
            for risk in set(risk_levels):
                risk_distribution[risk] = risk_levels.count(risk)

            return {
                "status": "analysis_only",
                "trading_disabled": True,
                "analyzed_symbols": total_symbols,
                "high_confidence_predictions": high_confidence_count,
                "recommendation_distribution": recommendation_counts,
                "average_data_quality": avg_data_quality,
                "risk_distribution": risk_distribution,
                "portfolio_metrics": {
                    "total_analysis_value": "N/A (分析専用)",
                    "confidence_weighted_score": np.mean(
                        [r.confidence_scores.get("overall", 0) for r in ai_results]
                    ),
                    "risk_weighted_score": np.mean(
                        [
                            r.risk_assessment.get("overall_risk_score", 0.5)
                            for r in ai_results
                        ]
                    ),
                },
            }

        except Exception as e:
            logger.error(f"ポートフォリオ分析エラー: {e}")
            return {
                "status": "analysis_only",
                "trading_disabled": True,
                "error": str(e),
            }

    def _analyze_system_health(self) -> Dict[str, Any]:
        """システムヘルス分析"""

        try:
            health = {"overall_status": "healthy", "components": {}}

            # MLエンジンヘルス
            if self.ml_engine:
                try:
                    ml_summary = self.ml_engine.get_model_summary()
                    health["components"]["ml_engine"] = {
                        "status": "operational",
                        "model_loaded": ml_summary.get("status") != "モデル未初期化",
                        "device": ml_summary.get("device", "unknown"),
                    }
                except Exception as e:
                    health["components"]["ml_engine"] = {
                        "status": "error",
                        "error": str(e),
                    }

            # バッチフェッチャーヘルス
            if self.batch_fetcher:
                try:
                    batch_stats = self.batch_fetcher.get_pipeline_stats()
                    health["components"]["batch_fetcher"] = {
                        "status": "operational",
                        "throughput": batch_stats.throughput_rps,
                        "success_rate": (
                            batch_stats.successful_requests / batch_stats.total_requests
                            if batch_stats.total_requests > 0
                            else 1.0
                        ),
                    }
                except Exception as e:
                    health["components"]["batch_fetcher"] = {
                        "status": "error",
                        "error": str(e),
                    }

            # パフォーマンス監視ヘルス
            if self.performance_monitor:
                try:
                    health["components"]["performance_monitor"] = {
                        "status": "operational",
                        "monitoring_active": True,
                    }
                except Exception as e:
                    health["components"]["performance_monitor"] = {
                        "status": "error",
                        "error": str(e),
                    }

            # 全体ステータス判定
            component_statuses = [
                comp.get("status") for comp in health["components"].values()
            ]
            if "error" in component_statuses:
                health["overall_status"] = "degraded"

            return health

        except Exception as e:
            return {"overall_status": "error", "error": str(e)}

    def _calculate_performance_stats(self, start_time: datetime) -> Dict[str, Any]:
        """パフォーマンス統計計算"""

        try:
            execution_time = (datetime.now() - start_time).total_seconds()

            stats = {
                "execution_time_seconds": execution_time,
                "timestamp": datetime.now().isoformat(),
            }

            # バッチフェッチャー統計
            if self.batch_fetcher:
                batch_stats = self.batch_fetcher.get_pipeline_stats()
                stats["batch_fetcher"] = {
                    "total_requests": batch_stats.total_requests,
                    "success_rate": (
                        batch_stats.successful_requests / batch_stats.total_requests
                        if batch_stats.total_requests > 0
                        else 0
                    ),
                    "avg_fetch_time": batch_stats.avg_fetch_time,
                    "throughput_rps": batch_stats.throughput_rps,
                }

            # MLエンジン統計
            if self.ml_engine and self.ml_engine.performance_history:
                avg_inference_time = np.mean(
                    [p["inference_time"] for p in self.ml_engine.performance_history]
                )
                stats["ml_engine"] = {
                    "predictions_made": len(self.ml_engine.performance_history),
                    "avg_inference_time": avg_inference_time,
                    "model_version": self.ml_engine.model_metadata["version"],
                }

            return stats

        except Exception as e:
            return {"error": str(e), "execution_time_seconds": 0}

    def _estimate_memory_usage(self, data: pd.DataFrame) -> float:
        """メモリ使用量推定"""
        try:
            return data.memory_usage(deep=True).sum() / 1024 / 1024  # MB
        except Exception:
            return 0.0

    async def run_async_advanced_analysis(
        self, symbols: List[str], analysis_type: str = "comprehensive"
    ) -> ExecutionReport:
        """非同期高度分析実行"""

        logger.info("非同期Next-Gen AI分析開始")

        loop = asyncio.get_event_loop()
        report = await loop.run_in_executor(
            None, self.run_advanced_analysis, symbols, analysis_type, True
        )

        logger.info("非同期Next-Gen AI分析完了")
        return report

    def get_execution_history(self, limit: int = 10) -> List[ExecutionReport]:
        """実行履歴取得"""
        return self.execution_history[-limit:]

    def get_status(self) -> Dict[str, Any]:
        """オーケストレーターステータス取得"""

        return {
            "safe_mode": is_safe_mode(),
            "trading_disabled": True,
            "automatic_trading": False,
            "analysis_engines": len(self.analysis_engines),
            "config_path": self.config_path,
            "mode": "next_gen_ai_analysis",
            "components": {
                "ml_engine_enabled": self.config.enable_ml_engine,
                "advanced_batch_enabled": self.config.enable_advanced_batch,
                "performance_monitoring": self.config.enable_performance_monitoring,
                "fault_tolerance": self.config.enable_fault_tolerance,
            },
            "execution_count": len(self.execution_history),
            "last_execution": (
                self.execution_history[-1].start_time.isoformat()
                if self.execution_history
                else None
            ),
        }

    def cleanup(self):
        """リソースクリーンアップ - Issue #589対応改善版"""

        logger.info("Next-Gen AI Orchestrator クリーンアップ開始")

        cleanup_summary = {
            "analysis_engines": 0,
            "batch_fetcher": False,
            "ml_engine": False,
            "parallel_manager": False,
            "performance_monitor": False,
            "errors": []
        }

        try:
            # 分析エンジンクリーンアップ
            for symbol, engine in self.analysis_engines.items():
                try:
                    if hasattr(engine, "stop"):
                        engine.stop()
                    if hasattr(engine, "close"):
                        engine.close()
                    if hasattr(engine, "cleanup"):
                        engine.cleanup()
                    cleanup_summary["analysis_engines"] += 1
                    logger.debug(f"エンジン {symbol} クリーンアップ完了")
                except Exception as e:
                    error_msg = f"エンジン {symbol} クリーンアップエラー: {e}"
                    logger.warning(error_msg)
                    cleanup_summary["errors"].append(error_msg)

            self.analysis_engines.clear()

            # MLエンジンクリーンアップ
            if hasattr(self, 'ml_engine') and self.ml_engine:
                try:
                    # PyTorchモデルのクリーンアップ
                    if hasattr(self.ml_engine, "model") and self.ml_engine.model:
                        if hasattr(self.ml_engine.model, "cpu"):
                            self.ml_engine.model.cpu()
                        del self.ml_engine.model

                    # その他のリソースクリーンアップ
                    if hasattr(self.ml_engine, "close"):
                        self.ml_engine.close()
                    if hasattr(self.ml_engine, "cleanup"):
                        self.ml_engine.cleanup()

                    # パフォーマンス履歴クリア
                    if hasattr(self.ml_engine, "performance_history"):
                        self.ml_engine.performance_history.clear()

                    self.ml_engine = None
                    cleanup_summary["ml_engine"] = True
                    logger.debug("MLエンジン クリーンアップ完了")
                except Exception as e:
                    error_msg = f"MLエンジン クリーンアップエラー: {e}"
                    logger.warning(error_msg)
                    cleanup_summary["errors"].append(error_msg)

            # バッチフェッチャークリーンアップ
            if hasattr(self, 'batch_fetcher') and self.batch_fetcher:
                try:
                    self.batch_fetcher.close()
                    self.batch_fetcher = None
                    cleanup_summary["batch_fetcher"] = True
                    logger.debug("バッチフェッチャー クリーンアップ完了")
                except Exception as e:
                    error_msg = f"バッチフェッチャー クリーンアップエラー: {e}"
                    logger.warning(error_msg)
                    cleanup_summary["errors"].append(error_msg)

            # 並列マネージャークリーンアップ
            if hasattr(self, 'parallel_manager') and self.parallel_manager:
                try:
                    self.parallel_manager.shutdown()
                    self.parallel_manager = None
                    cleanup_summary["parallel_manager"] = True
                    logger.debug("並列マネージャー クリーンアップ完了")
                except Exception as e:
                    error_msg = f"並列マネージャー クリーンアップエラー: {e}"
                    logger.warning(error_msg)
                    cleanup_summary["errors"].append(error_msg)

            # パフォーマンスモニタークリーンアップ
            if hasattr(self, 'performance_monitor') and self.performance_monitor:
                try:
                    if hasattr(self.performance_monitor, "stop"):
                        self.performance_monitor.stop()
                    if hasattr(self.performance_monitor, "close"):
                        self.performance_monitor.close()
                    self.performance_monitor = None
                    cleanup_summary["performance_monitor"] = True
                    logger.debug("パフォーマンスモニター クリーンアップ完了")
                except Exception as e:
                    error_msg = f"パフォーマンスモニター クリーンアップエラー: {e}"
                    logger.warning(error_msg)
                    cleanup_summary["errors"].append(error_msg)

            # ストックフェッチャークリーンアップ
            if hasattr(self, 'stock_fetcher') and self.stock_fetcher:
                try:
                    if hasattr(self.stock_fetcher, "close"):
                        self.stock_fetcher.close()
                    self.stock_fetcher = None
                    logger.debug("ストックフェッチャー クリーンアップ完了")
                except Exception as e:
                    error_msg = f"ストックフェッチャー クリーンアップエラー: {e}"
                    logger.warning(error_msg)
                    cleanup_summary["errors"].append(error_msg)

            # 実行履歴クリア
            if hasattr(self, 'execution_history'):
                self.execution_history.clear()

            # ガベージコレクション強制実行（メモリリーク防止）
            import gc
            gc.collect()

            # クリーンアップサマリーログ
            if cleanup_summary["errors"]:
                logger.warning(f"クリーンアップ完了（エラー{len(cleanup_summary['errors'])}件あり）: {cleanup_summary}")
            else:
                logger.info(f"Next-Gen AI Orchestrator クリーンアップ完了: {cleanup_summary}")

        except Exception as e:
            logger.error(f"クリーンアップ致命的エラー: {e}")
            cleanup_summary["errors"].append(f"致命的エラー: {e}")

        return cleanup_summary


# 後方互換性のためのエイリアス
DayTradeOrchestrator = NextGenAIOrchestrator
>>>>>>> 73e2081a
<|MERGE_RESOLUTION|>--- conflicted
+++ resolved
@@ -1,9 +1,3 @@
-<<<<<<< HEAD
-        logger.info(
-            f"設定: ML={self.config.enable_ml_engine}, "
-            f"Batch={self.config.enable_advanced_batch}"
-        )
-=======
 """
 Next-Gen AI Trading Engine Orchestrator
 高度AI駆動市場分析・統合オーケストレーション
@@ -1479,5 +1473,4 @@
 
 
 # 後方互換性のためのエイリアス
-DayTradeOrchestrator = NextGenAIOrchestrator
->>>>>>> 73e2081a
+DayTradeOrchestrator = NextGenAIOrchestrator