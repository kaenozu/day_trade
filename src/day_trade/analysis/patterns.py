--- conflicted
+++ resolved
@@ -47,13 +47,6 @@
         if slow_period is None:
             slow_period = self.config.get_golden_cross_slow_period()
         try:
-            # 列の存在確認
-            if column not in df.columns:
-                logger.error(
-                    f"指定された列が存在しません: {column}、利用可能な列: {list(df.columns)}"
-                )
-                return pd.DataFrame()
-
             # 移動平均を計算
             fast_ma = df[column].rolling(window=fast_period).mean()
             slow_ma = df[column].rolling(window=slow_period).mean()
@@ -132,13 +125,6 @@
         if num_levels is None:
             num_levels = self.config.get_support_resistance_num_levels()
         try:
-            # 列の存在確認
-            if column not in df.columns:
-                logger.error(
-                    f"指定された列が存在しません: {column}、利用可能な列: {list(df.columns)}"
-                )
-                return {"resistance": [], "support": []}
-
             prices = df[column].values
 
             # 極大値と極小値を検出
@@ -279,15 +265,6 @@
         if volume_factor is None:
             volume_factor = self.config.get_breakout_volume_factor()
         try:
-            # 列の存在確認
-            required_columns = ["High", "Low", "Close", "Volume"]
-            missing_columns = [col for col in required_columns if col not in df.columns]
-            if missing_columns:
-                logger.error(
-                    f"必要な列が存在しません: {missing_columns}、利用可能な列: {list(df.columns)}"
-                )
-                return pd.DataFrame()
-
             # ローリング最高値・最安値
             rolling_high = df["High"].rolling(window=lookback).max()
             rolling_low = df["Low"].rolling(window=lookback).min()
@@ -396,15 +373,6 @@
         if min_touches is None:
             min_touches = self.config.get_trend_line_min_touches()
         try:
-            # 列の存在確認
-            required_columns = ["High", "Low"]
-            missing_columns = [col for col in required_columns if col not in df.columns]
-            if missing_columns:
-                logger.error(
-                    f"必要な列が存在しません: {missing_columns}、利用可能な列: {list(df.columns)}"
-                )
-                return {}
-
             prices_high = df["High"].values
             prices_low = df["Low"].values
 
@@ -835,10 +803,6 @@
             min_conf = normalization.get("min_confidence", 0.0)
             max_conf = normalization.get("max_confidence", 100.0)
         else:
-<<<<<<< HEAD
-            # normalizationが数値の場合
-=======
->>>>>>> 396e51dd
             min_conf = 0.0
             max_conf = float(normalization) if normalization else 100.0
 
