"""
機械学習モデル統合システム
株価予測、方向性予測、リスク予測のための機械学習モデル
"""

import joblib
import logging
from abc import ABC, abstractmethod
from dataclasses import dataclass
from pathlib import Path
from typing import Any, Dict, List, Optional, Tuple, Union

import numpy as np
import pandas as pd

from ..utils.logging_config import get_context_logger

logger = get_context_logger(__name__, component="ml_models")

# オプショナル依存関係のインポート
try:
    from sklearn.ensemble import RandomForestRegressor, RandomForestClassifier, GradientBoostingRegressor
    from sklearn.linear_model import LinearRegression, LogisticRegression
    from sklearn.svm import SVR, SVC
    from sklearn.model_selection import TimeSeriesSplit, cross_val_score
    from sklearn.metrics import mean_squared_error, accuracy_score, classification_report
    from sklearn.preprocessing import StandardScaler
    SKLEARN_AVAILABLE = True
except ImportError:
    SKLEARN_AVAILABLE = False
    logger.warning("scikit-learnが利用できません。機械学習機能は制限されます。")

try:
    import xgboost as xgb
    XGBOOST_AVAILABLE = True
except ImportError:
    XGBOOST_AVAILABLE = False
    logger.info("XGBoostが利用できません。")

try:
    import lightgbm as lgb
    LIGHTGBM_AVAILABLE = True
except ImportError:
    LIGHTGBM_AVAILABLE = False
    logger.info("LightGBMが利用できません。")


@dataclass
class ModelConfig:
    """機械学習モデル設定"""

    # モデル選択
    model_type: str  # "random_forest", "gradient_boosting", "xgboost", "lightgbm", "svm", "linear"
    task_type: str  # "regression", "classification"

    # 訓練設定
    test_size: float = 0.2
    validation_method: str = "time_series"  # "time_series", "random"
    cv_folds: int = 5

    # モデル固有パラメータ
    model_params: Dict[str, Any] = None

    # 特徴量設定
    feature_selection: bool = True
    max_features: int = 50

    # 前処理設定
    scaling: bool = True
    handle_imbalance: bool = False


class BaseMLModel(ABC):
    """機械学習モデルベースクラス"""

    def __init__(self, config: ModelConfig):
        self.config = config
        self.model = None
        self.scaler = None
        self.feature_names = None
        self.is_fitted = False

        if config.scaling and SKLEARN_AVAILABLE:
            self.scaler = StandardScaler()

    @abstractmethod
    def _create_model(self) -> Any:
        """モデルインスタンスを作成"""
        pass

    @abstractmethod
    def _fit_model(self, X: np.ndarray, y: np.ndarray) -> None:
        """モデルを訓練"""
        pass

    @abstractmethod
    def _predict_model(self, X: np.ndarray) -> np.ndarray:
        """予測を実行"""
        pass

    def fit(self, X: pd.DataFrame, y: pd.Series) -> Dict[str, Any]:
        """
        モデルの訓練

        Args:
            X: 特徴量DataFrame
            y: ターゲット変数

        Returns:
            訓練結果の辞書
        """
        if not SKLEARN_AVAILABLE:
            raise ImportError("scikit-learnが必要です")

        logger.info(f"モデル訓練開始: {self.config.model_type}")

        # データの前処理
        X_processed, y_processed = self._preprocess_data(X, y)

        if len(X_processed) < 50:
            raise ValueError("訓練に十分なデータがありません（最低50サンプル必要）")

        # モデルの作成
        self.model = self._create_model()

        # 時系列分割での検証
        if self.config.validation_method == "time_series":
            validation_scores = self._validate_time_series(X_processed, y_processed)
        else:
            validation_scores = self._validate_random(X_processed, y_processed)

        # フルデータでの訓練
        if self.scaler:
            X_scaled = self.scaler.fit_transform(X_processed)
        else:
            X_scaled = X_processed

        self._fit_model(X_scaled, y_processed)
        self.feature_names = X.columns.tolist()
        self.is_fitted = True

        # 特徴量重要度の取得
        feature_importance = self._get_feature_importance()

        training_result = {
            "model_type": self.config.model_type,
            "task_type": self.config.task_type,
            "training_samples": len(X_processed),
            "validation_scores": validation_scores,
            "feature_importance": feature_importance,
            "feature_count": len(self.feature_names)
        }

        logger.info(f"モデル訓練完了: {self.config.model_type}")
        return training_result

    def predict(self, X: pd.DataFrame) -> np.ndarray:
        """
        予測実行

        Args:
            X: 特徴量DataFrame

        Returns:
            予測結果
        """
        if not self.is_fitted:
            raise ValueError("モデルが訓練されていません")

        # 特徴量の整合性チェック
        if self.feature_names and not all(col in X.columns for col in self.feature_names):
            missing_features = [col for col in self.feature_names if col not in X.columns]
            raise ValueError(f"必要な特徴量が不足しています: {missing_features}")

        # データの前処理
        X_processed = X[self.feature_names].fillna(0)

        if self.scaler:
            X_scaled = self.scaler.transform(X_processed)
        else:
            X_scaled = X_processed

        # 予測実行
        predictions = self._predict_model(X_scaled)
        return predictions

    def _preprocess_data(self, X: pd.DataFrame, y: pd.Series) -> Tuple[pd.DataFrame, pd.Series]:
        """データの前処理"""
        # 共通インデックスの取得
        common_index = X.index.intersection(y.index)
        X_aligned = X.loc[common_index]
        y_aligned = y.loc[common_index]

        # 欠損値の除去
        valid_mask = ~(X_aligned.isnull().any(axis=1) | y_aligned.isnull())
        X_clean = X_aligned[valid_mask]
        y_clean = y_aligned[valid_mask]

        # 無限値の除去
        inf_mask = ~np.isinf(X_clean).any(axis=1) & ~np.isinf(y_clean)
        X_final = X_clean[inf_mask]
        y_final = y_clean[inf_mask]

        return X_final, y_final

    def _validate_time_series(self, X: pd.DataFrame, y: pd.Series) -> Dict[str, float]:
        """時系列交差検証"""
        tscv = TimeSeriesSplit(n_splits=self.config.cv_folds)
        scores = []

        for train_idx, val_idx in tscv.split(X):
            X_train, X_val = X.iloc[train_idx], X.iloc[val_idx]
            y_train, y_val = y.iloc[train_idx], y.iloc[val_idx]

            # モデルの訓練
            temp_model = self._create_model()
            temp_scaler = StandardScaler() if self.scaler else None

            if temp_scaler:
                X_train_scaled = temp_scaler.fit_transform(X_train)
                X_val_scaled = temp_scaler.transform(X_val)
            else:
                X_train_scaled = X_train
                X_val_scaled = X_val

            temp_model.fit(X_train_scaled, y_train)

            # 検証
            val_pred = temp_model.predict(X_val_scaled)

            if self.config.task_type == "regression":
                score = -mean_squared_error(y_val, val_pred)
            else:
                score = accuracy_score(y_val, val_pred)

            scores.append(score)

        return {
            "mean_score": np.mean(scores),
            "std_score": np.std(scores),
            "individual_scores": scores
        }

    def _validate_random(self, X: pd.DataFrame, y: pd.Series) -> Dict[str, float]:
        """ランダム交差検証"""
        scoring = "neg_mean_squared_error" if self.config.task_type == "regression" else "accuracy"
        scores = cross_val_score(
            self._create_model(), X, y,
            cv=self.config.cv_folds,
            scoring=scoring
        )

        return {
            "mean_score": scores.mean(),
            "std_score": scores.std(),
            "individual_scores": scores.tolist()
        }

    def _get_feature_importance(self) -> Optional[Dict[str, float]]:
        """特徴量重要度の取得"""
        if not hasattr(self.model, 'feature_importances_') and not hasattr(self.model, 'coef_'):
            return None

        if hasattr(self.model, 'feature_importances_'):
            importance = self.model.feature_importances_
        elif hasattr(self.model, 'coef_'):
            importance = np.abs(self.model.coef_[0] if self.model.coef_.ndim > 1 else self.model.coef_)
        else:
            return None

        if self.feature_names and len(importance) == len(self.feature_names):
            feature_importance = dict(zip(self.feature_names, importance))
            # 重要度順にソート
            return dict(sorted(feature_importance.items(), key=lambda x: x[1], reverse=True))

        return None

    def save_model(self, filepath: str) -> None:
        """モデルの保存"""
        if not self.is_fitted:
            raise ValueError("訓練されていないモデルは保存できません")

        model_data = {
            "model": self.model,
            "scaler": self.scaler,
            "feature_names": self.feature_names,
            "config": self.config
        }

        joblib.dump(model_data, filepath)
        logger.info(f"モデルを保存しました: {filepath}")

    def load_model(self, filepath: str) -> None:
        """モデルの読み込み"""
        model_data = joblib.load(filepath)

        self.model = model_data["model"]
        self.scaler = model_data["scaler"]
        self.feature_names = model_data["feature_names"]
        self.config = model_data["config"]
        self.is_fitted = True

        logger.info(f"モデルを読み込みました: {filepath}")


class RandomForestModel(BaseMLModel):
    """Random Forestモデル"""

    def _create_model(self) -> Any:
        params = self.config.model_params or {}
        default_params = {
            "n_estimators": 100,
            "max_depth": 10,
            "random_state": 42,
            "n_jobs": -1
        }
        default_params.update(params)

        if self.config.task_type == "regression":
            return RandomForestRegressor(**default_params)
        else:
            return RandomForestClassifier(**default_params)

    def _fit_model(self, X: np.ndarray, y: np.ndarray) -> None:
        self.model.fit(X, y)

    def _predict_model(self, X: np.ndarray) -> np.ndarray:
        return self.model.predict(X)


class GradientBoostingModel(BaseMLModel):
    """Gradient Boostingモデル"""

    def _create_model(self) -> Any:
        params = self.config.model_params or {}
        default_params = {
            "n_estimators": 100,
            "learning_rate": 0.1,
            "max_depth": 6,
            "random_state": 42
        }
        default_params.update(params)

        if self.config.task_type == "regression":
            return GradientBoostingRegressor(**default_params)
        else:
            # scikit-learn のGradientBoostingClassifierを使用
            from sklearn.ensemble import GradientBoostingClassifier
            return GradientBoostingClassifier(**default_params)

    def _fit_model(self, X: np.ndarray, y: np.ndarray) -> None:
        self.model.fit(X, y)

    def _predict_model(self, X: np.ndarray) -> np.ndarray:
        return self.model.predict(X)


class XGBoostModel(BaseMLModel):
    """XGBoostモデル"""

    def _create_model(self) -> Any:
        if not XGBOOST_AVAILABLE:
            raise ImportError("XGBoostがインストールされていません")

        params = self.config.model_params or {}
        default_params = {
            "n_estimators": 100,
            "learning_rate": 0.1,
            "max_depth": 6,
            "random_state": 42
        }
        default_params.update(params)

        if self.config.task_type == "regression":
            return xgb.XGBRegressor(**default_params)
        else:
            return xgb.XGBClassifier(**default_params)

    def _fit_model(self, X: np.ndarray, y: np.ndarray) -> None:
        self.model.fit(X, y)

    def _predict_model(self, X: np.ndarray) -> np.ndarray:
        return self.model.predict(X)


class LinearModel(BaseMLModel):
    """線形モデル"""

    def _create_model(self) -> Any:
        params = self.config.model_params or {}

        if self.config.task_type == "regression":
            return LinearRegression(**params)
        else:
            default_params = {"random_state": 42, "max_iter": 1000}
            default_params.update(params)
            return LogisticRegression(**default_params)

    def _fit_model(self, X: np.ndarray, y: np.ndarray) -> None:
        self.model.fit(X, y)

    def _predict_model(self, X: np.ndarray) -> np.ndarray:
        return self.model.predict(X)


class MLModelManager:
    """機械学習モデル管理システム"""

    def __init__(self, models_dir: Optional[str] = None):
        """
        Args:
            models_dir: モデル保存ディレクトリ
        """
        self.models_dir = Path(models_dir) if models_dir else Path("models")
        self.models_dir.mkdir(exist_ok=True)

        self.models: Dict[str, BaseMLModel] = {}
        self.model_configs: Dict[str, ModelConfig] = {}

    def create_model(self, name: str, config: ModelConfig) -> BaseMLModel:
        """
        モデルを作成

        Args:
            name: モデル名
            config: モデル設定

        Returns:
            作成されたモデルインスタンス
        """
        if not SKLEARN_AVAILABLE:
            raise ImportError("scikit-learnが必要です")

        model_type = config.model_type.lower()

        if model_type == "random_forest":
            model = RandomForestModel(config)
        elif model_type == "gradient_boosting":
            model = GradientBoostingModel(config)
        elif model_type == "xgboost":
            model = XGBoostModel(config)
        elif model_type == "linear":
            model = LinearModel(config)
        else:
            raise ValueError(f"サポートされていないモデルタイプ: {model_type}")

        self.models[name] = model
        self.model_configs[name] = config

        logger.info(f"モデルを作成しました: {name} ({model_type})")
        return model

    def train_model(self, name: str, X: pd.DataFrame, y: pd.Series) -> Dict[str, Any]:
        """
        モデルを訓練

        Args:
            name: モデル名
            X: 特徴量
            y: ターゲット変数

        Returns:
            訓練結果
        """
        if name not in self.models:
            raise ValueError(f"モデルが見つかりません: {name}")

        return self.models[name].fit(X, y)

    def predict(self, name: str, X: pd.DataFrame) -> np.ndarray:
        """
        予測実行

        Args:
            name: モデル名
            X: 特徴量

        Returns:
            予測結果
        """
        if name not in self.models:
            raise ValueError(f"モデルが見つかりません: {name}")

        return self.models[name].predict(X)

    def save_model(self, name: str) -> None:
        """モデルを保存"""
        if name not in self.models:
            raise ValueError(f"モデルが見つかりません: {name}")

        filepath = self.models_dir / f"{name}.joblib"
        self.models[name].save_model(str(filepath))

    def load_model(self, name: str) -> None:
        """モデルを読み込み"""
        filepath = self.models_dir / f"{name}.joblib"
        if not filepath.exists():
            raise FileNotFoundError(f"モデルファイルが見つかりません: {filepath}")

        # モデルデータから設定を読み込み
        model_data = joblib.load(filepath)
        config = model_data["config"]

        # モデルインスタンスを作成して読み込み
        model = self.create_model(name, config)
        model.load_model(str(filepath))

    def get_model_info(self, name: str) -> Dict[str, Any]:
        """モデル情報を取得"""
        if name not in self.models:
            raise ValueError(f"モデルが見つかりません: {name}")

        model = self.models[name]
        config = self.model_configs[name]

        info = {
            "name": name,
            "model_type": config.model_type,
            "task_type": config.task_type,
            "is_fitted": model.is_fitted,
            "feature_count": len(model.feature_names) if model.feature_names else 0,
            "feature_names": model.feature_names,
            "config": config
        }

        if model.is_fitted:
            info["feature_importance"] = model._get_feature_importance()

        return info

    def list_models(self) -> List[str]:
        """登録されているモデル名のリストを取得"""
        return list(self.models.keys())


def create_ensemble_predictions(
    models: Dict[str, BaseMLModel],
    X: pd.DataFrame,
    weights: Optional[Dict[str, float]] = None,
    method: str = "average"
) -> np.ndarray:
    """
    アンサンブル予測の実行

    Args:
        models: モデル辞書
        X: 特徴量
        weights: モデル重み
        method: アンサンブル手法（average, weighted_average, voting）

    Returns:
        アンサンブル予測結果
    """
    if not models:
        raise ValueError("予測用のモデルがありません")

    predictions = {}
    for name, model in models.items():
        if model.is_fitted:
            try:
                pred = model.predict(X)
                predictions[name] = pred
            except Exception as e:
                logger.warning(f"モデル {name} の予測でエラー: {e}")

    if not predictions:
        raise ValueError("有効な予測結果がありません")

    # アンサンブル計算
    pred_values = list(predictions.values())

    if method == "average":
        ensemble_pred = np.mean(pred_values, axis=0)
    elif method == "weighted_average" and weights:
        weighted_preds = []
        total_weight = 0
        for name, pred in predictions.items():
            weight = weights.get(name, 1.0)
            weighted_preds.append(pred * weight)
            total_weight += weight
        ensemble_pred = np.sum(weighted_preds, axis=0) / total_weight
    elif method == "voting":
        # 分類タスクでの多数決投票
        pred_array = np.array(pred_values)
        ensemble_pred = np.apply_along_axis(
            lambda x: np.bincount(x.astype(int)).argmax(),
            axis=0,
            arr=pred_array
        )
    else:
        ensemble_pred = np.mean(pred_values, axis=0)

    return ensemble_pred


if __name__ == "__main__":
    # サンプルデータでのテスト
    if SKLEARN_AVAILABLE:
        # テストデータの生成
        np.random.seed(42)
        n_samples = 1000
        n_features = 20

        X = pd.DataFrame(
            np.random.randn(n_samples, n_features),
            columns=[f"feature_{i}" for i in range(n_features)]
        )

        # 回帰タスクのターゲット
        y_reg = X.iloc[:, :5].sum(axis=1) + np.random.randn(n_samples) * 0.1

        # 分類タスクのターゲット
        y_clf = (y_reg > y_reg.median()).astype(int)

        # モデルマネージャーのテスト
        manager = MLModelManager()

        # 回帰モデル
        reg_config = ModelConfig(
            model_type="random_forest",
            task_type="regression",
            cv_folds=3
        )

        manager.create_model("rf_regressor", reg_config)
        reg_result = manager.train_model("rf_regressor", X, y_reg)
        print(f"回帰モデル訓練結果: {reg_result['validation_scores']['mean_score']:.4f}")

        # 分類モデル
        clf_config = ModelConfig(
            model_type="random_forest",
            task_type="classification",
            cv_folds=3
        )

<<<<<<< HEAD
        manager.create_model("rf_classifier", clf_config)
        clf_result = manager.train_model("rf_classifier", X, y_clf)
        print(f"分類モデル訓練結果: {clf_result['validation_scores']['mean_score']:.4f}")
=======
    def predict(self, X: pd.DataFrame) -> List[ModelPrediction]:
        """アンサンブル予測"""
        all_predictions = {}

        # 各モデルから予測取得
        for model in self.models:
            if model.is_trained and self.model_weights.get(model.name, 0) > 0:
                try:
                    predictions = model.predict(X)
                    all_predictions[model.name] = predictions
                except Exception as e:
                    logger.warning(
                        f"{model.name}予測エラー",
                        section="ensemble_prediction",
                        error=str(e)
                    )

        if not all_predictions:
            return []

        # アンサンブル予測計算
        ensemble_predictions = []
        num_samples = len(list(all_predictions.values())[0])

        for i in range(num_samples):
            weighted_pred = 0
            weighted_conf = 0
            total_weight = 0

            for model_name, predictions in all_predictions.items():
                if i < len(predictions):
                    weight = self.model_weights.get(model_name, 0)
                    weighted_pred += predictions[i].prediction * weight
                    weighted_conf += predictions[i].confidence * weight
                    total_weight += weight

            if total_weight > 0:
                final_pred = weighted_pred / total_weight
                final_conf = weighted_conf / total_weight
            else:
                final_pred = 0
                final_conf = 0

            ensemble_predictions.append(ModelPrediction(
                prediction=final_pred,
                confidence=final_conf,
                model_name="Ensemble",
                features_used=X.columns.tolist()
            ))

        return ensemble_predictions

    def get_model_performances(self) -> Dict[str, ModelPerformance]:
        """モデル性能履歴取得"""
        return self.performance_history

    def update_weights_by_performance(self, recent_performance: Dict[str, float]) -> None:
        """性能に基づくウェイト更新"""
        for model_name, performance in recent_performance.items():
            if model_name in self.model_weights:
                # 指数移動平均でウェイト更新
                alpha = 0.3
                current_weight = self.model_weights[model_name]
                self.model_weights[model_name] = alpha * performance + (1 - alpha) * current_weight

        # 再正規化
        total_weight = sum(self.model_weights.values())
        if total_weight > 0:
            self.model_weights = {k: v/total_weight for k, v in self.model_weights.items()}


# ユーティリティ関数

def create_default_model_ensemble() -> EnsemblePredictor:
    """デフォルトモデルアンサンブル作成"""
    models = [
        LinearRegressionModel(),
        RandomForestModel(n_estimators=50, max_depth=8),
        GradientBoostingModel(n_estimators=50, learning_rate=0.1)
    ]

    # 高度なモデルは optional
    try:
        models.append(LSTMModel(sequence_length=10, lstm_units=25, epochs=20))
    except ImportError:
        logger.info("TensorFlow利用不可のため、LSTMモデルをスキップ")

    try:
        models.append(ARIMAModel(order=(1, 1, 1)))
    except ImportError:
        logger.info("statsmodels利用不可のため、ARIMAモデルをスキップ")

    return EnsemblePredictor(models)


class MLModelManager:
    """機械学習モデル管理クラス（後方互換性のため）"""

    def __init__(self):
        """MLModelManagerの初期化"""
        self.ensemble = create_default_model_ensemble()
        self.is_trained = False

    def fit(self, X: pd.DataFrame, y: pd.Series) -> None:
        """モデル訓練"""
        self.ensemble.fit(X, y)
        self.is_trained = True

    def predict(self, X: pd.DataFrame) -> List[ModelPrediction]:
        """予測実行"""
        if not self.is_trained:
            raise ValueError("モデルが訓練されていません")
        return self.ensemble.predict(X)

    def get_performance(self) -> Dict[str, ModelPerformance]:
        """パフォーマンス取得"""
        return self.ensemble.get_model_performances()


def evaluate_prediction_accuracy(
    predictions: List[ModelPrediction],
    actual_values: np.ndarray
) -> Dict[str, float]:
    """予測精度評価"""
    pred_values = np.array([p.prediction for p in predictions])

    mse = np.mean((pred_values - actual_values) ** 2)
    mae = np.mean(np.abs(pred_values - actual_values))
    rmse = np.sqrt(mse)

    # 方向性予測精度
    if len(actual_values) > 1:
        actual_direction = actual_values[1:] > actual_values[:-1]
        pred_direction = pred_values[1:] > pred_values[:-1]
        directional_accuracy = np.mean(actual_direction == pred_direction)
    else:
        directional_accuracy = 0.0
>>>>>>> 38f2e6e2

        # 予測テスト
        test_X = X.iloc[:10]
        reg_pred = manager.predict("rf_regressor", test_X)
        clf_pred = manager.predict("rf_classifier", test_X)

        print(f"回帰予測例: {reg_pred[:3]}")
        print(f"分類予測例: {clf_pred[:3]}")

        # モデル情報
        print(f"登録モデル: {manager.list_models()}")

    else:
        print("scikit-learnが利用できないため、テストをスキップします。")<|MERGE_RESOLUTION|>--- conflicted
+++ resolved
@@ -593,6 +593,40 @@
     return ensemble_pred
 
 
+# 後方互換性のためのアダプタークラス
+def create_default_model_ensemble():
+    """デフォルトのモデルアンサンブルを作成"""
+    manager = MLModelManager()
+    return manager
+
+
+def evaluate_prediction_accuracy(
+    predictions: List,
+    actual_values: np.ndarray
+) -> Dict[str, float]:
+    """予測精度評価"""
+    if len(predictions) == 0:
+        return {"mse": 0.0, "mae": 0.0, "rmse": 0.0}
+
+    pred_values = np.array(predictions)
+    if pred_values.ndim > 1:
+        pred_values = pred_values.flatten()
+
+    if len(pred_values) != len(actual_values):
+        min_len = min(len(pred_values), len(actual_values))
+        pred_values = pred_values[:min_len]
+        actual_values = actual_values[:min_len]
+
+    mse = np.mean((pred_values - actual_values) ** 2)
+    mae = np.mean(np.abs(pred_values - actual_values))
+
+    return {
+        "mse": float(mse),
+        "mae": float(mae),
+        "rmse": float(np.sqrt(mse))
+    }
+
+
 if __name__ == "__main__":
     # サンプルデータでのテスト
     if SKLEARN_AVAILABLE:
@@ -633,149 +667,9 @@
             cv_folds=3
         )
 
-<<<<<<< HEAD
         manager.create_model("rf_classifier", clf_config)
         clf_result = manager.train_model("rf_classifier", X, y_clf)
         print(f"分類モデル訓練結果: {clf_result['validation_scores']['mean_score']:.4f}")
-=======
-    def predict(self, X: pd.DataFrame) -> List[ModelPrediction]:
-        """アンサンブル予測"""
-        all_predictions = {}
-
-        # 各モデルから予測取得
-        for model in self.models:
-            if model.is_trained and self.model_weights.get(model.name, 0) > 0:
-                try:
-                    predictions = model.predict(X)
-                    all_predictions[model.name] = predictions
-                except Exception as e:
-                    logger.warning(
-                        f"{model.name}予測エラー",
-                        section="ensemble_prediction",
-                        error=str(e)
-                    )
-
-        if not all_predictions:
-            return []
-
-        # アンサンブル予測計算
-        ensemble_predictions = []
-        num_samples = len(list(all_predictions.values())[0])
-
-        for i in range(num_samples):
-            weighted_pred = 0
-            weighted_conf = 0
-            total_weight = 0
-
-            for model_name, predictions in all_predictions.items():
-                if i < len(predictions):
-                    weight = self.model_weights.get(model_name, 0)
-                    weighted_pred += predictions[i].prediction * weight
-                    weighted_conf += predictions[i].confidence * weight
-                    total_weight += weight
-
-            if total_weight > 0:
-                final_pred = weighted_pred / total_weight
-                final_conf = weighted_conf / total_weight
-            else:
-                final_pred = 0
-                final_conf = 0
-
-            ensemble_predictions.append(ModelPrediction(
-                prediction=final_pred,
-                confidence=final_conf,
-                model_name="Ensemble",
-                features_used=X.columns.tolist()
-            ))
-
-        return ensemble_predictions
-
-    def get_model_performances(self) -> Dict[str, ModelPerformance]:
-        """モデル性能履歴取得"""
-        return self.performance_history
-
-    def update_weights_by_performance(self, recent_performance: Dict[str, float]) -> None:
-        """性能に基づくウェイト更新"""
-        for model_name, performance in recent_performance.items():
-            if model_name in self.model_weights:
-                # 指数移動平均でウェイト更新
-                alpha = 0.3
-                current_weight = self.model_weights[model_name]
-                self.model_weights[model_name] = alpha * performance + (1 - alpha) * current_weight
-
-        # 再正規化
-        total_weight = sum(self.model_weights.values())
-        if total_weight > 0:
-            self.model_weights = {k: v/total_weight for k, v in self.model_weights.items()}
-
-
-# ユーティリティ関数
-
-def create_default_model_ensemble() -> EnsemblePredictor:
-    """デフォルトモデルアンサンブル作成"""
-    models = [
-        LinearRegressionModel(),
-        RandomForestModel(n_estimators=50, max_depth=8),
-        GradientBoostingModel(n_estimators=50, learning_rate=0.1)
-    ]
-
-    # 高度なモデルは optional
-    try:
-        models.append(LSTMModel(sequence_length=10, lstm_units=25, epochs=20))
-    except ImportError:
-        logger.info("TensorFlow利用不可のため、LSTMモデルをスキップ")
-
-    try:
-        models.append(ARIMAModel(order=(1, 1, 1)))
-    except ImportError:
-        logger.info("statsmodels利用不可のため、ARIMAモデルをスキップ")
-
-    return EnsemblePredictor(models)
-
-
-class MLModelManager:
-    """機械学習モデル管理クラス（後方互換性のため）"""
-
-    def __init__(self):
-        """MLModelManagerの初期化"""
-        self.ensemble = create_default_model_ensemble()
-        self.is_trained = False
-
-    def fit(self, X: pd.DataFrame, y: pd.Series) -> None:
-        """モデル訓練"""
-        self.ensemble.fit(X, y)
-        self.is_trained = True
-
-    def predict(self, X: pd.DataFrame) -> List[ModelPrediction]:
-        """予測実行"""
-        if not self.is_trained:
-            raise ValueError("モデルが訓練されていません")
-        return self.ensemble.predict(X)
-
-    def get_performance(self) -> Dict[str, ModelPerformance]:
-        """パフォーマンス取得"""
-        return self.ensemble.get_model_performances()
-
-
-def evaluate_prediction_accuracy(
-    predictions: List[ModelPrediction],
-    actual_values: np.ndarray
-) -> Dict[str, float]:
-    """予測精度評価"""
-    pred_values = np.array([p.prediction for p in predictions])
-
-    mse = np.mean((pred_values - actual_values) ** 2)
-    mae = np.mean(np.abs(pred_values - actual_values))
-    rmse = np.sqrt(mse)
-
-    # 方向性予測精度
-    if len(actual_values) > 1:
-        actual_direction = actual_values[1:] > actual_values[:-1]
-        pred_direction = pred_values[1:] > pred_values[:-1]
-        directional_accuracy = np.mean(actual_direction == pred_direction)
-    else:
-        directional_accuracy = 0.0
->>>>>>> 38f2e6e2
 
         # 予測テスト
         test_X = X.iloc[:10]
