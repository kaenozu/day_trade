"""
機械学習モデル統合システム
株価予測、方向性予測、リスク予測のための機械学習モデル
"""

import joblib
import logging
from abc import ABC, abstractmethod
from dataclasses import dataclass
from pathlib import Path
from typing import Any, Dict, List, Optional, Tuple, Union

import numpy as np
import pandas as pd

from ..utils.logging_config import get_context_logger

logger = get_context_logger(__name__, component="ml_models")

# オプショナル依存関係のインポート
try:
    from sklearn.ensemble import RandomForestRegressor, RandomForestClassifier, GradientBoostingRegressor
    from sklearn.linear_model import LinearRegression, LogisticRegression
    from sklearn.svm import SVR, SVC
    from sklearn.model_selection import TimeSeriesSplit, cross_val_score
    from sklearn.metrics import mean_squared_error, accuracy_score, classification_report
    from sklearn.preprocessing import StandardScaler
    SKLEARN_AVAILABLE = True
except ImportError:
    SKLEARN_AVAILABLE = False
    logger.warning("scikit-learnが利用できません。機械学習機能は制限されます。")

try:
    import xgboost as xgb
    XGBOOST_AVAILABLE = True
except ImportError:
    XGBOOST_AVAILABLE = False
    logger.info("XGBoostが利用できません。")

try:
    import lightgbm as lgb
    LIGHTGBM_AVAILABLE = True
except ImportError:
    LIGHTGBM_AVAILABLE = False
    logger.info("LightGBMが利用できません。")


@dataclass
class ModelConfig:
    """機械学習モデル設定"""

    # モデル選択
    model_type: str  # "random_forest", "gradient_boosting", "xgboost", "lightgbm", "svm", "linear"
    task_type: str  # "regression", "classification"

    # 訓練設定
    test_size: float = 0.2
    validation_method: str = "time_series"  # "time_series", "random"
    cv_folds: int = 5

    # モデル固有パラメータ
    model_params: Dict[str, Any] = None

    # 特徴量設定
    feature_selection: bool = True
    max_features: int = 50

    # 前処理設定
    scaling: bool = True
    handle_imbalance: bool = False


class BaseMLModel(ABC):
    """機械学習モデルベースクラス"""

    def __init__(self, config: ModelConfig):
        self.config = config
        self.model = None
        self.scaler = None
        self.feature_names = None
        self.is_fitted = False

        if config.scaling and SKLEARN_AVAILABLE:
            self.scaler = StandardScaler()

    @abstractmethod
    def _create_model(self) -> Any:
        """モデルインスタンスを作成"""
        pass

    @abstractmethod
    def _fit_model(self, X: np.ndarray, y: np.ndarray) -> None:
        """モデルを訓練"""
        pass

    @abstractmethod
    def _predict_model(self, X: np.ndarray) -> np.ndarray:
        """予測を実行"""
        pass

    def fit(self, X: pd.DataFrame, y: pd.Series) -> Dict[str, Any]:
        """
        モデルの訓練

        Args:
            X: 特徴量DataFrame
            y: ターゲット変数

        Returns:
            訓練結果の辞書
        """
        if not SKLEARN_AVAILABLE:
            raise ImportError("scikit-learnが必要です")

        logger.info(f"モデル訓練開始: {self.config.model_type}")

        # データの前処理
        X_processed, y_processed = self._preprocess_data(X, y)

        if len(X_processed) < 50:
            raise ValueError("訓練に十分なデータがありません（最低50サンプル必要）")

        # モデルの作成
        self.model = self._create_model()

        # 時系列分割での検証
        if self.config.validation_method == "time_series":
            validation_scores = self._validate_time_series(X_processed, y_processed)
        else:
            validation_scores = self._validate_random(X_processed, y_processed)

        # フルデータでの訓練
        if self.scaler:
            X_scaled = self.scaler.fit_transform(X_processed)
        else:
            X_scaled = X_processed

        self._fit_model(X_scaled, y_processed)
        self.feature_names = X.columns.tolist()
        self.is_fitted = True

        # 特徴量重要度の取得
        feature_importance = self._get_feature_importance()

        training_result = {
            "model_type": self.config.model_type,
            "task_type": self.config.task_type,
            "training_samples": len(X_processed),
            "validation_scores": validation_scores,
            "feature_importance": feature_importance,
            "feature_count": len(self.feature_names)
        }

        logger.info(f"モデル訓練完了: {self.config.model_type}")
        return training_result

    def predict(self, X: pd.DataFrame) -> np.ndarray:
        """
        予測実行

        Args:
            X: 特徴量DataFrame

        Returns:
            予測結果
        """
        if not self.is_fitted:
            raise ValueError("モデルが訓練されていません")

        # 特徴量の整合性チェック
        if self.feature_names and not all(col in X.columns for col in self.feature_names):
            missing_features = [col for col in self.feature_names if col not in X.columns]
            raise ValueError(f"必要な特徴量が不足しています: {missing_features}")

        # データの前処理
        X_processed = X[self.feature_names].fillna(0)

        if self.scaler:
            X_scaled = self.scaler.transform(X_processed)
        else:
            X_scaled = X_processed

        # 予測実行
        predictions = self._predict_model(X_scaled)
        return predictions

    def _preprocess_data(self, X: pd.DataFrame, y: pd.Series) -> Tuple[pd.DataFrame, pd.Series]:
        """データの前処理"""
        # 共通インデックスの取得
        common_index = X.index.intersection(y.index)
        X_aligned = X.loc[common_index]
        y_aligned = y.loc[common_index]

        # 欠損値の除去
        valid_mask = ~(X_aligned.isnull().any(axis=1) | y_aligned.isnull())
        X_clean = X_aligned[valid_mask]
        y_clean = y_aligned[valid_mask]

        # 無限値の除去
        inf_mask = ~np.isinf(X_clean).any(axis=1) & ~np.isinf(y_clean)
        X_final = X_clean[inf_mask]
        y_final = y_clean[inf_mask]

        return X_final, y_final

    def _validate_time_series(self, X: pd.DataFrame, y: pd.Series) -> Dict[str, float]:
        """時系列交差検証"""
        tscv = TimeSeriesSplit(n_splits=self.config.cv_folds)
        scores = []

        for train_idx, val_idx in tscv.split(X):
            X_train, X_val = X.iloc[train_idx], X.iloc[val_idx]
            y_train, y_val = y.iloc[train_idx], y.iloc[val_idx]

            # モデルの訓練
            temp_model = self._create_model()
            temp_scaler = StandardScaler() if self.scaler else None

            if temp_scaler:
                X_train_scaled = temp_scaler.fit_transform(X_train)
                X_val_scaled = temp_scaler.transform(X_val)
            else:
                X_train_scaled = X_train
                X_val_scaled = X_val

            temp_model.fit(X_train_scaled, y_train)

            # 検証
            val_pred = temp_model.predict(X_val_scaled)

            if self.config.task_type == "regression":
                score = -mean_squared_error(y_val, val_pred)
            else:
                score = accuracy_score(y_val, val_pred)

            scores.append(score)

        return {
            "mean_score": np.mean(scores),
            "std_score": np.std(scores),
            "individual_scores": scores
        }

    def _validate_random(self, X: pd.DataFrame, y: pd.Series) -> Dict[str, float]:
        """ランダム交差検証"""
        scoring = "neg_mean_squared_error" if self.config.task_type == "regression" else "accuracy"
        scores = cross_val_score(
            self._create_model(), X, y,
            cv=self.config.cv_folds,
            scoring=scoring
        )

        return {
            "mean_score": scores.mean(),
            "std_score": scores.std(),
            "individual_scores": scores.tolist()
        }

    def _get_feature_importance(self) -> Optional[Dict[str, float]]:
        """特徴量重要度の取得"""
        if not hasattr(self.model, 'feature_importances_') and not hasattr(self.model, 'coef_'):
            return None

        if hasattr(self.model, 'feature_importances_'):
            importance = self.model.feature_importances_
        elif hasattr(self.model, 'coef_'):
            importance = np.abs(self.model.coef_[0] if self.model.coef_.ndim > 1 else self.model.coef_)
        else:
            return None

        if self.feature_names and len(importance) == len(self.feature_names):
            feature_importance = dict(zip(self.feature_names, importance))
            # 重要度順にソート
            return dict(sorted(feature_importance.items(), key=lambda x: x[1], reverse=True))

        return None

    def save_model(self, filepath: str) -> None:
        """モデルの保存"""
        if not self.is_fitted:
            raise ValueError("訓練されていないモデルは保存できません")

        model_data = {
            "model": self.model,
            "scaler": self.scaler,
            "feature_names": self.feature_names,
            "config": self.config
        }

        joblib.dump(model_data, filepath)
        logger.info(f"モデルを保存しました: {filepath}")

    def load_model(self, filepath: str) -> None:
        """モデルの読み込み"""
        model_data = joblib.load(filepath)

        self.model = model_data["model"]
        self.scaler = model_data["scaler"]
        self.feature_names = model_data["feature_names"]
        self.config = model_data["config"]
        self.is_fitted = True

        logger.info(f"モデルを読み込みました: {filepath}")


class RandomForestModel(BaseMLModel):
    """Random Forestモデル"""

    def _create_model(self) -> Any:
        params = self.config.model_params or {}
        default_params = {
            "n_estimators": 100,
            "max_depth": 10,
            "random_state": 42,
            "n_jobs": -1
        }
        default_params.update(params)

        if self.config.task_type == "regression":
            return RandomForestRegressor(**default_params)
        else:
            return RandomForestClassifier(**default_params)

    def _fit_model(self, X: np.ndarray, y: np.ndarray) -> None:
        self.model.fit(X, y)

    def _predict_model(self, X: np.ndarray) -> np.ndarray:
        return self.model.predict(X)


class GradientBoostingModel(BaseMLModel):
    """Gradient Boostingモデル"""

    def _create_model(self) -> Any:
        params = self.config.model_params or {}
        default_params = {
            "n_estimators": 100,
            "learning_rate": 0.1,
            "max_depth": 6,
            "random_state": 42
        }
        default_params.update(params)

        if self.config.task_type == "regression":
            return GradientBoostingRegressor(**default_params)
        else:
            # scikit-learn のGradientBoostingClassifierを使用
            from sklearn.ensemble import GradientBoostingClassifier
            return GradientBoostingClassifier(**default_params)

    def _fit_model(self, X: np.ndarray, y: np.ndarray) -> None:
        self.model.fit(X, y)

    def _predict_model(self, X: np.ndarray) -> np.ndarray:
        return self.model.predict(X)


class XGBoostModel(BaseMLModel):
    """XGBoostモデル"""

    def _create_model(self) -> Any:
        if not XGBOOST_AVAILABLE:
            raise ImportError("XGBoostがインストールされていません")

        params = self.config.model_params or {}
        default_params = {
            "n_estimators": 100,
            "learning_rate": 0.1,
            "max_depth": 6,
            "random_state": 42
        }
        default_params.update(params)

        if self.config.task_type == "regression":
            return xgb.XGBRegressor(**default_params)
        else:
            return xgb.XGBClassifier(**default_params)

    def _fit_model(self, X: np.ndarray, y: np.ndarray) -> None:
        self.model.fit(X, y)

    def _predict_model(self, X: np.ndarray) -> np.ndarray:
        return self.model.predict(X)


class LinearModel(BaseMLModel):
    """線形モデル"""

    def _create_model(self) -> Any:
        params = self.config.model_params or {}

        if self.config.task_type == "regression":
            return LinearRegression(**params)
        else:
            default_params = {"random_state": 42, "max_iter": 1000}
            default_params.update(params)
            return LogisticRegression(**default_params)

    def _fit_model(self, X: np.ndarray, y: np.ndarray) -> None:
        self.model.fit(X, y)

    def _predict_model(self, X: np.ndarray) -> np.ndarray:
        return self.model.predict(X)


class MLModelManager:
    """機械学習モデル管理システム"""

    def __init__(self, models_dir: Optional[str] = None):
        """
        Args:
            models_dir: モデル保存ディレクトリ
        """
        self.models_dir = Path(models_dir) if models_dir else Path("models")
        self.models_dir.mkdir(exist_ok=True)

        self.models: Dict[str, BaseMLModel] = {}
        self.model_configs: Dict[str, ModelConfig] = {}

    def create_model(self, name: str, config: ModelConfig) -> BaseMLModel:
        """
        モデルを作成

        Args:
            name: モデル名
            config: モデル設定

        Returns:
            作成されたモデルインスタンス
        """
        if not SKLEARN_AVAILABLE:
            raise ImportError("scikit-learnが必要です")

        model_type = config.model_type.lower()

        if model_type == "random_forest":
            model = RandomForestModel(config)
        elif model_type == "gradient_boosting":
            model = GradientBoostingModel(config)
        elif model_type == "xgboost":
            model = XGBoostModel(config)
        elif model_type == "linear":
            model = LinearModel(config)
        else:
            raise ValueError(f"サポートされていないモデルタイプ: {model_type}")

        self.models[name] = model
        self.model_configs[name] = config

        logger.info(f"モデルを作成しました: {name} ({model_type})")
        return model

    def train_model(self, name: str, X: pd.DataFrame, y: pd.Series) -> Dict[str, Any]:
        """
        モデルを訓練

        Args:
            name: モデル名
            X: 特徴量
            y: ターゲット変数

        Returns:
            訓練結果
        """
        if name not in self.models:
            raise ValueError(f"モデルが見つかりません: {name}")

        return self.models[name].fit(X, y)

    def predict(self, name: str, X: pd.DataFrame) -> np.ndarray:
        """
        予測実行

        Args:
            name: モデル名
            X: 特徴量

        Returns:
            予測結果
        """
        if name not in self.models:
            raise ValueError(f"モデルが見つかりません: {name}")

        return self.models[name].predict(X)

    def save_model(self, name: str) -> None:
        """モデルを保存"""
        if name not in self.models:
            raise ValueError(f"モデルが見つかりません: {name}")

        filepath = self.models_dir / f"{name}.joblib"
        self.models[name].save_model(str(filepath))

    def load_model(self, name: str) -> None:
        """モデルを読み込み"""
        filepath = self.models_dir / f"{name}.joblib"
        if not filepath.exists():
            raise FileNotFoundError(f"モデルファイルが見つかりません: {filepath}")

        # モデルデータから設定を読み込み
        model_data = joblib.load(filepath)
        config = model_data["config"]

        # モデルインスタンスを作成して読み込み
        model = self.create_model(name, config)
        model.load_model(str(filepath))

    def get_model_info(self, name: str) -> Dict[str, Any]:
        """モデル情報を取得"""
        if name not in self.models:
            raise ValueError(f"モデルが見つかりません: {name}")

        model = self.models[name]
        config = self.model_configs[name]

        info = {
            "name": name,
            "model_type": config.model_type,
            "task_type": config.task_type,
            "is_fitted": model.is_fitted,
            "feature_count": len(model.feature_names) if model.feature_names else 0,
            "feature_names": model.feature_names,
            "config": config
        }

        if model.is_fitted:
            info["feature_importance"] = model._get_feature_importance()

        return info

    def list_models(self) -> List[str]:
        """登録されているモデル名のリストを取得"""
        return list(self.models.keys())


def create_ensemble_predictions(
    models: Dict[str, BaseMLModel],
    X: pd.DataFrame,
    weights: Optional[Dict[str, float]] = None,
    method: str = "average"
) -> np.ndarray:
    """
    アンサンブル予測の実行

    Args:
        models: モデル辞書
        X: 特徴量
        weights: モデル重み
        method: アンサンブル手法（average, weighted_average, voting）

    Returns:
        アンサンブル予測結果
    """
    if not models:
        raise ValueError("予測用のモデルがありません")

    predictions = {}
    for name, model in models.items():
        if model.is_fitted:
            try:
                pred = model.predict(X)
                predictions[name] = pred
            except Exception as e:
                logger.warning(f"モデル {name} の予測でエラー: {e}")

    if not predictions:
        raise ValueError("有効な予測結果がありません")

    # アンサンブル計算
    pred_values = list(predictions.values())

    if method == "average":
        ensemble_pred = np.mean(pred_values, axis=0)
    elif method == "weighted_average" and weights:
        weighted_preds = []
        total_weight = 0
        for name, pred in predictions.items():
            weight = weights.get(name, 1.0)
            weighted_preds.append(pred * weight)
            total_weight += weight
        ensemble_pred = np.sum(weighted_preds, axis=0) / total_weight
    elif method == "voting":
        # 分類タスクでの多数決投票
        pred_array = np.array(pred_values)
        ensemble_pred = np.apply_along_axis(
            lambda x: np.bincount(x.astype(int)).argmax(),
            axis=0,
            arr=pred_array
        )
    else:
        ensemble_pred = np.mean(pred_values, axis=0)

    return ensemble_pred


# 後方互換性のためのアダプタークラス
def create_default_model_ensemble():
    """デフォルトのモデルアンサンブルを作成"""
    manager = MLModelManager()
    return manager


def evaluate_prediction_accuracy(
    predictions: List,
    actual_values: np.ndarray
) -> Dict[str, float]:
    """予測精度評価"""
    if len(predictions) == 0:
        return {"mse": 0.0, "mae": 0.0, "rmse": 0.0}

    pred_values = np.array(predictions)
    if pred_values.ndim > 1:
        pred_values = pred_values.flatten()

    if len(pred_values) != len(actual_values):
        min_len = min(len(pred_values), len(actual_values))
        pred_values = pred_values[:min_len]
        actual_values = actual_values[:min_len]

    mse = np.mean((pred_values - actual_values) ** 2)
    mae = np.mean(np.abs(pred_values - actual_values))

    return {
        "mse": float(mse),
        "mae": float(mae),
        "rmse": float(np.sqrt(mse))
    }


if __name__ == "__main__":
    # サンプルデータでのテスト
    if SKLEARN_AVAILABLE:
        # テストデータの生成
        np.random.seed(42)
        n_samples = 1000
        n_features = 20

        X = pd.DataFrame(
            np.random.randn(n_samples, n_features),
            columns=[f"feature_{i}" for i in range(n_features)]
        )

        # 回帰タスクのターゲット
        y_reg = X.iloc[:, :5].sum(axis=1) + np.random.randn(n_samples) * 0.1

        # 分類タスクのターゲット
        y_clf = (y_reg > y_reg.median()).astype(int)

        # モデルマネージャーのテスト
        manager = MLModelManager()

        # 回帰モデル
        reg_config = ModelConfig(
            model_type="random_forest",
            task_type="regression",
            cv_folds=3
        )

        manager.create_model("rf_regressor", reg_config)
        reg_result = manager.train_model("rf_regressor", X, y_reg)
        print(f"回帰モデル訓練結果: {reg_result['validation_scores']['mean_score']:.4f}")

<<<<<<< HEAD
class MLModelManager:
    """機械学習モデル管理クラス（後方互換性のため）"""

    def __init__(self):
        """MLModelManagerの初期化"""
        self.ensemble = create_default_model_ensemble()
        self.is_trained = False

    def fit(self, X: pd.DataFrame, y: pd.Series) -> None:
        """モデル訓練"""
        self.ensemble.fit(X, y)
        self.is_trained = True

    def predict(self, X: pd.DataFrame) -> List[ModelPrediction]:
        """予測実行"""
        if not self.is_trained:
            raise ValueError("モデルが訓練されていません")
        return self.ensemble.predict(X)

    def get_performance(self) -> Dict[str, ModelPerformance]:
        """パフォーマンス取得"""
        return self.ensemble.get_model_performances()


def evaluate_prediction_accuracy(
    predictions: List[ModelPrediction],
    actual_values: np.ndarray
) -> Dict[str, float]:
    """予測精度評価"""
    pred_values = np.array([p.prediction for p in predictions])
=======
        # 分類モデル
        clf_config = ModelConfig(
            model_type="random_forest",
            task_type="classification",
            cv_folds=3
        )
>>>>>>> de01b5a9

        manager.create_model("rf_classifier", clf_config)
        clf_result = manager.train_model("rf_classifier", X, y_clf)
        print(f"分類モデル訓練結果: {clf_result['validation_scores']['mean_score']:.4f}")

        # 予測テスト
        test_X = X.iloc[:10]
        reg_pred = manager.predict("rf_regressor", test_X)
        clf_pred = manager.predict("rf_classifier", test_X)

        print(f"回帰予測例: {reg_pred[:3]}")
        print(f"分類予測例: {clf_pred[:3]}")

        # モデル情報
        print(f"登録モデル: {manager.list_models()}")

    else:
        print("scikit-learnが利用できないため、テストをスキップします。")<|MERGE_RESOLUTION|>--- conflicted
+++ resolved
@@ -600,6 +600,30 @@
     return manager
 
 
+class MLModelManager:
+    """機械学習モデル管理クラス（後方互換性のため）"""
+
+    def __init__(self):
+        """MLModelManagerの初期化"""
+        self.ensemble = create_default_model_ensemble()
+        self.is_trained = False
+
+    def fit(self, X: pd.DataFrame, y: pd.Series) -> None:
+        """モデル訓練"""
+        self.ensemble.fit(X, y)
+        self.is_trained = True
+
+    def predict(self, X: pd.DataFrame) -> List[ModelPrediction]:
+        """予測実行"""
+        if not self.is_trained:
+            raise ValueError("モデルが訓練されていません")
+        return self.ensemble.predict(X)
+
+    def get_performance(self) -> Dict[str, ModelPerformance]:
+        """パフォーマンス取得"""
+        return self.ensemble.get_model_performances()
+
+
 def evaluate_prediction_accuracy(
     predictions: List,
     actual_values: np.ndarray
@@ -660,45 +684,12 @@
         reg_result = manager.train_model("rf_regressor", X, y_reg)
         print(f"回帰モデル訓練結果: {reg_result['validation_scores']['mean_score']:.4f}")
 
-<<<<<<< HEAD
-class MLModelManager:
-    """機械学習モデル管理クラス（後方互換性のため）"""
-
-    def __init__(self):
-        """MLModelManagerの初期化"""
-        self.ensemble = create_default_model_ensemble()
-        self.is_trained = False
-
-    def fit(self, X: pd.DataFrame, y: pd.Series) -> None:
-        """モデル訓練"""
-        self.ensemble.fit(X, y)
-        self.is_trained = True
-
-    def predict(self, X: pd.DataFrame) -> List[ModelPrediction]:
-        """予測実行"""
-        if not self.is_trained:
-            raise ValueError("モデルが訓練されていません")
-        return self.ensemble.predict(X)
-
-    def get_performance(self) -> Dict[str, ModelPerformance]:
-        """パフォーマンス取得"""
-        return self.ensemble.get_model_performances()
-
-
-def evaluate_prediction_accuracy(
-    predictions: List[ModelPrediction],
-    actual_values: np.ndarray
-) -> Dict[str, float]:
-    """予測精度評価"""
-    pred_values = np.array([p.prediction for p in predictions])
-=======
         # 分類モデル
         clf_config = ModelConfig(
             model_type="random_forest",
             task_type="classification",
             cv_folds=3
         )
->>>>>>> de01b5a9
 
         manager.create_model("rf_classifier", clf_config)
         clf_result = manager.train_model("rf_classifier", X, y_clf)
