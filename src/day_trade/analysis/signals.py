--- conflicted
+++ resolved
@@ -49,11 +49,7 @@
     conditions_met: Dict[str, bool]
     timestamp: datetime
     price: Decimal
-<<<<<<< HEAD
-    symbol: Optional[str] = None  # バックテスト互換性用
-=======
     symbol: Optional[str] = None  # 銘柄コード
->>>>>>> de01b5a9
 
 
 class SignalRulesConfig:
