"""
テクニカル指標計算エンジン
各種テクニカル指標を計算するクラス
"""

import logging
import pandas as pd
import numpy as np

logger = logging.getLogger(__name__)


class TechnicalIndicators:
    """テクニカル指標計算クラス"""

    @staticmethod
    def sma(df: pd.DataFrame, period: int = 20, column: str = "Close") -> pd.Series:
        """
        単純移動平均線（Simple Moving Average）

        Args:
            df: 価格データのDataFrame
            period: 期間
            column: 計算対象の列名

        Returns:
            SMAのSeries
        """
        try:
            return df[column].rolling(window=period).mean()
        except Exception as e:
            logger.error(f"SMA計算エラー: {e}")
            return pd.Series(dtype=float)

    @staticmethod
    def ema(df: pd.DataFrame, period: int = 20, column: str = "Close") -> pd.Series:
        """
        指数移動平均線（Exponential Moving Average）

        Args:
            df: 価格データのDataFrame
            period: 期間
            column: 計算対象の列名

        Returns:
            EMAのSeries
        """
        try:
            return df[column].ewm(span=period, adjust=False).mean()
        except Exception as e:
            logger.error(f"EMA計算エラー: {e}")
            return pd.Series(dtype=float)

    @staticmethod
    def bollinger_bands(
        df: pd.DataFrame, period: int = 20, num_std: float = 2, column: str = "Close"
    ) -> pd.DataFrame:
        """
        ボリンジャーバンド

        Args:
            df: 価格データのDataFrame
            period: 期間
            num_std: 標準偏差の倍数
            column: 計算対象の列名

        Returns:
            上部バンド、中間バンド、下部バンドを含むDataFrame
        """
        try:
            middle_band = df[column].rolling(window=period).mean()
            std = df[column].rolling(window=period).std()
            upper_band = middle_band + (std * num_std)
            lower_band = middle_band - (std * num_std)

            return pd.DataFrame(
                {
                    "BB_Upper": upper_band,
                    "BB_Middle": middle_band,
                    "BB_Lower": lower_band,
                }
            )
        except Exception as e:
            logger.error(f"ボリンジャーバンド計算エラー: {e}")
            return pd.DataFrame()

    @staticmethod
    def macd(
        df: pd.DataFrame,
        fast_period: int = 12,
        slow_period: int = 26,
        signal_period: int = 9,
        column: str = "Close",
    ) -> pd.DataFrame:
        """
        MACD（Moving Average Convergence Divergence）

        Args:
            df: 価格データのDataFrame
            fast_period: 短期EMA期間
            slow_period: 長期EMA期間
            signal_period: シグナル線の期間
            column: 計算対象の列名

        Returns:
            MACD、シグナル、ヒストグラムを含むDataFrame
        """
        try:
            exp1 = df[column].ewm(span=fast_period, adjust=False).mean()
            exp2 = df[column].ewm(span=slow_period, adjust=False).mean()
            macd_line = exp1 - exp2
            signal_line = macd_line.ewm(span=signal_period, adjust=False).mean()
            histogram = macd_line - signal_line

            return pd.DataFrame(
                {
                    "MACD": macd_line,
                    "MACD_Signal": signal_line,
                    "MACD_Histogram": histogram,
                }
            )
        except Exception as e:
            logger.error(f"MACD計算エラー: {e}")
            return pd.DataFrame()

    @staticmethod
    def rsi(df: pd.DataFrame, period: int = 14, column: str = "Close") -> pd.Series:
        """
        RSI（Relative Strength Index）

        Args:
            df: 価格データのDataFrame
            period: 期間
            column: 計算対象の列名

        Returns:
            RSIのSeries
        """
        try:
            delta = df[column].diff()
            gain = delta.where(delta > 0, 0)
            loss = -delta.where(delta < 0, 0)
<<<<<<< HEAD

            avg_gain = gain.rolling(window=period).mean()
            avg_loss = loss.rolling(window=period).mean()

            # 最初の値以降はEWMを使用
            for i in range(period, len(df)):
                avg_gain.iloc[i] = (
                    avg_gain.iloc[i - 1] * (period - 1) + gain.iloc[i]
                ) / period
                avg_loss.iloc[i] = (
                    avg_loss.iloc[i - 1] * (period - 1) + loss.iloc[i]
                ) / period

=======
            
            avg_gain = gain.ewm(com=period-1, adjust=False).mean()
            avg_loss = loss.ewm(com=period-1, adjust=False).mean()
            
>>>>>>> 10c10df2
            rs = avg_gain / avg_loss
            rsi = 100 - (100 / (1 + rs))

            return rsi
        except Exception as e:
            logger.error(f"RSI計算エラー: {e}")
            return pd.Series(dtype=float)

    @staticmethod
    def stochastic(
        df: pd.DataFrame, k_period: int = 14, d_period: int = 3, smooth_k: int = 3
    ) -> pd.DataFrame:
        """
        ストキャスティクス

        Args:
            df: 価格データのDataFrame（High, Low, Close列が必要）
            k_period: %K期間
            d_period: %D期間
            smooth_k: %Kの平滑化期間

        Returns:
            %K、%Dを含むDataFrame
        """
        try:
            # 期間内の最高値と最安値
            low_min = df["Low"].rolling(window=k_period).min()
            high_max = df["High"].rolling(window=k_period).max()

            # Fast %K
            fast_k = 100 * ((df["Close"] - low_min) / (high_max - low_min))

            # Slow %K（平滑化）
            slow_k = fast_k.rolling(window=smooth_k).mean()

            # %D
            slow_d = slow_k.rolling(window=d_period).mean()

            return pd.DataFrame({"Stoch_K": slow_k, "Stoch_D": slow_d})
        except Exception as e:
            logger.error(f"ストキャスティクス計算エラー: {e}")
            return pd.DataFrame()

    @staticmethod
    def volume_analysis(df: pd.DataFrame, period: int = 20) -> pd.DataFrame:
        """
        出来高分析

        Args:
            df: 価格データのDataFrame（Volume列が必要）
            period: 移動平均期間

        Returns:
            出来高移動平均と出来高比率を含むDataFrame
        """
        try:
            volume_ma = df["Volume"].rolling(window=period).mean()
            volume_ratio = df["Volume"] / volume_ma

            return pd.DataFrame({"Volume_MA": volume_ma, "Volume_Ratio": volume_ratio})
        except Exception as e:
            logger.error(f"出来高分析エラー: {e}")
            return pd.DataFrame()

    @staticmethod
    def atr(df: pd.DataFrame, period: int = 14) -> pd.Series:
        """
        ATR（Average True Range）

        Args:
            df: 価格データのDataFrame（High, Low, Close列が必要）
            period: 期間

        Returns:
            ATRのSeries
        """
        try:
<<<<<<< HEAD
            high_low = df["High"] - df["Low"]
            high_close = np.abs(df["High"] - df["Close"].shift())
            low_close = np.abs(df["Low"] - df["Close"].shift())

            true_range = pd.concat([high_low, high_close, low_close], axis=1).max(
                axis=1
            )
            atr = true_range.rolling(window=period).mean()

            # EWMスタイルの計算
            for i in range(period, len(df)):
                atr.iloc[i] = (
                    (atr.iloc[i - 1] * (period - 1)) + true_range.iloc[i]
                ) / period

=======
            high_low = df['High'] - df['Low']
            high_close = np.abs(df['High'] - df['Close'].shift())
            low_close = np.abs(df['Low'] - df['Close'].shift())
            
            true_range = pd.concat([high_low, high_close, low_close], axis=1).max(axis=1)
            atr = true_range.ewm(com=period-1, adjust=False).mean()
            
>>>>>>> 10c10df2
            return atr
        except Exception as e:
            logger.error(f"ATR計算エラー: {e}")
            return pd.Series(dtype=float)

    @staticmethod
    def calculate_all(
        df: pd.DataFrame,
        sma_periods: list = [5, 20, 60],
        ema_periods: list = [12, 26],
        bb_period: int = 20,
        bb_std: float = 2,
        macd_fast: int = 12,
        macd_slow: int = 26,
        macd_signal: int = 9,
        rsi_period: int = 14,
        stoch_k: int = 14,
        stoch_d: int = 3,
        stoch_smooth: int = 3,
        volume_period: int = 20,
        atr_period: int = 14,
    ) -> pd.DataFrame:
        """
        全てのテクニカル指標を計算

        Args:
            df: 価格データのDataFrame
            各種パラメータ

        Returns:
            全指標を含むDataFrame
        """
        try:
            result = df.copy()

            # SMA
            for period in sma_periods:
                result[f"SMA_{period}"] = TechnicalIndicators.sma(df, period)

            # EMA
            for period in ema_periods:
                result[f"EMA_{period}"] = TechnicalIndicators.ema(df, period)

            # ボリンジャーバンド
            bb = TechnicalIndicators.bollinger_bands(df, bb_period, bb_std)
            result = pd.concat([result, bb], axis=1)

            # MACD
            macd = TechnicalIndicators.macd(df, macd_fast, macd_slow, macd_signal)
            result = pd.concat([result, macd], axis=1)

            # RSI
            result["RSI"] = TechnicalIndicators.rsi(df, rsi_period)

            # ストキャスティクス
            stoch = TechnicalIndicators.stochastic(df, stoch_k, stoch_d, stoch_smooth)
            result = pd.concat([result, stoch], axis=1)

            # 出来高分析
            volume = TechnicalIndicators.volume_analysis(df, volume_period)
            result = pd.concat([result, volume], axis=1)

            # ATR
            result["ATR"] = TechnicalIndicators.atr(df, atr_period)

            return result

        except Exception as e:
            logger.error(f"全指標計算エラー: {e}")
            return df


# 使用例
if __name__ == "__main__":
    # サンプルデータ作成
    import numpy as np
    from datetime import datetime

    # ダミーデータ生成
    dates = pd.date_range(end=datetime.now(), periods=100, freq="D")
    np.random.seed(42)

    # ランダムウォークで価格データを生成
    close_prices = 100 + np.cumsum(np.random.randn(100) * 2)

    df = pd.DataFrame(
        {
            "Date": dates,
            "Open": close_prices + np.random.randn(100) * 0.5,
            "High": close_prices + np.abs(np.random.randn(100)) * 2,
            "Low": close_prices - np.abs(np.random.randn(100)) * 2,
            "Close": close_prices,
            "Volume": np.random.randint(1000000, 5000000, 100),
        }
    )
    df.set_index("Date", inplace=True)

    # テクニカル指標計算
    ti = TechnicalIndicators()

    print("=== SMA（20日） ===")
    sma20 = ti.sma(df, period=20)
    print(sma20.tail())

    print("\n=== RSI（14日） ===")
    rsi = ti.rsi(df, period=14)
    print(rsi.tail())

    print("\n=== MACD ===")
    macd = ti.macd(df)
    print(macd.tail())

    print("\n=== 全指標計算 ===")
    all_indicators = ti.calculate_all(df)
    print(all_indicators.columns.tolist())
    print(f"計算完了: {len(all_indicators.columns)}列")<|MERGE_RESOLUTION|>--- conflicted
+++ resolved
@@ -29,7 +29,7 @@
         try:
             return df[column].rolling(window=period).mean()
         except Exception as e:
-            logger.error(f"SMA計算エラー: {e}")
+            logger.error(f"SMA (単純移動平均線) の計算中にエラーが発生しました。入力データを確認してください。詳細: {e}")
             return pd.Series(dtype=float)
 
     @staticmethod
@@ -48,7 +48,7 @@
         try:
             return df[column].ewm(span=period, adjust=False).mean()
         except Exception as e:
-            logger.error(f"EMA計算エラー: {e}")
+            logger.error(f"EMA (指数移動平均線) の計算中にエラーが発生しました。入力データを確認してください。詳細: {e}")
             return pd.Series(dtype=float)
 
     @staticmethod
@@ -81,7 +81,7 @@
                 }
             )
         except Exception as e:
-            logger.error(f"ボリンジャーバンド計算エラー: {e}")
+            logger.error(f"ボリンジャーバンドの計算中にエラーが発生しました。入力データを確認してください。詳細: {e}")
             return pd.DataFrame()
 
     @staticmethod
@@ -120,7 +120,7 @@
                 }
             )
         except Exception as e:
-            logger.error(f"MACD計算エラー: {e}")
+            logger.error(f"MACD (移動平均収束拡散) の計算中にエラーが発生しました。入力データを確認してください。詳細: {e}")
             return pd.DataFrame()
 
     @staticmethod
@@ -140,26 +140,10 @@
             delta = df[column].diff()
             gain = delta.where(delta > 0, 0)
             loss = -delta.where(delta < 0, 0)
-<<<<<<< HEAD
-
-            avg_gain = gain.rolling(window=period).mean()
-            avg_loss = loss.rolling(window=period).mean()
-
-            # 最初の値以降はEWMを使用
-            for i in range(period, len(df)):
-                avg_gain.iloc[i] = (
-                    avg_gain.iloc[i - 1] * (period - 1) + gain.iloc[i]
-                ) / period
-                avg_loss.iloc[i] = (
-                    avg_loss.iloc[i - 1] * (period - 1) + loss.iloc[i]
-                ) / period
-
-=======
             
             avg_gain = gain.ewm(com=period-1, adjust=False).mean()
             avg_loss = loss.ewm(com=period-1, adjust=False).mean()
             
->>>>>>> 10c10df2
             rs = avg_gain / avg_loss
             rsi = 100 - (100 / (1 + rs))
 
@@ -237,23 +221,6 @@
             ATRのSeries
         """
         try:
-<<<<<<< HEAD
-            high_low = df["High"] - df["Low"]
-            high_close = np.abs(df["High"] - df["Close"].shift())
-            low_close = np.abs(df["Low"] - df["Close"].shift())
-
-            true_range = pd.concat([high_low, high_close, low_close], axis=1).max(
-                axis=1
-            )
-            atr = true_range.rolling(window=period).mean()
-
-            # EWMスタイルの計算
-            for i in range(period, len(df)):
-                atr.iloc[i] = (
-                    (atr.iloc[i - 1] * (period - 1)) + true_range.iloc[i]
-                ) / period
-
-=======
             high_low = df['High'] - df['Low']
             high_close = np.abs(df['High'] - df['Close'].shift())
             low_close = np.abs(df['Low'] - df['Close'].shift())
@@ -261,7 +228,6 @@
             true_range = pd.concat([high_low, high_close, low_close], axis=1).max(axis=1)
             atr = true_range.ewm(com=period-1, adjust=False).mean()
             
->>>>>>> 10c10df2
             return atr
         except Exception as e:
             logger.error(f"ATR計算エラー: {e}")
