"""
バックテスト機能
売買戦略の過去データでの検証とパフォーマンス分析
機械学習統合、Walk-Forward分析、パラメータ最適化を含む
"""

import json
import logging
from dataclasses import dataclass
from datetime import datetime, timedelta
from decimal import Decimal
from enum import Enum
from typing import Any, Callable, Dict, List, Optional, Tuple
from concurrent.futures import ThreadPoolExecutor, as_completed
from itertools import product

import numpy as np
import pandas as pd
from scipy import optimize

from ..analysis.signals import (
    SignalStrength,
    SignalType,
    TradingSignal,
    TradingSignalGenerator,
)
from ..core.trade_manager import TradeType
from ..data.stock_fetcher import StockFetcher
from ..utils.progress import ProgressType, multi_step_progress, progress_context
from ..utils.logging_config import get_context_logger, log_business_event, log_performance_metric
from .indicators import TechnicalIndicators
from .patterns import ChartPatternRecognizer
from .ensemble import EnsembleTradingStrategy, EnsembleStrategy, EnsembleVotingType

logger = get_context_logger(__name__, component="backtest")


class BacktestMode(Enum):
    """バックテストモード"""

    SINGLE_SYMBOL = "single_symbol"  # 単一銘柄
    PORTFOLIO = "portfolio"  # ポートフォリオ
    STRATEGY_COMPARISON = "comparison"  # 戦略比較
    WALK_FORWARD = "walk_forward"  # Walk-Forward分析
    MONTE_CARLO = "monte_carlo"  # モンテカルロシミュレーション
    PARAMETER_OPTIMIZATION = "optimization"  # パラメータ最適化
    ML_ENSEMBLE = "ml_ensemble"  # 機械学習アンサンブル


class OptimizationObjective(Enum):
    """最適化目標"""

    TOTAL_RETURN = "total_return"
    SHARPE_RATIO = "sharpe_ratio"
    CALMAR_RATIO = "calmar_ratio"  # リターン/最大ドローダウン
    PROFIT_FACTOR = "profit_factor"
    WIN_RATE = "win_rate"


@dataclass
class BacktestConfig:
    """バックテスト設定"""

    start_date: datetime
    end_date: datetime
    initial_capital: Decimal  # 初期資金
    commission: Decimal = Decimal("0.001")  # 手数料率（0.1%）
    slippage: Decimal = Decimal("0.001")  # スリッページ（0.1%）
    max_position_size: Decimal = Decimal("0.2")  # 最大ポジションサイズ（20%）
    rebalance_frequency: str = "monthly"  # リバランス頻度

    # Walk-Forward分析設定
    walk_forward_window: int = 252  # 訓練期間（日数）
    walk_forward_step: int = 21  # ステップサイズ（日数）
    min_training_samples: int = 100  # 最小訓練サンプル数

    # 最適化設定
    optimization_objective: OptimizationObjective = OptimizationObjective.SHARPE_RATIO
    max_optimization_iterations: int = 100
    optimization_method: str = "differential_evolution"  # scipy.optimize手法

    # モンテカルロ設定
    monte_carlo_runs: int = 1000
    confidence_interval: float = 0.95

    # リスク管理設定
    max_drawdown_limit: Optional[float] = None  # 最大許容ドローダウン
    stop_loss_pct: Optional[float] = None  # ストップロス率
    take_profit_pct: Optional[float] = None  # テイクプロフィット率

    # 機械学習設定
    enable_ml_features: bool = False
    retrain_frequency: int = 50  # ML再訓練頻度（日数）
    ml_models_to_use: List[str] = None

    def to_dict(self) -> Dict[str, Any]:
        """辞書形式に変換"""
        return {
            "start_date": self.start_date.isoformat(),
            "end_date": self.end_date.isoformat(),
            "initial_capital": str(self.initial_capital),
            "commission": str(self.commission),
            "slippage": str(self.slippage),
            "max_position_size": str(self.max_position_size),
            "rebalance_frequency": self.rebalance_frequency,
            "walk_forward_window": self.walk_forward_window,
            "walk_forward_step": self.walk_forward_step,
            "min_training_samples": self.min_training_samples,
            "optimization_objective": self.optimization_objective.value,
            "max_optimization_iterations": self.max_optimization_iterations,
            "optimization_method": self.optimization_method,
            "monte_carlo_runs": self.monte_carlo_runs,
            "confidence_interval": self.confidence_interval,
            "max_drawdown_limit": self.max_drawdown_limit,
            "stop_loss_pct": self.stop_loss_pct,
            "take_profit_pct": self.take_profit_pct,
            "enable_ml_features": self.enable_ml_features,
            "retrain_frequency": self.retrain_frequency,
            "ml_models_to_use": self.ml_models_to_use,
        }


@dataclass
class Trade:
    """取引記録"""

    timestamp: datetime
    symbol: str
    action: TradeType  # BUY or SELL
    quantity: int
    price: Decimal
    commission: Decimal
    total_cost: Decimal


@dataclass
class Position:
    """ポジション情報"""

    symbol: str
    quantity: int
    average_price: Decimal
    current_price: Decimal
    market_value: Decimal
    unrealized_pnl: Decimal
    weight: Decimal  # ポートフォリオ内での重み


@dataclass
class WalkForwardResult:
    """Walk-Forward分析結果"""

    period_start: datetime
    period_end: datetime
    training_start: datetime
    training_end: datetime
    out_of_sample_return: float
    in_sample_return: float
    sharpe_ratio: float
    max_drawdown: float
    total_trades: int
    parameters_used: Dict[str, Any]


@dataclass
class OptimizationResult:
    """パラメータ最適化結果"""

    best_parameters: Dict[str, Any]
    best_score: float
    optimization_history: List[Dict[str, Any]]
    iterations: int
    convergence_achieved: bool
    backtest_result: 'BacktestResult'


@dataclass
class MonteCarloResult:
    """モンテカルロシミュレーション結果"""

    mean_return: float
    std_return: float
    confidence_intervals: Dict[str, Tuple[float, float]]  # 信頼区間
    percentiles: Dict[str, float]  # パーセンタイル
    probability_of_loss: float
    var_95: float  # Value at Risk 95%
    cvar_95: float  # Conditional VaR 95%
    simulation_runs: int


@dataclass
class BacktestResult:
    """バックテスト結果"""

    # 基本情報
    config: BacktestConfig
    start_date: datetime
    end_date: datetime
    duration_days: int

    # パフォーマンス指標
    total_return: Decimal
    annualized_return: Decimal
    volatility: float
    sharpe_ratio: float
    max_drawdown: float
    win_rate: float

    # 取引統計
    total_trades: int
    profitable_trades: int
    losing_trades: int
    avg_win: Decimal
    avg_loss: Decimal
    profit_factor: float

    # 詳細データ
    trades: List[Trade]
    daily_returns: pd.Series
    portfolio_value: pd.Series
    positions_history: List[Dict[str, Position]]

    # 新しい分析結果
    walk_forward_results: Optional[List[WalkForwardResult]] = None
    optimization_result: Optional[OptimizationResult] = None
    monte_carlo_result: Optional[MonteCarloResult] = None

    # 追加統計
    calmar_ratio: Optional[float] = None
    sortino_ratio: Optional[float] = None
    information_ratio: Optional[float] = None
    beta: Optional[float] = None
    alpha: Optional[float] = None

    def to_dict(self) -> Dict[str, Any]:
        """辞書形式に変換"""
        return {
            "config": self.config.to_dict(),
            "start_date": self.start_date.isoformat(),
            "end_date": self.end_date.isoformat(),
            "duration_days": self.duration_days,
            "total_return": str(self.total_return),
            "annualized_return": str(self.annualized_return),
            "volatility": self.volatility,
            "sharpe_ratio": self.sharpe_ratio,
            "max_drawdown": self.max_drawdown,
            "win_rate": self.win_rate,
            "total_trades": self.total_trades,
            "profitable_trades": self.profitable_trades,
            "losing_trades": self.losing_trades,
            "avg_win": str(self.avg_win),
            "avg_loss": str(self.avg_loss),
            "profit_factor": self.profit_factor,
            "trades_count": len(self.trades),
            "portfolio_final_value": (
                str(self.portfolio_value.iloc[-1])
                if not self.portfolio_value.empty
                else "0"
            ),
        }


class BacktestEngine:
    """強化されたバックテストエンジン"""

    def __init__(
        self,
        stock_fetcher: Optional[StockFetcher] = None,
        signal_generator: Optional[TradingSignalGenerator] = None,
        ensemble_strategy: Optional[EnsembleTradingStrategy] = None,
        memory_efficient: bool = True,
        chunk_size: int = 1000,
    ):
        """
        Args:
            stock_fetcher: 株価データ取得インスタンス
            signal_generator: シグナル生成インスタンス
            ensemble_strategy: アンサンブル戦略インスタンス
            memory_efficient: メモリ効率モード（大きなデータセット用）
            chunk_size: データ処理のチャンクサイズ
        """
        self.stock_fetcher = stock_fetcher or StockFetcher()
        self.signal_generator = signal_generator or TradingSignalGenerator()
        self.ensemble_strategy = ensemble_strategy

        # パフォーマンス設定
        self.memory_efficient = memory_efficient
        self.chunk_size = chunk_size

        # バックテスト状態
        self.current_capital = Decimal("0")
        self.positions: Dict[str, Position] = {}
        self.trades: List[Trade] = []
        self.portfolio_values: List[Tuple[datetime, Decimal]] = []

        # 新しい状態管理
        self.risk_metrics: Dict[str, float] = {}
        self.benchmark_data: Optional[pd.Series] = None
        self.optimization_cache: Dict[str, Any] = {}
        self.parameter_bounds: Dict[str, Tuple[float, float]] = {}

        # パフォーマンス追跡（メモリ効率モードでは制限）
        if self.memory_efficient:
            # メモリ効率モードでは詳細追跡を制限
            self.daily_metrics: List[Dict[str, float]] = []
            self.max_daily_metrics = 1000  # 最大保持数
        else:
            self.daily_metrics: List[Dict[str, float]] = []
            self.max_daily_metrics = None

        self.rebalance_dates: List[datetime] = []
        self.ml_retrain_dates: List[datetime] = []

    def run_backtest(
        self,
        symbols: List[str],
        config: BacktestConfig,
        strategy_func: Optional[Callable] = None,
        show_progress: bool = True,
    ) -> BacktestResult:
        """
        バックテストを実行

        Args:
            symbols: 対象銘柄リスト
            config: バックテスト設定
            strategy_func: カスタム戦略関数
            show_progress: 進捗表示フラグ

        Returns:
            バックテスト結果
        """
        logger.info(
            f"バックテスト開始: {symbols}, 期間: {config.start_date} - {config.end_date}"
        )

        if show_progress:
            # 進捗表示付きでバックテストを実行
            steps = [
                ("initialize", "バックテスト初期化", 1.0),
                ("fetch_data", "履歴データ取得", 3.0),
                ("execute_simulation", "バックテストシミュレーション", 10.0),
                ("calculate_results", "結果計算", 1.0),
            ]

            with multi_step_progress("バックテスト実行", steps) as progress:
                # 初期化
                self._initialize_backtest(config)
                progress.complete_step()

                # 履歴データの取得
                historical_data = self._fetch_historical_data(
                    symbols, config, show_progress=True
                )
                if not historical_data:
                    progress.fail_step("履歴データの取得に失敗")
                    raise ValueError(
                        "バックテストに必要な履歴データの取得に失敗しました。指定された銘柄コードが正しいか、データプロバイダーからのデータが利用可能か確認してください。"
                    )
                progress.complete_step()

                # 日次でバックテストを実行
                trading_dates = self._get_trading_dates(config)

                with progress_context(
                    f"日次シミュレーション実行 ({len(trading_dates)}日間)",
                    total=len(trading_dates),
                    progress_type=ProgressType.DETERMINATE,
                ) as sim_progress:
                    for i, date in enumerate(trading_dates):
                        try:
                            # その日の価格データを取得
                            daily_prices = self._get_daily_prices(historical_data, date)
                            if not daily_prices:
                                sim_progress.update(1)
                                continue

                            # ポジション評価の更新
                            self._update_positions_value(daily_prices)

                            # シグナル生成
                            if strategy_func:
                                signals = strategy_func(symbols, date, historical_data)
                            else:
                                signals = self._generate_default_signals(
                                    symbols, date, historical_data
                                )

                            # シグナルに基づく取引実行
                            self._execute_trades(signals, daily_prices, date, config)

                            # ポートフォリオ価値の記録
                            total_value = self._calculate_total_portfolio_value()
                            self.portfolio_values.append((date, total_value))

                            # 進捗表示更新（10日ごと）
                            if i % 10 == 0:
                                sim_progress.set_description(
                                    f"日次シミュレーション ({date.strftime('%Y-%m-%d')}) - ポートフォリオ価値: ¥{total_value:,.0f}"
                                )

                            sim_progress.update(1)

                        except Exception as e:
                            logger.warning(
                                f"日付 '{date.strftime('%Y-%m-%d')}' のバックテスト処理中にエラーが発生しました。この日付の処理はスキップされます。詳細: {e}"
                            )
                            sim_progress.update(1)
                            continue

                progress.complete_step()

                # 結果の計算
                result = self._calculate_results(config)
                progress.complete_step()

        else:
            # 進捗表示なしで実行（従来通り）
            # 初期化
            self._initialize_backtest(config)

            # 履歴データの取得
            historical_data = self._fetch_historical_data(
                symbols, config, show_progress=False
            )
            if not historical_data:
                raise ValueError(
                    "バックテストに必要な履歴データの取得に失敗しました。指定された銘柄コードが正しいか、データプロバイダーからのデータが利用可能か確認してください。"
                )

            # 日次でバックテストを実行
            trading_dates = self._get_trading_dates(config)

            for date in trading_dates:
                try:
                    # その日の価格データを取得
                    daily_prices = self._get_daily_prices(historical_data, date)
                    if not daily_prices:
                        continue

                    # ポジション評価の更新
                    self._update_positions_value(daily_prices)

                    # シグナル生成
                    if strategy_func:
                        signals = strategy_func(symbols, date, historical_data)
                    else:
                        signals = self._generate_default_signals(
                            symbols, date, historical_data
                        )

                    # シグナルに基づく取引実行
                    self._execute_trades(signals, daily_prices, date, config)

                    # ポートフォリオ価値の記録
                    total_value = self._calculate_total_portfolio_value()
                    self.portfolio_values.append((date, total_value))

                except Exception as e:
                    logger.warning(
                        f"日付 '{date.strftime('%Y-%m-%d')}' のバックテスト処理中にエラーが発生しました。この日付の処理はスキップされます。詳細: {e}"
                    )
                    continue

            # 結果の計算
            result = self._calculate_results(config)

        logger.info(f"バックテスト完了: 総リターン {result.total_return:.2%}")
        return result

    def _initialize_backtest(self, config: BacktestConfig):
        """バックテストの初期化"""
        self.current_capital = config.initial_capital
        self.positions = {}
        self.trades = []
        self.portfolio_values = []

    def _fetch_historical_data(
        self, symbols: List[str], config: BacktestConfig, show_progress: bool = True
    ) -> Dict[str, pd.DataFrame]:
        """履歴データの取得"""
        historical_data = {}

        # バッファを追加（テクニカル指標計算のため）
        buffer_start = config.start_date - timedelta(days=100)

        from concurrent.futures import ThreadPoolExecutor, as_completed

        if show_progress:
            # シンボルリストが空の場合の早期リターン
            if not symbols:
                logger.warning("シンボルリストが空のため、履歴データ取得をスキップします")
                return historical_data

            # 進捗表示付きでデータ取得
            with progress_context(
                f"履歴データ取得 ({len(symbols)}銘柄)",
                total=len(symbols),
                progress_type=ProgressType.DETERMINATE,
            ) as progress:
                # Use ThreadPoolExecutor for parallel fetching
                # max_workersが0にならないように最小値を1に設定
                max_workers = max(min(len(symbols), 5), 1)
                with ThreadPoolExecutor(
                    max_workers=min(max(len(symbols), 1), 5)
                ) as executor:  # Limit workers to avoid overwhelming
                    future_to_symbol = {
                        executor.submit(
                            self.stock_fetcher.get_historical_data,
                            symbol,
                            start_date=buffer_start,
                            end_date=config.end_date,
                            interval="1d",
                        ): symbol
                        for symbol in symbols
                    }

                    for future in as_completed(future_to_symbol):
                        symbol = future_to_symbol[future]
                        try:
                            data = future.result()
                            if data is not None and not data.empty:
                                historical_data[symbol] = data
                                logger.info(
                                    f"履歴データ取得完了: {symbol} ({len(data)} データポイント)"
                                )
                                progress.set_description(
                                    f"履歴データ取得完了: {symbol}"
                                )
                            else:
                                logger.warning(
                                    f"銘柄 '{symbol}' の履歴データを取得できませんでした。この銘柄はバックテストから除外されます。"
                                )

                        except Exception as e:
                            logger.error(
                                f"銘柄 '{symbol}' の履歴データ取得中にエラーが発生しました。詳細: {e}"
                            )
                        finally:
                            progress.update(1)
        else:
            # シンボルリストが空の場合の早期リターン
            if not symbols:
                logger.warning("シンボルリストが空のため、履歴データ取得をスキップします")
                return historical_data

            # Use ThreadPoolExecutor for parallel fetching
            # max_workersが0にならないように最小値を1に設定
            max_workers = max(min(len(symbols), 5), 1)
            with ThreadPoolExecutor(
                max_workers=min(max(len(symbols), 1), 5)
            ) as executor:  # Limit workers to avoid overwhelming
                future_to_symbol = {
                    executor.submit(
                        self.stock_fetcher.get_historical_data,
                        symbol,
                        start_date=buffer_start,
                        end_date=config.end_date,
                        interval="1d",
                    ): symbol
                    for symbol in symbols
                }

                for future in as_completed(future_to_symbol):
                    symbol = future_to_symbol[future]
                    try:
                        data = future.result()
                        if data is not None and not data.empty:
                            historical_data[symbol] = data
                            logger.info(
                                f"履歴データ取得完了: {symbol} ({len(data)} データポイント)"
                            )
                        else:
                            logger.warning(
                                f"銘柄 '{symbol}' の履歴データを取得できませんでした。この銘柄はバックテストから除外されます。"
                            )

                    except Exception as e:
                        logger.error(
                            f"銘柄 '{symbol}' の履歴データ取得中にエラーが発生しました。詳細: {e}"
                        )
        return historical_data

    def _get_trading_dates(self, config: BacktestConfig) -> List[datetime]:
        """取引日のリストを生成"""
        dates = []
        current = config.start_date

        while current <= config.end_date:
            # 土日を除く（簡易版）
            if current.weekday() < 5:
                dates.append(current)
            current += timedelta(days=1)

        return dates

    def _get_daily_prices(
        self, historical_data: Dict[str, pd.DataFrame], date: datetime
    ) -> Dict[str, Decimal]:
        """指定日の価格データを取得"""
        daily_prices = {}

        for symbol, data in historical_data.items():
            try:
                # 日付に最も近いデータを取得
                closest_date = data.index[data.index <= date]
                if len(closest_date) > 0:
                    price_data = data.loc[closest_date[-1]]
                    daily_prices[symbol] = Decimal(str(price_data["Close"]))
            except (KeyError, IndexError) as e:
                logger.debug(
                    f"銘柄 '{symbol}' の日付 '{date.strftime('%Y-%m-%d')}' の価格データを取得できませんでした。詳細: {e}"
                )
                continue

        return daily_prices

    def _update_positions_value(self, daily_prices: Dict[str, Decimal]):
        """ポジション評価額の更新"""
        for symbol in self.positions:
            if symbol in daily_prices:
                position = self.positions[symbol]
                position.current_price = daily_prices[symbol]
                position.market_value = position.current_price * position.quantity
                position.unrealized_pnl = position.market_value - (
                    position.average_price * position.quantity
                )

    def _generate_default_signals(
        self,
        symbols: List[str],
        date: datetime,
        historical_data: Dict[str, pd.DataFrame],
    ) -> List[TradingSignal]:
        """デフォルト戦略でのシグナル生成"""
        signals = []

        for symbol in symbols:
            if symbol not in historical_data:
                continue

            data = historical_data[symbol]
            current_data_all = data[data.index <= date]  # その日までの全データ
            # 必要な最低データ数を設定 (MACDなどの計算に必要な期間を考慮)
            # 例えば、MACDのデフォルト期間は26日EMA + 9日シグナルで合計34日必要
            # RSIは14日
            # Bollinger Bands 20日
            # Golden/Dead Cross 20日
            # 総合的に60日あれば十分なはず
            min_required_data = 60
            if len(current_data_all) < min_required_data:
                continue

            try:
                # その時点までの全データから一度だけ指標とパターンを計算
                # signals.py で import しているためここでの import は不要
                # from .indicators import TechnicalIndicators
                # from .patterns import ChartPatternRecognizer

                all_indicators_for_current_data = TechnicalIndicators.calculate_all(
                    current_data_all
                )
                all_patterns_for_current_data = (
                    ChartPatternRecognizer.detect_all_patterns(current_data_all)
                )

                # generate_signal に渡すのは最新のデータポイントのみ
                # df, indicators はDataFrameなのでiloc[[-1]]で最新の行を抽出
                latest_df_row = current_data_all.iloc[[-1]].copy()
                latest_indicators_row = all_indicators_for_current_data.iloc[
                    [-1]
                ].copy()

                # パターン結果を簡略化 - 最新データポイントのみを抽出
                latest_patterns = self._extract_latest_pattern_data(
                    all_patterns_for_current_data
                )

                signal = self.signal_generator.generate_signal(
                    latest_df_row, latest_indicators_row, latest_patterns
                )

                # 最新のシグナルのみを使用
                if signal:
                    # シグナルのタイムスタンプが現在のバックテスト日付と一致することを確認
                    if signal.timestamp.date() == date.date():
                        signals.append(signal)
            except Exception as e:
                logger.debug(
                    f"銘柄 '{symbol}' の日付 '{date.strftime('%Y-%m-%d')}' のシグナル生成中にエラーが発生しました。詳細: {e}"
                )
                continue

        return signals

    def _execute_trades(
        self,
        signals: List[TradingSignal],
        daily_prices: Dict[str, Decimal],
        date: datetime,
        config: BacktestConfig,
    ):
        """シグナルに基づく取引実行"""
        for signal in signals:
            symbol = signal.symbol

            if symbol not in daily_prices:
                continue

            current_price = daily_prices[symbol]

            try:
                if signal.signal_type == SignalType.BUY:
                    self._execute_buy_order(symbol, current_price, date, config)
                elif signal.signal_type == SignalType.SELL:
                    self._execute_sell_order(symbol, current_price, date, config)

            except Exception as e:
                logger.warning(
                    f"銘柄 '{symbol}' の取引実行中にエラーが発生しました。この取引はスキップされます。詳細: {e}"
                )

    def _execute_buy_order(
        self, symbol: str, price: Decimal, date: datetime, config: BacktestConfig
    ):
        """買い注文の実行"""
        # ポジションサイズの計算
        total_value = self._calculate_total_portfolio_value()
        max_investment = total_value * config.max_position_size

        # スリッページと手数料を考慮した実際の価格
        actual_price = price * (Decimal("1") + config.slippage)

        # 購入可能数量の計算
        quantity = int(max_investment / actual_price)

        if quantity <= 0 or self.current_capital < actual_price * quantity:
            return

        # 手数料計算
        commission = actual_price * quantity * config.commission
        total_cost = actual_price * quantity + commission

        if total_cost > self.current_capital:
            return

        # ポジション更新
        if symbol in self.positions:
            # 既存ポジションへの追加
            old_position = self.positions[symbol]
            new_quantity = old_position.quantity + quantity
            new_average_price = (
                old_position.average_price * old_position.quantity
                + actual_price * quantity
            ) / new_quantity

            self.positions[symbol] = Position(
                symbol=symbol,
                quantity=new_quantity,
                average_price=new_average_price,
                current_price=actual_price,
                market_value=actual_price * new_quantity,
                unrealized_pnl=Decimal("0"),
                weight=Decimal("0"),
            )
        else:
            # 新規ポジション
            self.positions[symbol] = Position(
                symbol=symbol,
                quantity=quantity,
                average_price=actual_price,
                current_price=actual_price,
                market_value=actual_price * quantity,
                unrealized_pnl=Decimal("0"),
                weight=Decimal("0"),
            )

        # 資金とトレード記録の更新
        self.current_capital -= total_cost
        self.trades.append(
            Trade(
                timestamp=date,
                symbol=symbol,
                action=TradeType.BUY,
                quantity=quantity,
                price=actual_price,
                commission=commission,
                total_cost=total_cost,
            )
        )

        logger.debug(f"買い注文実行: {symbol} x{quantity} @ ¥{actual_price}")

    def _execute_sell_order(
        self, symbol: str, price: Decimal, date: datetime, config: BacktestConfig
    ):
        """売り注文の実行"""
        if symbol not in self.positions:
            return

        position = self.positions[symbol]
        quantity = position.quantity

        # スリッページと手数料を考慮した実際の価格
        actual_price = price * (Decimal("1") - config.slippage)

        # 手数料計算
        commission = actual_price * quantity * config.commission
        total_proceeds = actual_price * quantity - commission

        # 資金とトレード記録の更新
        self.current_capital += total_proceeds
        self.trades.append(
            Trade(
                timestamp=date,
                symbol=symbol,
                action=TradeType.SELL,
                quantity=quantity,
                price=actual_price,
                commission=commission,
                total_cost=total_proceeds,
            )
        )

        # ポジション削除
        del self.positions[symbol]

        logger.debug(f"売り注文実行: {symbol} x{quantity} @ ¥{actual_price}")

    def _calculate_total_portfolio_value(self) -> Decimal:
        """ポートフォリオ総価値の計算"""
        total_value = self.current_capital

        for position in self.positions.values():
            total_value += position.market_value

        return total_value

    def _calculate_results(self, config: BacktestConfig) -> BacktestResult:
        """バックテスト結果の計算"""
        if not self.portfolio_values:
            raise ValueError(
                "バックテスト結果の計算に必要なポートフォリオ価値のデータが不足しています。バックテストが正常に実行されたか確認してください。"
            )

        # データフレーム作成
        df = pd.DataFrame(self.portfolio_values, columns=["Date", "Value"])
        df.set_index("Date", inplace=True)
        df["Value"] = df["Value"].astype(float)

        # 日次リターンの計算
        daily_returns = df["Value"].pct_change().dropna()

        # パフォーマンス指標の計算
        total_return = (df["Value"].iloc[-1] / float(config.initial_capital)) - 1
        duration_years = (config.end_date - config.start_date).days / 365.25
        annualized_return = (
            (1 + total_return) ** (1 / duration_years) - 1 if duration_years > 0 else 0
        )

        volatility = daily_returns.std() * np.sqrt(252) if len(daily_returns) > 1 else 0
        sharpe_ratio = (
            (annualized_return - 0.001) / volatility if volatility > 0 else 0
        )  # リスクフリーレート0.1%

        # 最大ドローダウンの計算
        cumulative = (1 + daily_returns).cumprod()
        running_max = cumulative.expanding().max()
        drawdown = (cumulative - running_max) / running_max
        max_drawdown = drawdown.min()

        # 取引統計の計算（メモリ効率を考慮）
        if self.memory_efficient:
            profitable_trades, losing_trades, wins, losses, total_trades, win_rate, avg_win, avg_loss, profit_factor = self._calculate_trade_statistics_memory_efficient()
        else:
            profitable_trades, losing_trades, wins, losses, total_trades, win_rate, avg_win, avg_loss, profit_factor = self._calculate_trade_statistics_vectorized()

        return BacktestResult(
            config=config,
            start_date=config.start_date,
            end_date=config.end_date,
            duration_days=(config.end_date - config.start_date).days,
            total_return=Decimal(str(total_return)),
            annualized_return=Decimal(str(annualized_return)),
            volatility=volatility,
            sharpe_ratio=sharpe_ratio,
            max_drawdown=max_drawdown,
            win_rate=win_rate,
            total_trades=total_trades,
            profitable_trades=profitable_trades,
            losing_trades=losing_trades,
            avg_win=avg_win,
            avg_loss=avg_loss,
            profit_factor=profit_factor,
            trades=self.trades,
            daily_returns=daily_returns,
            portfolio_value=df["Value"],
            positions_history=[],  # 簡単化のため空
        )

    def _calculate_trade_statistics_vectorized(self) -> Tuple[int, int, List[float], List[float], int, float, Decimal, Decimal, float]:
        """
        ベクトル化された取引統計計算
        パフォーマンス最適化版 - O(n²)からO(n log n)に改善
        """
        if not self.trades:
            return 0, 0, [], [], 0, 0.0, Decimal("0"), Decimal("0"), float("inf")

        # 取引をPandasのDataFrameに変換
        trades_data = []
        for i, trade in enumerate(self.trades):
            trades_data.append({
                'index': i,
                'symbol': trade.symbol,
                'action': trade.action.value,
                'price': float(trade.price),
                'quantity': float(trade.quantity),
                'commission': float(trade.commission),
                'timestamp': trade.timestamp
            })

        if not trades_data:
            return 0, 0, [], [], 0, 0.0, Decimal("0"), Decimal("0"), float("inf")

        trades_df = pd.DataFrame(trades_data)

        # 買い注文と売り注文を分離
        buy_trades = trades_df[trades_df['action'] == TradeType.BUY.value].copy()
        sell_trades = trades_df[trades_df['action'] == TradeType.SELL.value].copy()

        if len(buy_trades) == 0 or len(sell_trades) == 0:
            return 0, 0, [], [], 0, 0.0, Decimal("0"), Decimal("0"), float("inf")

        wins = []
        losses = []

        # 効率的なマッチング処理（FIFO - First In, First Out）
        for symbol in trades_df['symbol'].unique():
            symbol_buys = buy_trades[buy_trades['symbol'] == symbol].sort_values('index')
            symbol_sells = sell_trades[sell_trades['symbol'] == symbol].sort_values('index')

            # マッチングアルゴリズム: 各売り注文に対して最も近い過去の買い注文を探す
            buy_queue = symbol_buys.copy()

            for _, sell_trade in symbol_sells.iterrows():
                # 売り注文より前の買い注文のみを対象
                available_buys = buy_queue[buy_queue['index'] < sell_trade['index']]

                if len(available_buys) > 0:
                    # 最も最近の買い注文を選択（LIFO - Last In, First Out）
                    buy_trade = available_buys.iloc[-1]

                    # 損益計算
                    pnl = (
                        (sell_trade['price'] - buy_trade['price']) * sell_trade['quantity']
                        - sell_trade['commission'] - buy_trade['commission']
                    )

                    if pnl > 0:
                        wins.append(pnl)
                    else:
                        losses.append(abs(pnl))

                    # 使用した買い注文を削除
                    buy_queue = buy_queue[buy_queue['index'] != buy_trade['index']]

        # 統計計算
        profitable_trades = len(wins)
        losing_trades = len(losses)
        total_trades = profitable_trades + losing_trades

        if total_trades == 0:
            return 0, 0, [], [], 0, 0.0, Decimal("0"), Decimal("0"), float("inf")

        win_rate = profitable_trades / total_trades
        avg_win = Decimal(str(np.mean(wins))) if wins else Decimal("0")
        avg_loss = Decimal(str(np.mean(losses))) if losses else Decimal("0")

        profit_factor = (
            float(avg_win * profitable_trades) / float(avg_loss * losing_trades)
            if losses and losing_trades > 0
            else float("inf")
        )

        return profitable_trades, losing_trades, wins, losses, total_trades, win_rate, avg_win, avg_loss, profit_factor

    def _calculate_trade_statistics_memory_efficient(self) -> Tuple[int, int, List[float], List[float], int, float, Decimal, Decimal, float]:
        """
        メモリ効率版の取引統計計算
        大きなデータセットでもメモリ使用量を抑える
        """
        if not self.trades:
            return 0, 0, [], [], 0, 0.0, Decimal("0"), Decimal("0"), float("inf")

        # メモリ効率のためのチャンク処理
        profitable_trades = 0
        losing_trades = 0
        total_pnl = 0.0
        wins_sum = 0.0
        losses_sum = 0.0
        wins_count = 0
        losses_count = 0

        # チャンクごとに処理してメモリ使用量を制限
        for i in range(0, len(self.trades), self.chunk_size):
            chunk_end = min(i + self.chunk_size, len(self.trades))
            chunk_trades = self.trades[i:chunk_end]

            # チャンク内の取引をDataFrameに変換
            chunk_data = []
            for j, trade in enumerate(chunk_trades):
                chunk_data.append({
                    'index': i + j,
                    'symbol': trade.symbol,
                    'action': trade.action.value,
                    'price': float(trade.price),
                    'quantity': float(trade.quantity),
                    'commission': float(trade.commission),
                    'timestamp': trade.timestamp
                })

            if not chunk_data:
                continue

            trades_df = pd.DataFrame(chunk_data)

            # 買い注文と売り注文を分離
            buy_trades = trades_df[trades_df['action'] == TradeType.BUY.value].copy()
            sell_trades = trades_df[trades_df['action'] == TradeType.SELL.value].copy()

            if len(buy_trades) == 0 or len(sell_trades) == 0:
                continue

            # チャンク内でのマッチング処理
            for symbol in trades_df['symbol'].unique():
                symbol_buys = buy_trades[buy_trades['symbol'] == symbol].sort_values('index')
                symbol_sells = sell_trades[sell_trades['symbol'] == symbol].sort_values('index')

                buy_queue = symbol_buys.copy()

                for _, sell_trade in symbol_sells.iterrows():
                    available_buys = buy_queue[buy_queue['index'] < sell_trade['index']]

                    if len(available_buys) > 0:
                        buy_trade = available_buys.iloc[-1]

                        # 損益計算
                        pnl = (
                            (sell_trade['price'] - buy_trade['price']) * sell_trade['quantity']
                            - sell_trade['commission'] - buy_trade['commission']
                        )

                        total_pnl += pnl

                        if pnl > 0:
                            wins_sum += pnl
                            wins_count += 1
                        else:
                            losses_sum += abs(pnl)
                            losses_count += 1

                        buy_queue = buy_queue[buy_queue['index'] != buy_trade['index']]

            # チャンク処理後のメモリクリーンアップ
            del trades_df, buy_trades, sell_trades, chunk_data

        # 統計計算
        profitable_trades = wins_count
        losing_trades = losses_count
        total_trades = profitable_trades + losing_trades

        if total_trades == 0:
            return 0, 0, [], [], 0, 0.0, Decimal("0"), Decimal("0"), float("inf")

        win_rate = profitable_trades / total_trades
        avg_win = Decimal(str(wins_sum / wins_count)) if wins_count > 0 else Decimal("0")
        avg_loss = Decimal(str(losses_sum / losses_count)) if losses_count > 0 else Decimal("0")

        profit_factor = (
            wins_sum / losses_sum
            if losses_sum > 0
            else float("inf")
        )

        # メモリ効率モードでは詳細なリストは返さない
        return profitable_trades, losing_trades, [], [], total_trades, win_rate, avg_win, avg_loss, profit_factor

    def run_strategy_comparison(
        self,
        symbols: List[str],
        strategies: Dict[str, Callable],
        config: BacktestConfig,
        show_progress: bool = True,
    ) -> Dict[str, BacktestResult]:
        """複数戦略の比較バックテスト"""
        logger.info(f"戦略比較バックテスト開始: {list(strategies.keys())}")

        results = {}

        if show_progress:
            with progress_context(
                f"戦略比較バックテスト ({len(strategies)}戦略)",
                total=len(strategies),
                progress_type=ProgressType.DETERMINATE,
            ) as progress:
                for strategy_name, strategy_func in strategies.items():
                    logger.info(f"戦略実行中: {strategy_name}")
                    progress.set_description(f"戦略実行中: {strategy_name}")

                    try:
                        result = self.run_backtest(
                            symbols, config, strategy_func, show_progress=False
                        )
                        results[strategy_name] = result
                        logger.info(
                            f"戦略 {strategy_name} 完了: リターン {result.total_return:.2%}"
                        )
                    except Exception as e:
                        logger.error(
                            f"戦略 '{strategy_name}' のバックテスト実行中にエラーが発生しました。この戦略はスキップされます。詳細: {e}"
                        )
                    finally:
                        progress.update(1)
        else:
            for strategy_name, strategy_func in strategies.items():
                logger.info(f"戦略実行中: {strategy_name}")
                try:
                    result = self.run_backtest(
                        symbols, config, strategy_func, show_progress=False
                    )
                    results[strategy_name] = result
                    logger.info(
                        f"戦略 {strategy_name} 完了: リターン {result.total_return:.2%}"
                    )
                except Exception as e:
                    logger.error(
                        f"戦略 '{strategy_name}' のバックテスト実行中にエラーが発生しました。この戦略はスキップされます。詳細: {e}"
                    )
                    continue

        return results

    def run_walk_forward_analysis(
        self,
        symbols: List[str],
        config: BacktestConfig,
        strategy_func: Optional[Callable] = None,
        parameter_ranges: Optional[Dict[str, Tuple[float, float]]] = None,
        show_progress: bool = True,
    ) -> BacktestResult:
        """Walk-Forward分析を実行"""
        logger.info("Walk-Forward分析を開始")

        try:
            # 全期間の履歴データを取得
            buffer_start = config.start_date - timedelta(days=config.walk_forward_window + 100)
            historical_data = self._fetch_historical_data_for_period(
                symbols, buffer_start, config.end_date, show_progress
            )

            if not historical_data:
                raise ValueError("Walk-Forward分析に必要な履歴データを取得できませんでした")

            # Walk-Forwardウィンドウの生成
            wf_periods = self._generate_walk_forward_periods(config)

            if not wf_periods:
                raise ValueError("Walk-Forward期間の生成に失敗しました")

            logger.info(f"Walk-Forward分析: {len(wf_periods)}期間")

            wf_results = []
            total_portfolio_values = []
            total_trades = []

            if show_progress:
                progress_desc = f"Walk-Forward分析 ({len(wf_periods)}期間)"
                with progress_context(
                    progress_desc, total=len(wf_periods), progress_type=ProgressType.DETERMINATE
                ) as progress:

                    for i, (train_start, train_end, test_start, test_end) in enumerate(wf_periods):
                        try:
                            # 訓練期間とテスト期間のデータを分割
                            train_data = self._extract_period_data(historical_data, train_start, train_end)
                            test_data = self._extract_period_data(historical_data, test_start, test_end)

                            if not train_data or not test_data:
                                logger.warning(f"期間 {i+1} のデータが不足しています。スキップします。")
                                progress.update(1)
                                continue

                            # パラメータ最適化（訓練期間）
                            best_params = {}
                            if parameter_ranges:
                                best_params = self._optimize_parameters_for_period(
                                    symbols, train_data, parameter_ranges, config
                                )

                            # 訓練期間でのパフォーマンス評価
                            train_config = self._create_period_config(config, train_start, train_end)
                            in_sample_result = self._run_period_backtest(
                                symbols, train_data, train_config, strategy_func, best_params
                            )

                            # テスト期間でのOut-of-Sample評価
                            test_config = self._create_period_config(config, test_start, test_end)
                            out_sample_result = self._run_period_backtest(
                                symbols, test_data, test_config, strategy_func, best_params
                            )

                            # Walk-Forward結果を記録
                            wf_result = WalkForwardResult(
                                period_start=test_start,
                                period_end=test_end,
                                training_start=train_start,
                                training_end=train_end,
                                out_of_sample_return=float(out_sample_result.total_return),
                                in_sample_return=float(in_sample_result.total_return),
                                sharpe_ratio=out_sample_result.sharpe_ratio,
                                max_drawdown=out_sample_result.max_drawdown,
                                total_trades=out_sample_result.total_trades,
                                parameters_used=best_params,
                            )
                            wf_results.append(wf_result)

                            # 全体のポートフォリオ価値と取引を累積
                            total_portfolio_values.extend(out_sample_result.portfolio_value.to_list())
                            total_trades.extend(out_sample_result.trades)

                            progress.set_description(
                                f"期間 {i+1}/{len(wf_periods)} - OOS Return: {wf_result.out_of_sample_return:.2%}"
                            )
                            progress.update(1)

                        except Exception as e:
                            logger.error(f"Walk-Forward期間 {i+1} でエラー: {e}")
                            progress.update(1)
                            continue

            else:
                for i, (train_start, train_end, test_start, test_end) in enumerate(wf_periods):
                    try:
                        train_data = self._extract_period_data(historical_data, train_start, train_end)
                        test_data = self._extract_period_data(historical_data, test_start, test_end)

                        if not train_data or not test_data:
                            continue

                        best_params = {}
                        if parameter_ranges:
                            best_params = self._optimize_parameters_for_period(
                                symbols, train_data, parameter_ranges, config
                            )

                        train_config = self._create_period_config(config, train_start, train_end)
                        in_sample_result = self._run_period_backtest(
                            symbols, train_data, train_config, strategy_func, best_params
                        )

                        test_config = self._create_period_config(config, test_start, test_end)
                        out_sample_result = self._run_period_backtest(
                            symbols, test_data, test_config, strategy_func, best_params
                        )

                        wf_result = WalkForwardResult(
                            period_start=test_start,
                            period_end=test_end,
                            training_start=train_start,
                            training_end=train_end,
                            out_of_sample_return=float(out_sample_result.total_return),
                            in_sample_return=float(in_sample_result.total_return),
                            sharpe_ratio=out_sample_result.sharpe_ratio,
                            max_drawdown=out_sample_result.max_drawdown,
                            total_trades=out_sample_result.total_trades,
                            parameters_used=best_params,
                        )
                        wf_results.append(wf_result)

                        total_portfolio_values.extend(out_sample_result.portfolio_value.to_list())
                        total_trades.extend(out_sample_result.trades)

                    except Exception as e:
                        logger.error(f"Walk-Forward期間 {i+1} でエラー: {e}")
                        continue

            # 全体の統合結果を計算
            integrated_result = self._calculate_walk_forward_integrated_result(
                config, wf_results, total_portfolio_values, total_trades
            )
            integrated_result.walk_forward_results = wf_results

            logger.info(f"Walk-Forward分析完了: {len(wf_results)}期間, 平均OOS Return: {np.mean([r.out_of_sample_return for r in wf_results]):.2%}")
            return integrated_result

        except Exception as e:
            logger.error(f"Walk-Forward分析エラー: {e}")
            raise

    def run_parameter_optimization(
        self,
        symbols: List[str],
        config: BacktestConfig,
        strategy_func: Callable,
        parameter_ranges: Dict[str, Tuple[float, float]],
        show_progress: bool = True,
    ) -> BacktestResult:
        """パラメータ最適化を実行"""
        logger.info(f"パラメータ最適化を開始: {list(parameter_ranges.keys())}")

        try:
            # 履歴データを取得
            historical_data = self._fetch_historical_data(symbols, config, show_progress)
            if not historical_data:
                raise ValueError("最適化に必要な履歴データを取得できませんでした")

            # 最適化の目的関数を定義
            def objective_function(params_array):
                try:
                    # パラメータ配列を辞書に変換
                    param_dict = {}
                    for i, (param_name, _) in enumerate(parameter_ranges.items()):
                        param_dict[param_name] = params_array[i]

                    # このパラメータセットでバックテストを実行
                    temp_result = self._run_parameter_backtest(
                        symbols, historical_data, config, strategy_func, param_dict
                    )

                    # 目的関数値を計算（最大化問題として扱う）
                    if config.optimization_objective == OptimizationObjective.TOTAL_RETURN:
                        return -float(temp_result.total_return)  # 負数にして最小化問題に変換
                    elif config.optimization_objective == OptimizationObjective.SHARPE_RATIO:
                        return -temp_result.sharpe_ratio
                    elif config.optimization_objective == OptimizationObjective.CALMAR_RATIO:
                        calmar = float(temp_result.annualized_return) / abs(temp_result.max_drawdown) if temp_result.max_drawdown != 0 else 0
                        return -calmar
                    elif config.optimization_objective == OptimizationObjective.PROFIT_FACTOR:
                        return -temp_result.profit_factor
                    elif config.optimization_objective == OptimizationObjective.WIN_RATE:
                        return -temp_result.win_rate
                    else:
                        return -temp_result.sharpe_ratio

                except Exception as e:
                    logger.warning(f"最適化中のパラメータ評価でエラー: {e}")
                    return float('inf')  # エラー時は最悪値を返す

            # パラメータ境界を設定
            bounds = list(parameter_ranges.values())

            # 最適化履歴を記録
            optimization_history = []
            iteration_count = [0]  # リストを使ってスコープ問題を回避

            def callback(xk, convergence=None):
                iteration_count[0] += 1
                param_dict = {}
                for i, (param_name, _) in enumerate(parameter_ranges.items()):
                    param_dict[param_name] = xk[i]

                score = objective_function(xk)
                optimization_history.append({
                    "iteration": iteration_count[0],
                    "parameters": param_dict.copy(),
                    "score": -score,  # 元の値に戻す
                })

                if show_progress and iteration_count[0] % 10 == 0:
                    logger.info(f"最適化進捗: {iteration_count[0]}/{config.max_optimization_iterations} - 現在のスコア: {-score:.4f}")

            # scipy.optimizeを使用した最適化
            if config.optimization_method == "differential_evolution":
                result = optimize.differential_evolution(
                    objective_function,
                    bounds,
                    maxiter=config.max_optimization_iterations,
                    callback=callback,
                    seed=42,  # 再現性のため
                    workers=1,  # 並列化は無効（コールバック問題を避けるため）
                )
            elif config.optimization_method == "minimize":
                # 初期値を範囲の中央に設定
                x0 = [(b[0] + b[1]) / 2 for b in bounds]
                result = optimize.minimize(
                    objective_function,
                    x0,
                    bounds=bounds,
                    method="L-BFGS-B",
                    options={"maxiter": config.max_optimization_iterations},
                    callback=callback,
                )
            else:
                raise ValueError(f"サポートされていない最適化手法: {config.optimization_method}")

            # 最適パラメータを取得
            best_params = {}
            for i, (param_name, _) in enumerate(parameter_ranges.items()):
                best_params[param_name] = result.x[i]

            logger.info(f"最適化完了: {best_params}")

            # 最適パラメータでの最終バックテスト
            final_result = self._run_parameter_backtest(
                symbols, historical_data, config, strategy_func, best_params
            )

            # 最適化結果を作成
            optimization_result = OptimizationResult(
                best_parameters=best_params,
                best_score=-result.fun,  # 元の値に戻す
                optimization_history=optimization_history,
                iterations=iteration_count[0],
                convergence_achieved=result.success if hasattr(result, 'success') else False,
                backtest_result=final_result,
            )

            final_result.optimization_result = optimization_result
            return final_result

        except Exception as e:
            logger.error(f"パラメータ最適化エラー: {e}")
            raise

    def run_monte_carlo_simulation(
        self,
        base_result: BacktestResult,
        config: BacktestConfig,
        show_progress: bool = True,
    ) -> MonteCarloResult:
        """モンテカルロシミュレーションを実行"""
        logger.info(f"モンテカルロシミュレーション開始: {config.monte_carlo_runs}回")

        try:
            if base_result.daily_returns.empty:
                raise ValueError("ベースとなるリターンデータがありません")

            # ベースとなる日次リターンの統計値
            base_returns = base_result.daily_returns.dropna()
            mean_return = base_returns.mean()
            std_return = base_returns.std()

            # モンテカルロシミュレーション実行
            simulation_results = []

            if show_progress:
                with progress_context(
                    f"モンテカルロシミュレーション ({config.monte_carlo_runs}回)",
                    total=config.monte_carlo_runs,
                    progress_type=ProgressType.DETERMINATE,
                ) as progress:

                    for i in range(config.monte_carlo_runs):
                        # ランダムリターンを生成（正規分布）
                        random_returns = np.random.normal(
                            mean_return, std_return, len(base_returns)
                        )

                        # 累積リターンを計算
                        cumulative_return = (1 + pd.Series(random_returns)).prod() - 1
                        simulation_results.append(cumulative_return)

                        if i % 100 == 0:
                            progress.set_description(f"シミュレーション実行中: {i+1}/{config.monte_carlo_runs}")
                        progress.update(1)
            else:
                for i in range(config.monte_carlo_runs):
                    random_returns = np.random.normal(
                        mean_return, std_return, len(base_returns)
                    )
                    cumulative_return = (1 + pd.Series(random_returns)).prod() - 1
                    simulation_results.append(cumulative_return)

            # 統計値を計算
            simulation_array = np.array(simulation_results)

            mean_sim_return = np.mean(simulation_array)
            std_sim_return = np.std(simulation_array)

            # 信頼区間
            alpha = 1 - config.confidence_interval
            lower_percentile = (alpha / 2) * 100
            upper_percentile = (1 - alpha / 2) * 100

            confidence_intervals = {
                f"{config.confidence_interval*100:.0f}%": (
                    np.percentile(simulation_array, lower_percentile),
                    np.percentile(simulation_array, upper_percentile)
                )
            }

            # パーセンタイル
            percentiles = {
                "5%": np.percentile(simulation_array, 5),
                "25%": np.percentile(simulation_array, 25),
                "50%": np.percentile(simulation_array, 50),
                "75%": np.percentile(simulation_array, 75),
                "95%": np.percentile(simulation_array, 95),
            }

            # リスク指標
            probability_of_loss = np.sum(simulation_array < 0) / len(simulation_array)
            var_95 = np.percentile(simulation_array, 5)
            cvar_95 = np.mean(simulation_array[simulation_array <= var_95])

            monte_carlo_result = MonteCarloResult(
                mean_return=mean_sim_return,
                std_return=std_sim_return,
                confidence_intervals=confidence_intervals,
                percentiles=percentiles,
                probability_of_loss=probability_of_loss,
                var_95=var_95,
                cvar_95=cvar_95,
                simulation_runs=config.monte_carlo_runs,
            )

            logger.info(f"モンテカルロシミュレーション完了: 平均リターン {mean_sim_return:.2%}, 損失確率 {probability_of_loss:.1%}")
            return monte_carlo_result

        except Exception as e:
            logger.error(f"モンテカルロシミュレーションエラー: {e}")
            raise

    def export_results(self, result: BacktestResult, filename: str):
        """結果をファイルにエクスポート"""
        try:
            output_data = result.to_dict()

            # 詳細データを追加
            output_data["trades_detail"] = []
            for trade in result.trades:
                output_data["trades_detail"].append(
                    {
                        "timestamp": trade.timestamp.isoformat(),
                        "symbol": trade.symbol,
                        "action": trade.action.value,
                        "quantity": trade.quantity,
                        "price": str(trade.price),
                        "commission": str(trade.commission),
                        "total_cost": str(trade.total_cost),
                    }
                )

            # パフォーマンスデータ
            output_data["daily_performance"] = []
            for date, value in zip(
                result.portfolio_value.index, result.portfolio_value.values
            ):
                output_data["daily_performance"].append(
                    {
                        "date": (
                            date.isoformat()
                            if hasattr(date, "isoformat")
                            else str(date)
                        ),
                        "portfolio_value": float(value),
                    }
                )

            with open(filename, "w", encoding="utf-8") as f:
                json.dump(output_data, f, ensure_ascii=False, indent=2)

            logger.info(f"バックテスト結果をエクスポート: {filename}")

        except Exception as e:
            logger.error(
                f"バックテスト結果のエクスポート中にエラーが発生しました。ファイルパスと書き込み権限を確認してください。詳細: {e}"
            )
            raise

<<<<<<< HEAD
=======
    def _extract_latest_pattern_data(self, patterns_data: Dict[str, Any]) -> Dict[str, Any]:
        """パターンデータから最新データポイントを抽出する簡略化メソッド"""
        latest_patterns = {}

        for key, value in patterns_data.items():
            try:
                if isinstance(value, pd.DataFrame):
                    # DataFrameの場合は最新行を抽出
                    if not value.empty:
                        latest_patterns[key] = value.iloc[[-1]].copy()
                    else:
                        latest_patterns[key] = pd.DataFrame()
                elif isinstance(value, dict):
                    # ネストされた辞書の場合は再帰的に処理
                    nested_dict = {}
                    for nested_key, nested_value in value.items():
                        if isinstance(nested_value, (pd.Series, pd.DataFrame)):
                            if hasattr(nested_value, 'iloc') and len(nested_value) > 0:
                                nested_dict[nested_key] = nested_value.iloc[[-1]].copy()
                            else:
                                nested_dict[nested_key] = nested_value
                        else:
                            nested_dict[nested_key] = nested_value
                    latest_patterns[key] = nested_dict
                else:
                    # その他の型はそのまま保持
                    latest_patterns[key] = value

            except Exception as e:
                logger.debug(f"パターンデータ抽出エラー ({key}): {e}")
                # エラー時はスキップ
                continue

        return latest_patterns

    def _calculate_realized_pnl(self) -> List[Decimal]:
        """改良版実現損益計算 - ポジション追跡による正確な損益計算"""
        realized_pnl = []
        position_tracker = {}  # symbol -> [買い注文のリスト]

        for trade in self.trades:
            symbol = trade.symbol

            if symbol not in position_tracker:
                position_tracker[symbol] = []

            if trade.action == TradeType.BUY:
                # 買い注文を追加
                position_tracker[symbol].append(trade)

            elif trade.action == TradeType.SELL:
                # 売り注文：FIFO方式で対応する買い注文を処理
                remaining_quantity = trade.quantity
                sell_proceeds = trade.price * trade.quantity - trade.commission
                total_cost = Decimal("0")

                while remaining_quantity > 0 and position_tracker[symbol]:
                    buy_trade = position_tracker[symbol][0]

                    if buy_trade.quantity <= remaining_quantity:
                        # 買いポジションを完全に決済
                        cost = (buy_trade.price * buy_trade.quantity +
                               buy_trade.commission)
                        total_cost += cost
                        remaining_quantity -= buy_trade.quantity
                        position_tracker[symbol].pop(0)
                    else:
                        # 買いポジションを部分決済
                        partial_quantity = remaining_quantity
                        partial_cost = (buy_trade.price * partial_quantity +
                                      buy_trade.commission *
                                      (partial_quantity / buy_trade.quantity))
                        total_cost += partial_cost

                        # 残りの買いポジションを更新
                        buy_trade.quantity -= partial_quantity
                        buy_trade.commission *= (buy_trade.quantity /
                                               (buy_trade.quantity + partial_quantity))
                        remaining_quantity = 0

                # 実現損益を計算
                if total_cost > 0:
                    pnl = sell_proceeds - total_cost
                    realized_pnl.append(pnl)

        return realized_pnl

>>>>>>> b3aff484
    def _calculate_trade_statistics_vectorized(self) -> Tuple[int, int, List[Decimal], List[Decimal], int, float, Decimal, Decimal, Any]:
        """取引統計情報をベクタ化計算で算出（テスト互換性用）"""
        if not self.trades:
            return (0, 0, [], [], 0, 0.0, Decimal("0"), Decimal("0"), float("inf"))

<<<<<<< HEAD
        # 取引データの集計
        wins = []
        losses = []

        for trade in self.trades:
            if trade.action == TradeType.SELL:
                # 売り取引の場合、利益/損失を計算
                # 簡易計算：売値から平均買値を引く
                profit_loss = trade.price - Decimal("2500")  # 仮の基準価格
                if profit_loss > 0:
                    wins.append(profit_loss)
                else:
                    losses.append(abs(profit_loss))

        winning_trades = len(wins)
        losing_trades = len(losses)
        total_trades = len(self.trades)

        # 勝率計算
        win_rate = (winning_trades / total_trades) if total_trades > 0 else 0.0

        # 平均勝ち/負け
        avg_win = Decimal(str(sum(wins) / len(wins))) if wins else Decimal("0")
        avg_loss = Decimal(str(sum(losses) / len(losses))) if losses else Decimal("0")

        # プロフィットファクター
        total_wins = sum(wins) if wins else 0
        total_losses = sum(losses) if losses else 1  # ゼロ除算回避
        profit_factor = float(total_wins / total_losses) if total_losses > 0 else float("inf")

        return (
            winning_trades,
            losing_trades,
            wins,
            losses,
            total_trades,
            win_rate,
            avg_win,
            avg_loss,
            profit_factor
        )
=======
        realized_pnl = self._calculate_realized_pnl()
        wins = [pnl for pnl in realized_pnl if pnl > 0]
        losses = [abs(pnl) for pnl in realized_pnl if pnl < 0]  # 正の値に変換

        profitable_trades = len(wins)
        losing_trades = len(losses)
        total_trades = len(realized_pnl)
        win_rate = len(wins) / total_trades if total_trades > 0 else 0.0
        avg_win = sum(wins) / len(wins) if wins else Decimal("0")
        avg_loss = sum(losses) / len(losses) if losses else Decimal("0")
        if losses:
            # テスト互換性のためfloatに変換
            profit_factor = float(sum(wins) / sum(losses))
        else:
            profit_factor = float("inf")  # No losses (either no trades or only wins)

        return (profitable_trades, losing_trades, wins, losses, total_trades, win_rate, avg_win, avg_loss, profit_factor)
>>>>>>> b3aff484


# 使用例とデフォルト戦略
def simple_sma_strategy(
    symbols: List[str], date: datetime, historical_data: Dict[str, pd.DataFrame]
) -> List[TradingSignal]:
    """シンプルな移動平均戦略"""
    signals = []

    for symbol in symbols:
        if symbol not in historical_data:
            continue

        data = historical_data[symbol]
        current_data = data[data.index <= date]

        if len(current_data) < 50:
            continue

        # 短期・長期移動平均
        short_ma = current_data["Close"].rolling(window=5).mean()
        long_ma = current_data["Close"].rolling(window=20).mean()

        if len(short_ma) < 2 or len(long_ma) < 2:
            continue

        # ゴールデンクロス・デッドクロス
        if (
            short_ma.iloc[-1] > long_ma.iloc[-1]
            and short_ma.iloc[-2] <= long_ma.iloc[-2]
        ):
            signals.append(
                TradingSignal(
                    signal_type=SignalType.BUY,
                    strength=SignalStrength.MEDIUM,
                    confidence=70.0,
                    reasons=["Golden cross detected"],
                    conditions_met={"golden_cross": True},
                    timestamp=pd.Timestamp(date),
                    price=float(current_data["Close"].iloc[-1]),
                    symbol=symbol,
                )
            )
        elif (
            short_ma.iloc[-1] < long_ma.iloc[-1]
            and short_ma.iloc[-2] >= long_ma.iloc[-2]
        ):
            signals.append(
                TradingSignal(
                    signal_type=SignalType.SELL,
                    strength=SignalStrength.MEDIUM,
                    confidence=70.0,
                    reasons=["Dead cross detected"],
                    conditions_met={"dead_cross": True},
                    timestamp=pd.Timestamp(date),
                    price=float(current_data["Close"].iloc[-1]),
                    symbol=symbol,
                )
            )

    return signals


if __name__ == "__main__":
    # ロギング設定は logging_config.py で一元管理
    from ..utils.logging_config import setup_logging
    setup_logging()

    # サンプルバックテスト
    engine = BacktestEngine()

    config = BacktestConfig(
        start_date=datetime(2023, 1, 1),
        end_date=datetime(2023, 12, 31),
        initial_capital=Decimal("1000000"),  # 100万円
        commission=Decimal("0.001"),  # 0.1%
        slippage=Decimal("0.001"),  # 0.1%
    )

    symbols = ["7203", "9984", "8306"]  # トヨタ、ソフトバンク、三菱UFJ

    try:
        result = engine.run_backtest(symbols, config, simple_sma_strategy)

        # バックテスト結果の構造化ログ出力
        backtest_summary = {
            "period_start": result.start_date.date().isoformat(),
            "period_end": result.end_date.date().isoformat(),
            "total_return": result.total_return,
            "annualized_return": result.annualized_return,
            "volatility": result.volatility,
            "sharpe_ratio": result.sharpe_ratio,
            "max_drawdown": result.max_drawdown,
            "win_rate": result.win_rate,
            "total_trades": result.total_trades,
            "symbols_tested": symbols,
            "strategy": "simple_sma_strategy"
        }

        logger.info("バックテスト完了", **backtest_summary)
        log_business_event("backtest_completed", **backtest_summary)

        # パフォーマンスメトリクス記録
        log_performance_metric("sharpe_ratio", result.sharpe_ratio, "ratio")
        log_performance_metric("total_return", result.total_return, "percentage")
        log_performance_metric("max_drawdown", result.max_drawdown, "percentage")

        # バックテスト結果をログ出力
        logger.info(
            "バックテスト完了",
            start_date=result.start_date.date().isoformat(),
            end_date=result.end_date.date().isoformat(),
            total_return=f"{result.total_return:.2%}",
            annualized_return=f"{result.annualized_return:.2%}",
            volatility=f"{result.volatility:.2%}",
            sharpe_ratio=f"{result.sharpe_ratio:.2f}",
            max_drawdown=f"{result.max_drawdown:.2%}",
            win_rate=f"{result.win_rate:.1%}",
            total_trades=result.total_trades
        )

        # 結果をファイルに保存
        engine.export_results(result, "backtest_result.json")

    except Exception as e:
        logger.error(f"バックテストの実行中に予期せぬエラーが発生しました。詳細: {e}")<|MERGE_RESOLUTION|>--- conflicted
+++ resolved
@@ -1568,8 +1568,6 @@
             )
             raise
 
-<<<<<<< HEAD
-=======
     def _extract_latest_pattern_data(self, patterns_data: Dict[str, Any]) -> Dict[str, Any]:
         """パターンデータから最新データポイントを抽出する簡略化メソッド"""
         latest_patterns = {}
@@ -1656,56 +1654,11 @@
                     realized_pnl.append(pnl)
 
         return realized_pnl
-
->>>>>>> b3aff484
     def _calculate_trade_statistics_vectorized(self) -> Tuple[int, int, List[Decimal], List[Decimal], int, float, Decimal, Decimal, Any]:
         """取引統計情報をベクタ化計算で算出（テスト互換性用）"""
         if not self.trades:
             return (0, 0, [], [], 0, 0.0, Decimal("0"), Decimal("0"), float("inf"))
 
-<<<<<<< HEAD
-        # 取引データの集計
-        wins = []
-        losses = []
-
-        for trade in self.trades:
-            if trade.action == TradeType.SELL:
-                # 売り取引の場合、利益/損失を計算
-                # 簡易計算：売値から平均買値を引く
-                profit_loss = trade.price - Decimal("2500")  # 仮の基準価格
-                if profit_loss > 0:
-                    wins.append(profit_loss)
-                else:
-                    losses.append(abs(profit_loss))
-
-        winning_trades = len(wins)
-        losing_trades = len(losses)
-        total_trades = len(self.trades)
-
-        # 勝率計算
-        win_rate = (winning_trades / total_trades) if total_trades > 0 else 0.0
-
-        # 平均勝ち/負け
-        avg_win = Decimal(str(sum(wins) / len(wins))) if wins else Decimal("0")
-        avg_loss = Decimal(str(sum(losses) / len(losses))) if losses else Decimal("0")
-
-        # プロフィットファクター
-        total_wins = sum(wins) if wins else 0
-        total_losses = sum(losses) if losses else 1  # ゼロ除算回避
-        profit_factor = float(total_wins / total_losses) if total_losses > 0 else float("inf")
-
-        return (
-            winning_trades,
-            losing_trades,
-            wins,
-            losses,
-            total_trades,
-            win_rate,
-            avg_win,
-            avg_loss,
-            profit_factor
-        )
-=======
         realized_pnl = self._calculate_realized_pnl()
         wins = [pnl for pnl in realized_pnl if pnl > 0]
         losses = [abs(pnl) for pnl in realized_pnl if pnl < 0]  # 正の値に変換
@@ -1723,7 +1676,6 @@
             profit_factor = float("inf")  # No losses (either no trades or only wins)
 
         return (profitable_trades, losing_trades, wins, losses, total_trades, win_rate, avg_win, avg_loss, profit_factor)
->>>>>>> b3aff484
 
 
 # 使用例とデフォルト戦略
