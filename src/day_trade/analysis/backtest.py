"""
バックテスト機能
売買戦略の過去データでの検証とパフォーマンス分析
機械学習統合、Walk-Forward分析、パラメータ最適化を含む
"""

import json
import logging
from dataclasses import dataclass
from datetime import datetime, timedelta
from decimal import Decimal
from enum import Enum
from typing import Any, Callable, Dict, List, Optional, Tuple
from concurrent.futures import ThreadPoolExecutor, as_completed
from itertools import product

import numpy as np
import pandas as pd
from scipy import optimize

from ..analysis.signals import (
    SignalStrength,
    SignalType,
    TradingSignal,
    TradingSignalGenerator,
)
from ..core.trade_manager import TradeType
from ..data.stock_fetcher import StockFetcher
from ..utils.progress import ProgressType, multi_step_progress, progress_context
from ..utils.logging_config import get_context_logger, log_business_event, log_performance_metric
from .indicators import TechnicalIndicators
from .patterns import ChartPatternRecognizer
from .ensemble import EnsembleTradingStrategy, EnsembleStrategy, EnsembleVotingType

logger = get_context_logger(__name__, component="backtest")


class BacktestMode(Enum):
    """バックテストモード"""

    SINGLE_SYMBOL = "single_symbol"  # 単一銘柄
    PORTFOLIO = "portfolio"  # ポートフォリオ
    STRATEGY_COMPARISON = "comparison"  # 戦略比較
    WALK_FORWARD = "walk_forward"  # Walk-Forward分析
    MONTE_CARLO = "monte_carlo"  # モンテカルロシミュレーション
    PARAMETER_OPTIMIZATION = "optimization"  # パラメータ最適化
    ML_ENSEMBLE = "ml_ensemble"  # 機械学習アンサンブル


class OptimizationObjective(Enum):
    """最適化目標"""

    TOTAL_RETURN = "total_return"
    SHARPE_RATIO = "sharpe_ratio"
    CALMAR_RATIO = "calmar_ratio"  # リターン/最大ドローダウン
    PROFIT_FACTOR = "profit_factor"
    WIN_RATE = "win_rate"


@dataclass
class BacktestConfig:
    """バックテスト設定"""

    start_date: datetime
    end_date: datetime
    initial_capital: Decimal  # 初期資金
    commission: Decimal = Decimal("0.001")  # 手数料率（0.1%）
    slippage: Decimal = Decimal("0.001")  # スリッページ（0.1%）
    max_position_size: Decimal = Decimal("0.2")  # 最大ポジションサイズ（20%）
    rebalance_frequency: str = "monthly"  # リバランス頻度

    # Walk-Forward分析設定
    walk_forward_window: int = 252  # 訓練期間（日数）
    walk_forward_step: int = 21  # ステップサイズ（日数）
    min_training_samples: int = 100  # 最小訓練サンプル数

    # 最適化設定
    optimization_objective: OptimizationObjective = OptimizationObjective.SHARPE_RATIO
    max_optimization_iterations: int = 100
    optimization_method: str = "differential_evolution"  # scipy.optimize手法

    # モンテカルロ設定
    monte_carlo_runs: int = 1000
    confidence_interval: float = 0.95

    # リスク管理設定
    max_drawdown_limit: Optional[float] = None  # 最大許容ドローダウン
    stop_loss_pct: Optional[float] = None  # ストップロス率
    take_profit_pct: Optional[float] = None  # テイクプロフィット率

    # 機械学習設定
    enable_ml_features: bool = False
    retrain_frequency: int = 50  # ML再訓練頻度（日数）
    ml_models_to_use: List[str] = None

    def to_dict(self) -> Dict[str, Any]:
        """辞書形式に変換"""
        return {
            "start_date": self.start_date.isoformat(),
            "end_date": self.end_date.isoformat(),
            "initial_capital": str(self.initial_capital),
            "commission": str(self.commission),
            "slippage": str(self.slippage),
            "max_position_size": str(self.max_position_size),
            "rebalance_frequency": self.rebalance_frequency,
            "walk_forward_window": self.walk_forward_window,
            "walk_forward_step": self.walk_forward_step,
            "min_training_samples": self.min_training_samples,
            "optimization_objective": self.optimization_objective.value,
            "max_optimization_iterations": self.max_optimization_iterations,
            "optimization_method": self.optimization_method,
            "monte_carlo_runs": self.monte_carlo_runs,
            "confidence_interval": self.confidence_interval,
            "max_drawdown_limit": self.max_drawdown_limit,
            "stop_loss_pct": self.stop_loss_pct,
            "take_profit_pct": self.take_profit_pct,
            "enable_ml_features": self.enable_ml_features,
            "retrain_frequency": self.retrain_frequency,
            "ml_models_to_use": self.ml_models_to_use,
        }


@dataclass
class Trade:
    """取引記録"""

    timestamp: datetime
    symbol: str
    action: TradeType  # BUY or SELL
    quantity: int
    price: Decimal
    commission: Decimal
    total_cost: Decimal


@dataclass
class Position:
    """ポジション情報"""

    symbol: str
    quantity: int
    average_price: Decimal
    current_price: Decimal
    market_value: Decimal
    unrealized_pnl: Decimal
    weight: Decimal  # ポートフォリオ内での重み


@dataclass
class WalkForwardResult:
    """Walk-Forward分析結果"""

    period_start: datetime
    period_end: datetime
    training_start: datetime
    training_end: datetime
    out_of_sample_return: float
    in_sample_return: float
    sharpe_ratio: float
    max_drawdown: float
    total_trades: int
    parameters_used: Dict[str, Any]


@dataclass
class OptimizationResult:
    """パラメータ最適化結果"""

    best_parameters: Dict[str, Any]
    best_score: float
    optimization_history: List[Dict[str, Any]]
    iterations: int
    convergence_achieved: bool
    backtest_result: 'BacktestResult'


@dataclass
class MonteCarloResult:
    """モンテカルロシミュレーション結果"""

    mean_return: float
    std_return: float
    confidence_intervals: Dict[str, Tuple[float, float]]  # 信頼区間
    percentiles: Dict[str, float]  # パーセンタイル
    probability_of_loss: float
    var_95: float  # Value at Risk 95%
    cvar_95: float  # Conditional VaR 95%
    simulation_runs: int


@dataclass
class BacktestResult:
    """バックテスト結果"""

    # 基本情報
    config: BacktestConfig
    start_date: datetime
    end_date: datetime
    duration_days: int

    # パフォーマンス指標
    total_return: Decimal
    annualized_return: Decimal
    volatility: float
    sharpe_ratio: float
    max_drawdown: float
    win_rate: float

    # 取引統計
    total_trades: int
    profitable_trades: int
    losing_trades: int
    avg_win: Decimal
    avg_loss: Decimal
    profit_factor: float

    # 詳細データ
    trades: List[Trade]
    daily_returns: pd.Series
    portfolio_value: pd.Series
    positions_history: List[Dict[str, Position]]

    # 新しい分析結果
    walk_forward_results: Optional[List[WalkForwardResult]] = None
    optimization_result: Optional[OptimizationResult] = None
    monte_carlo_result: Optional[MonteCarloResult] = None

    # 追加統計
    calmar_ratio: Optional[float] = None
    sortino_ratio: Optional[float] = None
    information_ratio: Optional[float] = None
    beta: Optional[float] = None
    alpha: Optional[float] = None

    def to_dict(self) -> Dict[str, Any]:
        """辞書形式に変換"""
        return {
            "config": self.config.to_dict(),
            "start_date": self.start_date.isoformat(),
            "end_date": self.end_date.isoformat(),
            "duration_days": self.duration_days,
            "total_return": str(self.total_return),
            "annualized_return": str(self.annualized_return),
            "volatility": self.volatility,
            "sharpe_ratio": self.sharpe_ratio,
            "max_drawdown": self.max_drawdown,
            "win_rate": self.win_rate,
            "total_trades": self.total_trades,
            "profitable_trades": self.profitable_trades,
            "losing_trades": self.losing_trades,
            "avg_win": str(self.avg_win),
            "avg_loss": str(self.avg_loss),
            "profit_factor": self.profit_factor,
            "trades_count": len(self.trades),
            "portfolio_final_value": (
                str(self.portfolio_value.iloc[-1])
                if not self.portfolio_value.empty
                else "0"
            ),
        }


class BacktestEngine:
    """強化されたバックテストエンジン"""

    def __init__(
        self,
        stock_fetcher: Optional[StockFetcher] = None,
        signal_generator: Optional[TradingSignalGenerator] = None,
        ensemble_strategy: Optional[EnsembleTradingStrategy] = None,
        memory_efficient: bool = True,
        chunk_size: int = 1000,
    ):
        """
        Args:
            stock_fetcher: 株価データ取得インスタンス
            signal_generator: シグナル生成インスタンス
            ensemble_strategy: アンサンブル戦略インスタンス
            memory_efficient: メモリ効率モード（大きなデータセット用）
            chunk_size: データ処理のチャンクサイズ
        """
        self.stock_fetcher = stock_fetcher or StockFetcher()
        self.signal_generator = signal_generator or TradingSignalGenerator()
        self.ensemble_strategy = ensemble_strategy

        # パフォーマンス設定
        self.memory_efficient = memory_efficient
        self.chunk_size = chunk_size

        # バックテスト状態
        self.current_capital = Decimal("0")
        self.positions: Dict[str, Position] = {}
        self.trades: List[Trade] = []
        self.portfolio_values: List[Tuple[datetime, Decimal]] = []

        # 新しい状態管理
        self.risk_metrics: Dict[str, float] = {}
        self.benchmark_data: Optional[pd.Series] = None
        self.optimization_cache: Dict[str, Any] = {}
        self.parameter_bounds: Dict[str, Tuple[float, float]] = {}

        # パフォーマンス追跡（メモリ効率モードでは制限）
        if self.memory_efficient:
            # メモリ効率モードでは詳細追跡を制限
            self.daily_metrics: List[Dict[str, float]] = []
            self.max_daily_metrics = 1000  # 最大保持数
        else:
            self.daily_metrics: List[Dict[str, float]] = []
            self.max_daily_metrics = None

        self.rebalance_dates: List[datetime] = []
        self.ml_retrain_dates: List[datetime] = []

    def run_backtest(
        self,
        symbols: List[str],
        config: BacktestConfig,
        strategy_func: Optional[Callable] = None,
        show_progress: bool = True,
    ) -> BacktestResult:
        """
        バックテストを実行

        Args:
            symbols: 対象銘柄リスト
            config: バックテスト設定
            strategy_func: カスタム戦略関数
            show_progress: 進捗表示フラグ

        Returns:
            バックテスト結果
        """
        logger.info(
            f"バックテスト開始: {symbols}, 期間: {config.start_date} - {config.end_date}"
        )

        if show_progress:
            # 進捗表示付きでバックテストを実行
            steps = [
                ("initialize", "バックテスト初期化", 1.0),
                ("fetch_data", "履歴データ取得", 3.0),
                ("execute_simulation", "バックテストシミュレーション", 10.0),
                ("calculate_results", "結果計算", 1.0),
            ]

            with multi_step_progress("バックテスト実行", steps) as progress:
                # 初期化
                self._initialize_backtest(config)
                progress.complete_step()

                # 履歴データの取得
                historical_data = self._fetch_historical_data(
                    symbols, config, show_progress=True
                )
                if not historical_data:
                    progress.fail_step("履歴データの取得に失敗")
                    raise ValueError(
                        "バックテストに必要な履歴データの取得に失敗しました。指定された銘柄コードが正しいか、データプロバイダーからのデータが利用可能か確認してください。"
                    )
                progress.complete_step()

                # 日次でバックテストを実行
                trading_dates = self._get_trading_dates(config)

                with progress_context(
                    f"日次シミュレーション実行 ({len(trading_dates)}日間)",
                    total=len(trading_dates),
                    progress_type=ProgressType.DETERMINATE,
                ) as sim_progress:
                    for i, date in enumerate(trading_dates):
                        try:
                            # その日の価格データを取得
                            daily_prices = self._get_daily_prices(historical_data, date)
                            if not daily_prices:
                                sim_progress.update(1)
                                continue

                            # ポジション評価の更新
                            self._update_positions_value(daily_prices)

                            # シグナル生成
                            if strategy_func:
                                signals = strategy_func(symbols, date, historical_data)
                            else:
                                signals = self._generate_default_signals(
                                    symbols, date, historical_data
                                )

                            # シグナルに基づく取引実行
                            self._execute_trades(signals, daily_prices, date, config)

                            # ポートフォリオ価値の記録
                            total_value = self._calculate_total_portfolio_value()
                            self.portfolio_values.append((date, total_value))

                            # 進捗表示更新（10日ごと）
                            if i % 10 == 0:
                                sim_progress.set_description(
                                    f"日次シミュレーション ({date.strftime('%Y-%m-%d')}) - ポートフォリオ価値: ¥{total_value:,.0f}"
                                )

                            sim_progress.update(1)

                        except Exception as e:
                            logger.warning(
                                f"日付 '{date.strftime('%Y-%m-%d')}' のバックテスト処理中にエラーが発生しました。この日付の処理はスキップされます。詳細: {e}"
                            )
                            sim_progress.update(1)
                            continue

                progress.complete_step()

                # 結果の計算
                result = self._calculate_results(config)
                progress.complete_step()

        else:
            # 進捗表示なしで実行（従来通り）
            # 初期化
            self._initialize_backtest(config)

            # 履歴データの取得
            historical_data = self._fetch_historical_data(
                symbols, config, show_progress=False
            )
            if not historical_data:
                raise ValueError(
                    "バックテストに必要な履歴データの取得に失敗しました。指定された銘柄コードが正しいか、データプロバイダーからのデータが利用可能か確認してください。"
                )

            # 日次でバックテストを実行
            trading_dates = self._get_trading_dates(config)

            for date in trading_dates:
                try:
                    # その日の価格データを取得
                    daily_prices = self._get_daily_prices(historical_data, date)
                    if not daily_prices:
                        continue

                    # ポジション評価の更新
                    self._update_positions_value(daily_prices)

                    # シグナル生成
                    if strategy_func:
                        signals = strategy_func(symbols, date, historical_data)
                    else:
                        signals = self._generate_default_signals(
                            symbols, date, historical_data
                        )

                    # シグナルに基づく取引実行
                    self._execute_trades(signals, daily_prices, date, config)

                    # ポートフォリオ価値の記録
                    total_value = self._calculate_total_portfolio_value()
                    self.portfolio_values.append((date, total_value))

                except Exception as e:
                    logger.warning(
                        f"日付 '{date.strftime('%Y-%m-%d')}' のバックテスト処理中にエラーが発生しました。この日付の処理はスキップされます。詳細: {e}"
                    )
                    continue

            # 結果の計算
            result = self._calculate_results(config)

        logger.info(f"バックテスト完了: 総リターン {result.total_return:.2%}")
        return result

    def _initialize_backtest(self, config: BacktestConfig):
        """バックテストの初期化"""
        self.current_capital = config.initial_capital
        self.positions = {}
        self.trades = []
        self.portfolio_values = []

    def _fetch_historical_data(
        self, symbols: List[str], config: BacktestConfig, show_progress: bool = True
    ) -> Dict[str, pd.DataFrame]:
        """履歴データの取得"""
        historical_data = {}

        # バッファを追加（テクニカル指標計算のため）
        buffer_start = config.start_date - timedelta(days=100)

        from concurrent.futures import ThreadPoolExecutor, as_completed

        if show_progress:
            # シンボルリストが空の場合の早期リターン
            if not symbols:
                logger.warning("シンボルリストが空のため、履歴データ取得をスキップします")
                return historical_data

            # 進捗表示付きでデータ取得
            with progress_context(
                f"履歴データ取得 ({len(symbols)}銘柄)",
                total=len(symbols),
                progress_type=ProgressType.DETERMINATE,
            ) as progress:
                # Use ThreadPoolExecutor for parallel fetching
                # max_workersが0にならないように最小値を1に設定
                max_workers = max(min(len(symbols), 5), 1)
                with ThreadPoolExecutor(
<<<<<<< HEAD
                    max_workers=min(max(len(symbols), 1), 5)
=======
                    max_workers=max_workers
>>>>>>> de01b5a9
                ) as executor:  # Limit workers to avoid overwhelming
                    future_to_symbol = {
                        executor.submit(
                            self.stock_fetcher.get_historical_data,
                            symbol,
                            start_date=buffer_start,
                            end_date=config.end_date,
                            interval="1d",
                        ): symbol
                        for symbol in symbols
                    }

                    for future in as_completed(future_to_symbol):
                        symbol = future_to_symbol[future]
                        try:
                            data = future.result()
                            if data is not None and not data.empty:
                                historical_data[symbol] = data
                                logger.info(
                                    f"履歴データ取得完了: {symbol} ({len(data)} データポイント)"
                                )
                                progress.set_description(
                                    f"履歴データ取得完了: {symbol}"
                                )
                            else:
                                logger.warning(
                                    f"銘柄 '{symbol}' の履歴データを取得できませんでした。この銘柄はバックテストから除外されます。"
                                )

                        except Exception as e:
                            logger.error(
                                f"銘柄 '{symbol}' の履歴データ取得中にエラーが発生しました。詳細: {e}"
                            )
                        finally:
                            progress.update(1)
        else:
            # シンボルリストが空の場合の早期リターン
            if not symbols:
                logger.warning("シンボルリストが空のため、履歴データ取得をスキップします")
                return historical_data

            # Use ThreadPoolExecutor for parallel fetching
            # max_workersが0にならないように最小値を1に設定
            max_workers = max(min(len(symbols), 5), 1)
            with ThreadPoolExecutor(
<<<<<<< HEAD
                max_workers=min(max(len(symbols), 1), 5)
=======
                max_workers=max_workers
>>>>>>> de01b5a9
            ) as executor:  # Limit workers to avoid overwhelming
                future_to_symbol = {
                    executor.submit(
                        self.stock_fetcher.get_historical_data,
                        symbol,
                        start_date=buffer_start,
                        end_date=config.end_date,
                        interval="1d",
                    ): symbol
                    for symbol in symbols
                }

                for future in as_completed(future_to_symbol):
                    symbol = future_to_symbol[future]
                    try:
                        data = future.result()
                        if data is not None and not data.empty:
                            historical_data[symbol] = data
                            logger.info(
                                f"履歴データ取得完了: {symbol} ({len(data)} データポイント)"
                            )
                        else:
                            logger.warning(
                                f"銘柄 '{symbol}' の履歴データを取得できませんでした。この銘柄はバックテストから除外されます。"
                            )

                    except Exception as e:
                        logger.error(
                            f"銘柄 '{symbol}' の履歴データ取得中にエラーが発生しました。詳細: {e}"
                        )
        return historical_data

    def _get_trading_dates(self, config: BacktestConfig) -> List[datetime]:
        """取引日のリストを生成"""
        dates = []
        current = config.start_date

        while current <= config.end_date:
            # 土日を除く（簡易版）
            if current.weekday() < 5:
                dates.append(current)
            current += timedelta(days=1)

        return dates

    def _get_daily_prices(
        self, historical_data: Dict[str, pd.DataFrame], date: datetime
    ) -> Dict[str, Decimal]:
        """指定日の価格データを取得"""
        daily_prices = {}

        for symbol, data in historical_data.items():
            try:
                # 日付に最も近いデータを取得
                closest_date = data.index[data.index <= date]
                if len(closest_date) > 0:
                    price_data = data.loc[closest_date[-1]]
                    daily_prices[symbol] = Decimal(str(price_data["Close"]))
            except (KeyError, IndexError) as e:
                logger.debug(
                    f"銘柄 '{symbol}' の日付 '{date.strftime('%Y-%m-%d')}' の価格データを取得できませんでした。詳細: {e}"
                )
                continue

        return daily_prices

    def _update_positions_value(self, daily_prices: Dict[str, Decimal]):
        """ポジション評価額の更新"""
        for symbol in self.positions:
            if symbol in daily_prices:
                position = self.positions[symbol]
                position.current_price = daily_prices[symbol]
                position.market_value = position.current_price * position.quantity
                position.unrealized_pnl = position.market_value - (
                    position.average_price * position.quantity
                )

    def _generate_default_signals(
        self,
        symbols: List[str],
        date: datetime,
        historical_data: Dict[str, pd.DataFrame],
    ) -> List[TradingSignal]:
        """デフォルト戦略でのシグナル生成"""
        signals = []

        for symbol in symbols:
            if symbol not in historical_data:
                continue

            data = historical_data[symbol]
            current_data_all = data[data.index <= date]  # その日までの全データ
            # 必要な最低データ数を設定 (MACDなどの計算に必要な期間を考慮)
            # 例えば、MACDのデフォルト期間は26日EMA + 9日シグナルで合計34日必要
            # RSIは14日
            # Bollinger Bands 20日
            # Golden/Dead Cross 20日
            # 総合的に60日あれば十分なはず
            min_required_data = 60
            if len(current_data_all) < min_required_data:
                continue

            try:
                # その時点までの全データから一度だけ指標とパターンを計算
                # signals.py で import しているためここでの import は不要
                # from .indicators import TechnicalIndicators
                # from .patterns import ChartPatternRecognizer

                all_indicators_for_current_data = TechnicalIndicators.calculate_all(
                    current_data_all
                )
                all_patterns_for_current_data = (
                    ChartPatternRecognizer.detect_all_patterns(current_data_all)
                )

                # generate_signal に渡すのは最新のデータポイントのみ
                # df, indicators はDataFrameなのでiloc[[-1]]で最新の行を抽出
                latest_df_row = current_data_all.iloc[[-1]].copy()
                latest_indicators_row = all_indicators_for_current_data.iloc[
                    [-1]
                ].copy()

                # patternsは辞書であり、その中にDataFrameが含まれている可能性があるため、
                # patterns.py の detect_all_patterns が返す構造を考慮してスライス
                latest_patterns = {}
                for key, value in all_patterns_for_current_data.items():
                    if isinstance(value, pd.DataFrame):
                        # patterns内のDataFrameも最新の行を抽出
                        if not value.empty:
                            latest_patterns[key] = value.iloc[[-1]].copy()
                        else:
                            latest_patterns[key] = pd.DataFrame()
                    elif isinstance(value, dict):
                        # ネストされた辞書の場合、個別に処理
                        nested_dict = {}
                        for nested_key, nested_value in value.items():
                            if isinstance(nested_value, pd.Series):
                                nested_dict[nested_key] = nested_value.iloc[[-1]].copy()
                            else:
                                nested_dict[nested_key] = nested_value
                        latest_patterns[key] = nested_dict
                    else:
                        latest_patterns[key] = value

                signal = self.signal_generator.generate_signal(
                    latest_df_row, latest_indicators_row, latest_patterns
                )

                # 最新のシグナルのみを使用
                if signal:
                    # シグナルのタイムスタンプが現在のバックテスト日付と一致することを確認
                    if signal.timestamp.date() == date.date():
                        signals.append(signal)
            except Exception as e:
                logger.debug(
                    f"銘柄 '{symbol}' の日付 '{date.strftime('%Y-%m-%d')}' のシグナル生成中にエラーが発生しました。詳細: {e}"
                )
                continue

        return signals

    def _execute_trades(
        self,
        signals: List[TradingSignal],
        daily_prices: Dict[str, Decimal],
        date: datetime,
        config: BacktestConfig,
    ):
        """シグナルに基づく取引実行"""
        for signal in signals:
            symbol = signal.symbol

            if symbol not in daily_prices:
                continue

            current_price = daily_prices[symbol]

            try:
                if signal.signal_type == SignalType.BUY:
                    self._execute_buy_order(symbol, current_price, date, config)
                elif signal.signal_type == SignalType.SELL:
                    self._execute_sell_order(symbol, current_price, date, config)

            except Exception as e:
                logger.warning(
                    f"銘柄 '{symbol}' の取引実行中にエラーが発生しました。この取引はスキップされます。詳細: {e}"
                )

    def _execute_buy_order(
        self, symbol: str, price: Decimal, date: datetime, config: BacktestConfig
    ):
        """買い注文の実行"""
        # ポジションサイズの計算
        total_value = self._calculate_total_portfolio_value()
        max_investment = total_value * config.max_position_size

        # スリッページと手数料を考慮した実際の価格
        actual_price = price * (Decimal("1") + config.slippage)

        # 購入可能数量の計算
        quantity = int(max_investment / actual_price)

        if quantity <= 0 or self.current_capital < actual_price * quantity:
            return

        # 手数料計算
        commission = actual_price * quantity * config.commission
        total_cost = actual_price * quantity + commission

        if total_cost > self.current_capital:
            return

        # ポジション更新
        if symbol in self.positions:
            # 既存ポジションへの追加
            old_position = self.positions[symbol]
            new_quantity = old_position.quantity + quantity
            new_average_price = (
                old_position.average_price * old_position.quantity
                + actual_price * quantity
            ) / new_quantity

            self.positions[symbol] = Position(
                symbol=symbol,
                quantity=new_quantity,
                average_price=new_average_price,
                current_price=actual_price,
                market_value=actual_price * new_quantity,
                unrealized_pnl=Decimal("0"),
                weight=Decimal("0"),
            )
        else:
            # 新規ポジション
            self.positions[symbol] = Position(
                symbol=symbol,
                quantity=quantity,
                average_price=actual_price,
                current_price=actual_price,
                market_value=actual_price * quantity,
                unrealized_pnl=Decimal("0"),
                weight=Decimal("0"),
            )

        # 資金とトレード記録の更新
        self.current_capital -= total_cost
        self.trades.append(
            Trade(
                timestamp=date,
                symbol=symbol,
                action=TradeType.BUY,
                quantity=quantity,
                price=actual_price,
                commission=commission,
                total_cost=total_cost,
            )
        )

        logger.debug(f"買い注文実行: {symbol} x{quantity} @ ¥{actual_price}")

    def _execute_sell_order(
        self, symbol: str, price: Decimal, date: datetime, config: BacktestConfig
    ):
        """売り注文の実行"""
        if symbol not in self.positions:
            return

        position = self.positions[symbol]
        quantity = position.quantity

        # スリッページと手数料を考慮した実際の価格
        actual_price = price * (Decimal("1") - config.slippage)

        # 手数料計算
        commission = actual_price * quantity * config.commission
        total_proceeds = actual_price * quantity - commission

        # 資金とトレード記録の更新
        self.current_capital += total_proceeds
        self.trades.append(
            Trade(
                timestamp=date,
                symbol=symbol,
                action=TradeType.SELL,
                quantity=quantity,
                price=actual_price,
                commission=commission,
                total_cost=total_proceeds,
            )
        )

        # ポジション削除
        del self.positions[symbol]

        logger.debug(f"売り注文実行: {symbol} x{quantity} @ ¥{actual_price}")

    def _calculate_total_portfolio_value(self) -> Decimal:
        """ポートフォリオ総価値の計算"""
        total_value = self.current_capital

        for position in self.positions.values():
            total_value += position.market_value

        return total_value

    def _calculate_results(self, config: BacktestConfig) -> BacktestResult:
        """バックテスト結果の計算"""
        if not self.portfolio_values:
            raise ValueError(
                "バックテスト結果の計算に必要なポートフォリオ価値のデータが不足しています。バックテストが正常に実行されたか確認してください。"
            )

        # データフレーム作成
        df = pd.DataFrame(self.portfolio_values, columns=["Date", "Value"])
        df.set_index("Date", inplace=True)
        df["Value"] = df["Value"].astype(float)

        # 日次リターンの計算
        daily_returns = df["Value"].pct_change().dropna()

        # パフォーマンス指標の計算
        total_return = (df["Value"].iloc[-1] / float(config.initial_capital)) - 1
        duration_years = (config.end_date - config.start_date).days / 365.25
        annualized_return = (
            (1 + total_return) ** (1 / duration_years) - 1 if duration_years > 0 else 0
        )

        volatility = daily_returns.std() * np.sqrt(252) if len(daily_returns) > 1 else 0
        sharpe_ratio = (
            (annualized_return - 0.001) / volatility if volatility > 0 else 0
        )  # リスクフリーレート0.1%

        # 最大ドローダウンの計算
        cumulative = (1 + daily_returns).cumprod()
        running_max = cumulative.expanding().max()
        drawdown = (cumulative - running_max) / running_max
        max_drawdown = drawdown.min()

        # 取引統計の計算（メモリ効率を考慮）
        if self.memory_efficient:
            profitable_trades, losing_trades, wins, losses, total_trades, win_rate, avg_win, avg_loss, profit_factor = self._calculate_trade_statistics_memory_efficient()
        else:
            profitable_trades, losing_trades, wins, losses, total_trades, win_rate, avg_win, avg_loss, profit_factor = self._calculate_trade_statistics_vectorized()

        return BacktestResult(
            config=config,
            start_date=config.start_date,
            end_date=config.end_date,
            duration_days=(config.end_date - config.start_date).days,
            total_return=Decimal(str(total_return)),
            annualized_return=Decimal(str(annualized_return)),
            volatility=volatility,
            sharpe_ratio=sharpe_ratio,
            max_drawdown=max_drawdown,
            win_rate=win_rate,
            total_trades=total_trades,
            profitable_trades=profitable_trades,
            losing_trades=losing_trades,
            avg_win=avg_win,
            avg_loss=avg_loss,
            profit_factor=profit_factor,
            trades=self.trades,
            daily_returns=daily_returns,
            portfolio_value=df["Value"],
            positions_history=[],  # 簡単化のため空
        )

    def _calculate_trade_statistics_vectorized(self) -> Tuple[int, int, List[float], List[float], int, float, Decimal, Decimal, float]:
        """
        ベクトル化された取引統計計算
        パフォーマンス最適化版 - O(n²)からO(n log n)に改善
        """
        if not self.trades:
            return 0, 0, [], [], 0, 0.0, Decimal("0"), Decimal("0"), float("inf")

        # 取引をPandasのDataFrameに変換
        trades_data = []
        for i, trade in enumerate(self.trades):
            trades_data.append({
                'index': i,
                'symbol': trade.symbol,
                'action': trade.action.value,
                'price': float(trade.price),
                'quantity': float(trade.quantity),
                'commission': float(trade.commission),
                'timestamp': trade.timestamp
            })

        if not trades_data:
            return 0, 0, [], [], 0, 0.0, Decimal("0"), Decimal("0"), float("inf")

        trades_df = pd.DataFrame(trades_data)

        # 買い注文と売り注文を分離
        buy_trades = trades_df[trades_df['action'] == TradeType.BUY.value].copy()
        sell_trades = trades_df[trades_df['action'] == TradeType.SELL.value].copy()

        if len(buy_trades) == 0 or len(sell_trades) == 0:
            return 0, 0, [], [], 0, 0.0, Decimal("0"), Decimal("0"), float("inf")

        wins = []
        losses = []

        # 効率的なマッチング処理（FIFO - First In, First Out）
        for symbol in trades_df['symbol'].unique():
            symbol_buys = buy_trades[buy_trades['symbol'] == symbol].sort_values('index')
            symbol_sells = sell_trades[sell_trades['symbol'] == symbol].sort_values('index')

            # マッチングアルゴリズム: 各売り注文に対して最も近い過去の買い注文を探す
            buy_queue = symbol_buys.copy()

            for _, sell_trade in symbol_sells.iterrows():
                # 売り注文より前の買い注文のみを対象
                available_buys = buy_queue[buy_queue['index'] < sell_trade['index']]

                if len(available_buys) > 0:
                    # 最も最近の買い注文を選択（LIFO - Last In, First Out）
                    buy_trade = available_buys.iloc[-1]

                    # 損益計算
                    pnl = (
                        (sell_trade['price'] - buy_trade['price']) * sell_trade['quantity']
                        - sell_trade['commission'] - buy_trade['commission']
                    )

                    if pnl > 0:
                        wins.append(pnl)
                    else:
                        losses.append(abs(pnl))

                    # 使用した買い注文を削除
                    buy_queue = buy_queue[buy_queue['index'] != buy_trade['index']]

        # 統計計算
        profitable_trades = len(wins)
        losing_trades = len(losses)
        total_trades = profitable_trades + losing_trades

        if total_trades == 0:
            return 0, 0, [], [], 0, 0.0, Decimal("0"), Decimal("0"), float("inf")

        win_rate = profitable_trades / total_trades
        avg_win = Decimal(str(np.mean(wins))) if wins else Decimal("0")
        avg_loss = Decimal(str(np.mean(losses))) if losses else Decimal("0")

        profit_factor = (
            float(avg_win * profitable_trades) / float(avg_loss * losing_trades)
            if losses and losing_trades > 0
            else float("inf")
        )

        return profitable_trades, losing_trades, wins, losses, total_trades, win_rate, avg_win, avg_loss, profit_factor

    def _calculate_trade_statistics_memory_efficient(self) -> Tuple[int, int, List[float], List[float], int, float, Decimal, Decimal, float]:
        """
        メモリ効率版の取引統計計算
        大きなデータセットでもメモリ使用量を抑える
        """
        if not self.trades:
            return 0, 0, [], [], 0, 0.0, Decimal("0"), Decimal("0"), float("inf")

        # メモリ効率のためのチャンク処理
        profitable_trades = 0
        losing_trades = 0
        total_pnl = 0.0
        wins_sum = 0.0
        losses_sum = 0.0
        wins_count = 0
        losses_count = 0

        # チャンクごとに処理してメモリ使用量を制限
        for i in range(0, len(self.trades), self.chunk_size):
            chunk_end = min(i + self.chunk_size, len(self.trades))
            chunk_trades = self.trades[i:chunk_end]

            # チャンク内の取引をDataFrameに変換
            chunk_data = []
            for j, trade in enumerate(chunk_trades):
                chunk_data.append({
                    'index': i + j,
                    'symbol': trade.symbol,
                    'action': trade.action.value,
                    'price': float(trade.price),
                    'quantity': float(trade.quantity),
                    'commission': float(trade.commission),
                    'timestamp': trade.timestamp
                })

            if not chunk_data:
                continue

            trades_df = pd.DataFrame(chunk_data)

            # 買い注文と売り注文を分離
            buy_trades = trades_df[trades_df['action'] == TradeType.BUY.value].copy()
            sell_trades = trades_df[trades_df['action'] == TradeType.SELL.value].copy()

            if len(buy_trades) == 0 or len(sell_trades) == 0:
                continue

            # チャンク内でのマッチング処理
            for symbol in trades_df['symbol'].unique():
                symbol_buys = buy_trades[buy_trades['symbol'] == symbol].sort_values('index')
                symbol_sells = sell_trades[sell_trades['symbol'] == symbol].sort_values('index')

                buy_queue = symbol_buys.copy()

                for _, sell_trade in symbol_sells.iterrows():
                    available_buys = buy_queue[buy_queue['index'] < sell_trade['index']]

                    if len(available_buys) > 0:
                        buy_trade = available_buys.iloc[-1]

                        # 損益計算
                        pnl = (
                            (sell_trade['price'] - buy_trade['price']) * sell_trade['quantity']
                            - sell_trade['commission'] - buy_trade['commission']
                        )

                        total_pnl += pnl

                        if pnl > 0:
                            wins_sum += pnl
                            wins_count += 1
                        else:
                            losses_sum += abs(pnl)
                            losses_count += 1

                        buy_queue = buy_queue[buy_queue['index'] != buy_trade['index']]

            # チャンク処理後のメモリクリーンアップ
            del trades_df, buy_trades, sell_trades, chunk_data

        # 統計計算
        profitable_trades = wins_count
        losing_trades = losses_count
        total_trades = profitable_trades + losing_trades

        if total_trades == 0:
            return 0, 0, [], [], 0, 0.0, Decimal("0"), Decimal("0"), float("inf")

        win_rate = profitable_trades / total_trades
        avg_win = Decimal(str(wins_sum / wins_count)) if wins_count > 0 else Decimal("0")
        avg_loss = Decimal(str(losses_sum / losses_count)) if losses_count > 0 else Decimal("0")

        profit_factor = (
            wins_sum / losses_sum
            if losses_sum > 0
            else float("inf")
        )

        # メモリ効率モードでは詳細なリストは返さない
        return profitable_trades, losing_trades, [], [], total_trades, win_rate, avg_win, avg_loss, profit_factor

    def run_strategy_comparison(
        self,
        symbols: List[str],
        strategies: Dict[str, Callable],
        config: BacktestConfig,
        show_progress: bool = True,
    ) -> Dict[str, BacktestResult]:
        """複数戦略の比較バックテスト"""
        logger.info(f"戦略比較バックテスト開始: {list(strategies.keys())}")

        results = {}

        if show_progress:
            with progress_context(
                f"戦略比較バックテスト ({len(strategies)}戦略)",
                total=len(strategies),
                progress_type=ProgressType.DETERMINATE,
            ) as progress:
                for strategy_name, strategy_func in strategies.items():
                    logger.info(f"戦略実行中: {strategy_name}")
                    progress.set_description(f"戦略実行中: {strategy_name}")

                    try:
                        result = self.run_backtest(
                            symbols, config, strategy_func, show_progress=False
                        )
                        results[strategy_name] = result
                        logger.info(
                            f"戦略 {strategy_name} 完了: リターン {result.total_return:.2%}"
                        )
                    except Exception as e:
                        logger.error(
                            f"戦略 '{strategy_name}' のバックテスト実行中にエラーが発生しました。この戦略はスキップされます。詳細: {e}"
                        )
                    finally:
                        progress.update(1)
        else:
            for strategy_name, strategy_func in strategies.items():
                logger.info(f"戦略実行中: {strategy_name}")
                try:
                    result = self.run_backtest(
                        symbols, config, strategy_func, show_progress=False
                    )
                    results[strategy_name] = result
                    logger.info(
                        f"戦略 {strategy_name} 完了: リターン {result.total_return:.2%}"
                    )
                except Exception as e:
                    logger.error(
                        f"戦略 '{strategy_name}' のバックテスト実行中にエラーが発生しました。この戦略はスキップされます。詳細: {e}"
                    )
                    continue

        return results

    def run_walk_forward_analysis(
        self,
        symbols: List[str],
        config: BacktestConfig,
        strategy_func: Optional[Callable] = None,
        parameter_ranges: Optional[Dict[str, Tuple[float, float]]] = None,
        show_progress: bool = True,
    ) -> BacktestResult:
        """Walk-Forward分析を実行"""
        logger.info("Walk-Forward分析を開始")

        try:
            # 全期間の履歴データを取得
            buffer_start = config.start_date - timedelta(days=config.walk_forward_window + 100)
            historical_data = self._fetch_historical_data_for_period(
                symbols, buffer_start, config.end_date, show_progress
            )

            if not historical_data:
                raise ValueError("Walk-Forward分析に必要な履歴データを取得できませんでした")

            # Walk-Forwardウィンドウの生成
            wf_periods = self._generate_walk_forward_periods(config)

            if not wf_periods:
                raise ValueError("Walk-Forward期間の生成に失敗しました")

            logger.info(f"Walk-Forward分析: {len(wf_periods)}期間")

            wf_results = []
            total_portfolio_values = []
            total_trades = []

            if show_progress:
                progress_desc = f"Walk-Forward分析 ({len(wf_periods)}期間)"
                with progress_context(
                    progress_desc, total=len(wf_periods), progress_type=ProgressType.DETERMINATE
                ) as progress:

                    for i, (train_start, train_end, test_start, test_end) in enumerate(wf_periods):
                        try:
                            # 訓練期間とテスト期間のデータを分割
                            train_data = self._extract_period_data(historical_data, train_start, train_end)
                            test_data = self._extract_period_data(historical_data, test_start, test_end)

                            if not train_data or not test_data:
                                logger.warning(f"期間 {i+1} のデータが不足しています。スキップします。")
                                progress.update(1)
                                continue

                            # パラメータ最適化（訓練期間）
                            best_params = {}
                            if parameter_ranges:
                                best_params = self._optimize_parameters_for_period(
                                    symbols, train_data, parameter_ranges, config
                                )

                            # 訓練期間でのパフォーマンス評価
                            train_config = self._create_period_config(config, train_start, train_end)
                            in_sample_result = self._run_period_backtest(
                                symbols, train_data, train_config, strategy_func, best_params
                            )

                            # テスト期間でのOut-of-Sample評価
                            test_config = self._create_period_config(config, test_start, test_end)
                            out_sample_result = self._run_period_backtest(
                                symbols, test_data, test_config, strategy_func, best_params
                            )

                            # Walk-Forward結果を記録
                            wf_result = WalkForwardResult(
                                period_start=test_start,
                                period_end=test_end,
                                training_start=train_start,
                                training_end=train_end,
                                out_of_sample_return=float(out_sample_result.total_return),
                                in_sample_return=float(in_sample_result.total_return),
                                sharpe_ratio=out_sample_result.sharpe_ratio,
                                max_drawdown=out_sample_result.max_drawdown,
                                total_trades=out_sample_result.total_trades,
                                parameters_used=best_params,
                            )
                            wf_results.append(wf_result)

                            # 全体のポートフォリオ価値と取引を累積
                            total_portfolio_values.extend(out_sample_result.portfolio_value.to_list())
                            total_trades.extend(out_sample_result.trades)

                            progress.set_description(
                                f"期間 {i+1}/{len(wf_periods)} - OOS Return: {wf_result.out_of_sample_return:.2%}"
                            )
                            progress.update(1)

                        except Exception as e:
                            logger.error(f"Walk-Forward期間 {i+1} でエラー: {e}")
                            progress.update(1)
                            continue

            else:
                for i, (train_start, train_end, test_start, test_end) in enumerate(wf_periods):
                    try:
                        train_data = self._extract_period_data(historical_data, train_start, train_end)
                        test_data = self._extract_period_data(historical_data, test_start, test_end)

                        if not train_data or not test_data:
                            continue

                        best_params = {}
                        if parameter_ranges:
                            best_params = self._optimize_parameters_for_period(
                                symbols, train_data, parameter_ranges, config
                            )

                        train_config = self._create_period_config(config, train_start, train_end)
                        in_sample_result = self._run_period_backtest(
                            symbols, train_data, train_config, strategy_func, best_params
                        )

                        test_config = self._create_period_config(config, test_start, test_end)
                        out_sample_result = self._run_period_backtest(
                            symbols, test_data, test_config, strategy_func, best_params
                        )

                        wf_result = WalkForwardResult(
                            period_start=test_start,
                            period_end=test_end,
                            training_start=train_start,
                            training_end=train_end,
                            out_of_sample_return=float(out_sample_result.total_return),
                            in_sample_return=float(in_sample_result.total_return),
                            sharpe_ratio=out_sample_result.sharpe_ratio,
                            max_drawdown=out_sample_result.max_drawdown,
                            total_trades=out_sample_result.total_trades,
                            parameters_used=best_params,
                        )
                        wf_results.append(wf_result)

                        total_portfolio_values.extend(out_sample_result.portfolio_value.to_list())
                        total_trades.extend(out_sample_result.trades)

                    except Exception as e:
                        logger.error(f"Walk-Forward期間 {i+1} でエラー: {e}")
                        continue

            # 全体の統合結果を計算
            integrated_result = self._calculate_walk_forward_integrated_result(
                config, wf_results, total_portfolio_values, total_trades
            )
            integrated_result.walk_forward_results = wf_results

            logger.info(f"Walk-Forward分析完了: {len(wf_results)}期間, 平均OOS Return: {np.mean([r.out_of_sample_return for r in wf_results]):.2%}")
            return integrated_result

        except Exception as e:
            logger.error(f"Walk-Forward分析エラー: {e}")
            raise

    def run_parameter_optimization(
        self,
        symbols: List[str],
        config: BacktestConfig,
        strategy_func: Callable,
        parameter_ranges: Dict[str, Tuple[float, float]],
        show_progress: bool = True,
    ) -> BacktestResult:
        """パラメータ最適化を実行"""
        logger.info(f"パラメータ最適化を開始: {list(parameter_ranges.keys())}")

        try:
            # 履歴データを取得
            historical_data = self._fetch_historical_data(symbols, config, show_progress)
            if not historical_data:
                raise ValueError("最適化に必要な履歴データを取得できませんでした")

            # 最適化の目的関数を定義
            def objective_function(params_array):
                try:
                    # パラメータ配列を辞書に変換
                    param_dict = {}
                    for i, (param_name, _) in enumerate(parameter_ranges.items()):
                        param_dict[param_name] = params_array[i]

                    # このパラメータセットでバックテストを実行
                    temp_result = self._run_parameter_backtest(
                        symbols, historical_data, config, strategy_func, param_dict
                    )

                    # 目的関数値を計算（最大化問題として扱う）
                    if config.optimization_objective == OptimizationObjective.TOTAL_RETURN:
                        return -float(temp_result.total_return)  # 負数にして最小化問題に変換
                    elif config.optimization_objective == OptimizationObjective.SHARPE_RATIO:
                        return -temp_result.sharpe_ratio
                    elif config.optimization_objective == OptimizationObjective.CALMAR_RATIO:
                        calmar = float(temp_result.annualized_return) / abs(temp_result.max_drawdown) if temp_result.max_drawdown != 0 else 0
                        return -calmar
                    elif config.optimization_objective == OptimizationObjective.PROFIT_FACTOR:
                        return -temp_result.profit_factor
                    elif config.optimization_objective == OptimizationObjective.WIN_RATE:
                        return -temp_result.win_rate
                    else:
                        return -temp_result.sharpe_ratio

                except Exception as e:
                    logger.warning(f"最適化中のパラメータ評価でエラー: {e}")
                    return float('inf')  # エラー時は最悪値を返す

            # パラメータ境界を設定
            bounds = list(parameter_ranges.values())

            # 最適化履歴を記録
            optimization_history = []
            iteration_count = [0]  # リストを使ってスコープ問題を回避

            def callback(xk, convergence=None):
                iteration_count[0] += 1
                param_dict = {}
                for i, (param_name, _) in enumerate(parameter_ranges.items()):
                    param_dict[param_name] = xk[i]

                score = objective_function(xk)
                optimization_history.append({
                    "iteration": iteration_count[0],
                    "parameters": param_dict.copy(),
                    "score": -score,  # 元の値に戻す
                })

                if show_progress and iteration_count[0] % 10 == 0:
                    logger.info(f"最適化進捗: {iteration_count[0]}/{config.max_optimization_iterations} - 現在のスコア: {-score:.4f}")

            # scipy.optimizeを使用した最適化
            if config.optimization_method == "differential_evolution":
                result = optimize.differential_evolution(
                    objective_function,
                    bounds,
                    maxiter=config.max_optimization_iterations,
                    callback=callback,
                    seed=42,  # 再現性のため
                    workers=1,  # 並列化は無効（コールバック問題を避けるため）
                )
            elif config.optimization_method == "minimize":
                # 初期値を範囲の中央に設定
                x0 = [(b[0] + b[1]) / 2 for b in bounds]
                result = optimize.minimize(
                    objective_function,
                    x0,
                    bounds=bounds,
                    method="L-BFGS-B",
                    options={"maxiter": config.max_optimization_iterations},
                    callback=callback,
                )
            else:
                raise ValueError(f"サポートされていない最適化手法: {config.optimization_method}")

            # 最適パラメータを取得
            best_params = {}
            for i, (param_name, _) in enumerate(parameter_ranges.items()):
                best_params[param_name] = result.x[i]

            logger.info(f"最適化完了: {best_params}")

            # 最適パラメータでの最終バックテスト
            final_result = self._run_parameter_backtest(
                symbols, historical_data, config, strategy_func, best_params
            )

            # 最適化結果を作成
            optimization_result = OptimizationResult(
                best_parameters=best_params,
                best_score=-result.fun,  # 元の値に戻す
                optimization_history=optimization_history,
                iterations=iteration_count[0],
                convergence_achieved=result.success if hasattr(result, 'success') else False,
                backtest_result=final_result,
            )

            final_result.optimization_result = optimization_result
            return final_result

        except Exception as e:
            logger.error(f"パラメータ最適化エラー: {e}")
            raise

    def run_monte_carlo_simulation(
        self,
        base_result: BacktestResult,
        config: BacktestConfig,
        show_progress: bool = True,
    ) -> MonteCarloResult:
        """モンテカルロシミュレーションを実行"""
        logger.info(f"モンテカルロシミュレーション開始: {config.monte_carlo_runs}回")

        try:
            if base_result.daily_returns.empty:
                raise ValueError("ベースとなるリターンデータがありません")

            # ベースとなる日次リターンの統計値
            base_returns = base_result.daily_returns.dropna()
            mean_return = base_returns.mean()
            std_return = base_returns.std()

            # モンテカルロシミュレーション実行
            simulation_results = []

            if show_progress:
                with progress_context(
                    f"モンテカルロシミュレーション ({config.monte_carlo_runs}回)",
                    total=config.monte_carlo_runs,
                    progress_type=ProgressType.DETERMINATE,
                ) as progress:

                    for i in range(config.monte_carlo_runs):
                        # ランダムリターンを生成（正規分布）
                        random_returns = np.random.normal(
                            mean_return, std_return, len(base_returns)
                        )

                        # 累積リターンを計算
                        cumulative_return = (1 + pd.Series(random_returns)).prod() - 1
                        simulation_results.append(cumulative_return)

                        if i % 100 == 0:
                            progress.set_description(f"シミュレーション実行中: {i+1}/{config.monte_carlo_runs}")
                        progress.update(1)
            else:
                for i in range(config.monte_carlo_runs):
                    random_returns = np.random.normal(
                        mean_return, std_return, len(base_returns)
                    )
                    cumulative_return = (1 + pd.Series(random_returns)).prod() - 1
                    simulation_results.append(cumulative_return)

            # 統計値を計算
            simulation_array = np.array(simulation_results)

            mean_sim_return = np.mean(simulation_array)
            std_sim_return = np.std(simulation_array)

            # 信頼区間
            alpha = 1 - config.confidence_interval
            lower_percentile = (alpha / 2) * 100
            upper_percentile = (1 - alpha / 2) * 100

            confidence_intervals = {
                f"{config.confidence_interval*100:.0f}%": (
                    np.percentile(simulation_array, lower_percentile),
                    np.percentile(simulation_array, upper_percentile)
                )
            }

            # パーセンタイル
            percentiles = {
                "5%": np.percentile(simulation_array, 5),
                "25%": np.percentile(simulation_array, 25),
                "50%": np.percentile(simulation_array, 50),
                "75%": np.percentile(simulation_array, 75),
                "95%": np.percentile(simulation_array, 95),
            }

            # リスク指標
            probability_of_loss = np.sum(simulation_array < 0) / len(simulation_array)
            var_95 = np.percentile(simulation_array, 5)
            cvar_95 = np.mean(simulation_array[simulation_array <= var_95])

            monte_carlo_result = MonteCarloResult(
                mean_return=mean_sim_return,
                std_return=std_sim_return,
                confidence_intervals=confidence_intervals,
                percentiles=percentiles,
                probability_of_loss=probability_of_loss,
                var_95=var_95,
                cvar_95=cvar_95,
                simulation_runs=config.monte_carlo_runs,
            )

            logger.info(f"モンテカルロシミュレーション完了: 平均リターン {mean_sim_return:.2%}, 損失確率 {probability_of_loss:.1%}")
            return monte_carlo_result

        except Exception as e:
            logger.error(f"モンテカルロシミュレーションエラー: {e}")
            raise

    def export_results(self, result: BacktestResult, filename: str):
        """結果をファイルにエクスポート"""
        try:
            output_data = result.to_dict()

            # 詳細データを追加
            output_data["trades_detail"] = []
            for trade in result.trades:
                output_data["trades_detail"].append(
                    {
                        "timestamp": trade.timestamp.isoformat(),
                        "symbol": trade.symbol,
                        "action": trade.action.value,
                        "quantity": trade.quantity,
                        "price": str(trade.price),
                        "commission": str(trade.commission),
                        "total_cost": str(trade.total_cost),
                    }
                )

            # パフォーマンスデータ
            output_data["daily_performance"] = []
            for date, value in zip(
                result.portfolio_value.index, result.portfolio_value.values
            ):
                output_data["daily_performance"].append(
                    {
                        "date": (
                            date.isoformat()
                            if hasattr(date, "isoformat")
                            else str(date)
                        ),
                        "portfolio_value": float(value),
                    }
                )

            with open(filename, "w", encoding="utf-8") as f:
                json.dump(output_data, f, ensure_ascii=False, indent=2)

            logger.info(f"バックテスト結果をエクスポート: {filename}")

        except Exception as e:
            logger.error(
                f"バックテスト結果のエクスポート中にエラーが発生しました。ファイルパスと書き込み権限を確認してください。詳細: {e}"
            )
            raise

    def _calculate_trade_statistics_vectorized(self) -> Tuple[int, int, List[Decimal], List[Decimal], int, float, Decimal, Decimal, Any]:
        """取引統計情報をベクタ化計算で算出（テスト互換性用）"""
        if not self.trades:
            return (0, 0, [], [], 0, 0.0, Decimal("0"), Decimal("0"), float("inf"))

        # 取引データの集計
        wins = []
        losses = []

        for trade in self.trades:
            if trade.action == TradeType.SELL:
                # 売り取引の場合、利益/損失を計算
                # 簡易計算：売値から平均買値を引く
                profit_loss = trade.price - Decimal("2500")  # 仮の基準価格
                if profit_loss > 0:
                    wins.append(profit_loss)
                else:
                    losses.append(abs(profit_loss))

        winning_trades = len(wins)
        losing_trades = len(losses)
        total_trades = len(self.trades)

        # 勝率計算
        win_rate = (winning_trades / total_trades) if total_trades > 0 else 0.0

        # 平均勝ち/負け
        avg_win = Decimal(str(sum(wins) / len(wins))) if wins else Decimal("0")
        avg_loss = Decimal(str(sum(losses) / len(losses))) if losses else Decimal("0")

        # プロフィットファクター
        total_wins = sum(wins) if wins else 0
        total_losses = sum(losses) if losses else 1  # ゼロ除算回避
        profit_factor = float(total_wins / total_losses) if total_losses > 0 else float("inf")

        return (
            winning_trades,
            losing_trades,
            wins,
            losses,
            total_trades,
            win_rate,
            avg_win,
            avg_loss,
            profit_factor
        )


# 使用例とデフォルト戦略
def simple_sma_strategy(
    symbols: List[str], date: datetime, historical_data: Dict[str, pd.DataFrame]
) -> List[TradingSignal]:
    """シンプルな移動平均戦略"""
    signals = []

    for symbol in symbols:
        if symbol not in historical_data:
            continue

        data = historical_data[symbol]
        current_data = data[data.index <= date]

        if len(current_data) < 50:
            continue

        # 短期・長期移動平均
        short_ma = current_data["Close"].rolling(window=5).mean()
        long_ma = current_data["Close"].rolling(window=20).mean()

        if len(short_ma) < 2 or len(long_ma) < 2:
            continue

        # ゴールデンクロス・デッドクロス
        if (
            short_ma.iloc[-1] > long_ma.iloc[-1]
            and short_ma.iloc[-2] <= long_ma.iloc[-2]
        ):
            signals.append(
                TradingSignal(
                    signal_type=SignalType.BUY,
                    strength=SignalStrength.MEDIUM,
                    confidence=70.0,
                    reasons=["Golden cross detected"],
                    conditions_met={"golden_cross": True},
                    timestamp=pd.Timestamp(date),
                    price=float(current_data["Close"].iloc[-1]),
                    symbol=symbol,
                )
            )
        elif (
            short_ma.iloc[-1] < long_ma.iloc[-1]
            and short_ma.iloc[-2] >= long_ma.iloc[-2]
        ):
            signals.append(
                TradingSignal(
                    signal_type=SignalType.SELL,
                    strength=SignalStrength.MEDIUM,
                    confidence=70.0,
                    reasons=["Dead cross detected"],
                    conditions_met={"dead_cross": True},
                    timestamp=pd.Timestamp(date),
                    price=float(current_data["Close"].iloc[-1]),
                    symbol=symbol,
                )
            )

    return signals


if __name__ == "__main__":
    import logging

    logging.basicConfig(level=logging.INFO)

    # サンプルバックテスト
    engine = BacktestEngine()

    config = BacktestConfig(
        start_date=datetime(2023, 1, 1),
        end_date=datetime(2023, 12, 31),
        initial_capital=Decimal("1000000"),  # 100万円
        commission=Decimal("0.001"),  # 0.1%
        slippage=Decimal("0.001"),  # 0.1%
    )

    symbols = ["7203", "9984", "8306"]  # トヨタ、ソフトバンク、三菱UFJ

    try:
        result = engine.run_backtest(symbols, config, simple_sma_strategy)

        # バックテスト結果の構造化ログ出力
        backtest_summary = {
            "period_start": result.start_date.date().isoformat(),
            "period_end": result.end_date.date().isoformat(),
            "total_return": result.total_return,
            "annualized_return": result.annualized_return,
            "volatility": result.volatility,
            "sharpe_ratio": result.sharpe_ratio,
            "max_drawdown": result.max_drawdown,
            "win_rate": result.win_rate,
            "total_trades": result.total_trades,
            "symbols_tested": symbols,
            "strategy": "simple_sma_strategy"
        }

        logger.info("バックテスト完了", **backtest_summary)
        log_business_event("backtest_completed", **backtest_summary)

        # パフォーマンスメトリクス記録
        log_performance_metric("sharpe_ratio", result.sharpe_ratio, "ratio")
        log_performance_metric("total_return", result.total_return, "percentage")
        log_performance_metric("max_drawdown", result.max_drawdown, "percentage")

        # バックテスト結果をログ出力
        logger.info(
            "バックテスト完了",
            start_date=result.start_date.date().isoformat(),
            end_date=result.end_date.date().isoformat(),
            total_return=f"{result.total_return:.2%}",
            annualized_return=f"{result.annualized_return:.2%}",
            volatility=f"{result.volatility:.2%}",
            sharpe_ratio=f"{result.sharpe_ratio:.2f}",
            max_drawdown=f"{result.max_drawdown:.2%}",
            win_rate=f"{result.win_rate:.1%}",
            total_trades=result.total_trades
        )

        # 結果をファイルに保存
        engine.export_results(result, "backtest_result.json")

    except Exception as e:
        logger.error(f"バックテストの実行中に予期せぬエラーが発生しました。詳細: {e}")<|MERGE_RESOLUTION|>--- conflicted
+++ resolved
@@ -502,11 +502,7 @@
                 # max_workersが0にならないように最小値を1に設定
                 max_workers = max(min(len(symbols), 5), 1)
                 with ThreadPoolExecutor(
-<<<<<<< HEAD
                     max_workers=min(max(len(symbols), 1), 5)
-=======
-                    max_workers=max_workers
->>>>>>> de01b5a9
                 ) as executor:  # Limit workers to avoid overwhelming
                     future_to_symbol = {
                         executor.submit(
@@ -552,11 +548,7 @@
             # max_workersが0にならないように最小値を1に設定
             max_workers = max(min(len(symbols), 5), 1)
             with ThreadPoolExecutor(
-<<<<<<< HEAD
                 max_workers=min(max(len(symbols), 1), 5)
-=======
-                max_workers=max_workers
->>>>>>> de01b5a9
             ) as executor:  # Limit workers to avoid overwhelming
                 future_to_symbol = {
                     executor.submit(
