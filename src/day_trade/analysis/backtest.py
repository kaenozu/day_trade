"""
バックテスト機能
売買戦略の過去データでの検証とパフォーマンス分析
"""

import json
import logging
from dataclasses import dataclass
from datetime import datetime, timedelta
from decimal import Decimal
from enum import Enum
from typing import Any, Callable, Dict, List, Optional, Tuple

import numpy as np
import pandas as pd

from ..analysis.signals import (
    SignalStrength,
    SignalType,
    TradingSignal,
    TradingSignalGenerator,
)
from ..core.trade_manager import TradeType
from ..data.stock_fetcher import StockFetcher
from ..utils.progress import ProgressType, multi_step_progress, progress_context
from .indicators import TechnicalIndicators
from .patterns import ChartPatternRecognizer

logger = logging.getLogger(__name__)


class BacktestMode(Enum):
    """バックテストモード"""

    SINGLE_SYMBOL = "single_symbol"  # 単一銘柄
    PORTFOLIO = "portfolio"  # ポートフォリオ
    STRATEGY_COMPARISON = "comparison"  # 戦略比較


@dataclass
class BacktestConfig:
    """バックテスト設定"""

    start_date: datetime
    end_date: datetime
    initial_capital: Decimal  # 初期資金
    commission: Decimal = Decimal("0.001")  # 手数料率（0.1%）
    slippage: Decimal = Decimal("0.001")  # スリッページ（0.1%）
    max_position_size: Decimal = Decimal("0.2")  # 最大ポジションサイズ（20%）
    rebalance_frequency: str = "monthly"  # リバランス頻度

    def to_dict(self) -> Dict[str, Any]:
        """辞書形式に変換"""
        return {
            "start_date": self.start_date.isoformat(),
            "end_date": self.end_date.isoformat(),
            "initial_capital": str(self.initial_capital),
            "commission": str(self.commission),
            "slippage": str(self.slippage),
            "max_position_size": str(self.max_position_size),
            "rebalance_frequency": self.rebalance_frequency,
        }


@dataclass
class Trade:
    """取引記録"""

    timestamp: datetime
    symbol: str
    action: TradeType  # BUY or SELL
    quantity: int
    price: Decimal
    commission: Decimal
    total_cost: Decimal


@dataclass
class Position:
    """ポジション情報"""

    symbol: str
    quantity: int
    average_price: Decimal
    current_price: Decimal
    market_value: Decimal
    unrealized_pnl: Decimal
    weight: Decimal  # ポートフォリオ内での重み


@dataclass
class BacktestResult:
    """バックテスト結果"""

    # 基本情報
    config: BacktestConfig
    start_date: datetime
    end_date: datetime
    duration_days: int

    # パフォーマンス指標
    total_return: Decimal
    annualized_return: Decimal
    volatility: float
    sharpe_ratio: float
    max_drawdown: float
    win_rate: float

    # 取引統計
    total_trades: int
    profitable_trades: int
    losing_trades: int
    avg_win: Decimal
    avg_loss: Decimal
    profit_factor: float

    # 詳細データ
    trades: List[Trade]
    daily_returns: pd.Series
    portfolio_value: pd.Series
    positions_history: List[Dict[str, Position]]

    def to_dict(self) -> Dict[str, Any]:
        """辞書形式に変換"""
        return {
            "config": self.config.to_dict(),
            "start_date": self.start_date.isoformat(),
            "end_date": self.end_date.isoformat(),
            "duration_days": self.duration_days,
            "total_return": str(self.total_return),
            "annualized_return": str(self.annualized_return),
            "volatility": self.volatility,
            "sharpe_ratio": self.sharpe_ratio,
            "max_drawdown": self.max_drawdown,
            "win_rate": self.win_rate,
            "total_trades": self.total_trades,
            "profitable_trades": self.profitable_trades,
            "losing_trades": self.losing_trades,
            "avg_win": str(self.avg_win),
            "avg_loss": str(self.avg_loss),
            "profit_factor": self.profit_factor,
            "trades_count": len(self.trades),
            "portfolio_final_value": (
                str(self.portfolio_value.iloc[-1])
                if not self.portfolio_value.empty
                else "0"
            ),
        }


class BacktestEngine:
    """バックテストエンジン"""

    def __init__(
        self,
        stock_fetcher: Optional[StockFetcher] = None,
        signal_generator: Optional[TradingSignalGenerator] = None,
    ):
        """
        Args:
            stock_fetcher: 株価データ取得インスタンス
            signal_generator: シグナル生成インスタンス
        """
        self.stock_fetcher = stock_fetcher or StockFetcher()
        self.signal_generator = signal_generator or TradingSignalGenerator()

        # バックテスト状態
        self.current_capital = Decimal("0")
        self.positions: Dict[str, Position] = {}
        self.trades: List[Trade] = []
        self.portfolio_values: List[Tuple[datetime, Decimal]] = []

    def run_backtest(
        self,
        symbols: List[str],
        config: BacktestConfig,
        strategy_func: Optional[Callable] = None,
        show_progress: bool = True,
    ) -> BacktestResult:
        """
        バックテストを実行

        Args:
            symbols: 対象銘柄リスト
            config: バックテスト設定
            strategy_func: カスタム戦略関数
            show_progress: 進捗表示フラグ

        Returns:
            バックテスト結果
        """
        logger.info(
            f"バックテスト開始: {symbols}, 期間: {config.start_date} - {config.end_date}"
        )

        if show_progress:
            # 進捗表示付きでバックテストを実行
            steps = [
                ("initialize", "バックテスト初期化", 1.0),
                ("fetch_data", "履歴データ取得", 3.0),
                ("execute_simulation", "バックテストシミュレーション", 10.0),
                ("calculate_results", "結果計算", 1.0),
            ]

            with multi_step_progress("バックテスト実行", steps) as progress:
                # 初期化
                self._initialize_backtest(config)
                progress.complete_step()

                # 履歴データの取得
                historical_data = self._fetch_historical_data(
                    symbols, config, show_progress=True
                )
                if not historical_data:
                    progress.fail_step("履歴データの取得に失敗")
                    raise ValueError(
                        "バックテストに必要な履歴データの取得に失敗しました。指定された銘柄コードが正しいか、データプロバイダーからのデータが利用可能か確認してください。"
                    )
                progress.complete_step()

                # 日次でバックテストを実行
                trading_dates = self._get_trading_dates(config)

                with progress_context(
                    f"日次シミュレーション実行 ({len(trading_dates)}日間)",
                    total=len(trading_dates),
                    progress_type=ProgressType.DETERMINATE,
                ) as sim_progress:
                    for i, date in enumerate(trading_dates):
                        try:
                            # その日の価格データを取得
                            daily_prices = self._get_daily_prices(historical_data, date)
                            if not daily_prices:
                                sim_progress.update(1)
                                continue

                            # ポジション評価の更新
                            self._update_positions_value(daily_prices)

                            # シグナル生成
                            if strategy_func:
                                signals = strategy_func(symbols, date, historical_data)
                            else:
                                signals = self._generate_default_signals(
                                    symbols, date, historical_data
                                )

<<<<<<< HEAD
        # 履歴データの取得
        historical_data = self._fetch_historical_data(symbols, config)
        if not historical_data:
            raise ValueError(
                "バックテストに必要な履歴データの取得に失敗しました。指定された銘柄コードが正しいか、データプロバイダーからのデータが利用可能か確認してください。"
            )
=======
                            # シグナルに基づく取引実行
                            self._execute_trades(signals, daily_prices, date, config)
>>>>>>> 85fc3ce4

                            # ポートフォリオ価値の記録
                            total_value = self._calculate_total_portfolio_value()
                            self.portfolio_values.append((date, total_value))

                            # 進捗表示更新（10日ごと）
                            if i % 10 == 0:
                                sim_progress.set_description(
                                    f"日次シミュレーション ({date.strftime('%Y-%m-%d')}) - ポートフォリオ価値: ¥{total_value:,.0f}"
                                )

                            sim_progress.update(1)

                        except Exception as e:
                            logger.warning(
                                f"日付 '{date.strftime('%Y-%m-%d')}' のバックテスト処理中にエラーが発生しました。この日付の処理はスキップされます。詳細: {e}"
                            )
                            sim_progress.update(1)
                            continue

                progress.complete_step()

                # 結果の計算
                result = self._calculate_results(config)
                progress.complete_step()

<<<<<<< HEAD
            except Exception as e:
                logger.warning(
                    f"日付 '{date.strftime('%Y-%m-%d')}' のバックテスト処理中にエラーが発生しました。この日付の処理はスキップされます。詳細: {e}"
                )
                continue
=======
        else:
            # 進捗表示なしで実行（従来通り）
            # 初期化
            self._initialize_backtest(config)

            # 履歴データの取得
            historical_data = self._fetch_historical_data(
                symbols, config, show_progress=False
            )
            if not historical_data:
                raise ValueError(
                    "バックテストに必要な履歴データの取得に失敗しました。指定された銘柄コードが正しいか、データプロバイダーからのデータが利用可能か確認してください。"
                )

            # 日次でバックテストを実行
            trading_dates = self._get_trading_dates(config)
>>>>>>> 85fc3ce4

            for date in trading_dates:
                try:
                    # その日の価格データを取得
                    daily_prices = self._get_daily_prices(historical_data, date)
                    if not daily_prices:
                        continue

                    # ポジション評価の更新
                    self._update_positions_value(daily_prices)

                    # シグナル生成
                    if strategy_func:
                        signals = strategy_func(symbols, date, historical_data)
                    else:
                        signals = self._generate_default_signals(
                            symbols, date, historical_data
                        )

                    # シグナルに基づく取引実行
                    self._execute_trades(signals, daily_prices, date, config)

                    # ポートフォリオ価値の記録
                    total_value = self._calculate_total_portfolio_value()
                    self.portfolio_values.append((date, total_value))

                except Exception as e:
                    logger.warning(
                        f"日付 '{date.strftime('%Y-%m-%d')}' のバックテスト処理中にエラーが発生しました。この日付の処理はスキップされます。詳細: {e}"
                    )
                    continue

            # 結果の計算
            result = self._calculate_results(config)

        logger.info(f"バックテスト完了: 総リターン {result.total_return:.2%}")
        return result

    def _initialize_backtest(self, config: BacktestConfig):
        """バックテストの初期化"""
        self.current_capital = config.initial_capital
        self.positions = {}
        self.trades = []
        self.portfolio_values = []

    def _fetch_historical_data(
        self, symbols: List[str], config: BacktestConfig, show_progress: bool = True
    ) -> Dict[str, pd.DataFrame]:
        """履歴データの取得"""
        historical_data = {}

        # バッファを追加（テクニカル指標計算のため）
        buffer_start = config.start_date - timedelta(days=100)

        from concurrent.futures import ThreadPoolExecutor, as_completed

<<<<<<< HEAD
                if data is not None and not data.empty:
                    historical_data[symbol] = data
                    logger.info(
                        f"履歴データ取得完了: {symbol} ({len(data)} データポイント)"
                    )
                else:
                    logger.warning(
                        f"銘柄 '{symbol}' の履歴データを取得できませんでした。この銘柄はバックテストから除外されます。"
                    )

            except Exception as e:
                logger.error(
                    f"銘柄 '{symbol}' の履歴データ取得中にエラーが発生しました。詳細: {e}"
                )

        from concurrent.futures import ThreadPoolExecutor, as_completed

        # Use ThreadPoolExecutor for parallel fetching
        with ThreadPoolExecutor(
            max_workers=min(len(symbols), 5)
        ) as executor:  # Limit workers to avoid overwhelming
            future_to_symbol = {
                executor.submit(
                    self.stock_fetcher.get_historical_data,
                    symbol,
                    start_date=buffer_start,
                    end_date=config.end_date,
                    interval="1d",
                ): symbol
                for symbol in symbols
            }

            for future in as_completed(future_to_symbol):
                symbol = future_to_symbol[future]
                try:
                    data = future.result()
                    if data is not None and not data.empty:
                        historical_data[symbol] = data
                        logger.info(
                            f"履歴データ取得完了: {symbol} ({len(data)} データポイント)"
                        )
                    else:
                        logger.warning(f"履歴データの取得に失敗: {symbol}")

                except Exception as e:
                    logger.error(f"履歴データ取得エラー ({symbol}): {e}")

=======
        if show_progress:
            # 進捗表示付きでデータ取得
            with progress_context(
                f"履歴データ取得 ({len(symbols)}銘柄)",
                total=len(symbols),
                progress_type=ProgressType.DETERMINATE,
            ) as progress:
                # Use ThreadPoolExecutor for parallel fetching
                with ThreadPoolExecutor(
                    max_workers=min(len(symbols), 5)
                ) as executor:  # Limit workers to avoid overwhelming
                    future_to_symbol = {
                        executor.submit(
                            self.stock_fetcher.get_historical_data_range,
                            symbol,
                            start_date=buffer_start,
                            end_date=config.end_date,
                            interval="1d",
                        ): symbol
                        for symbol in symbols
                    }

                    for future in as_completed(future_to_symbol):
                        symbol = future_to_symbol[future]
                        try:
                            data = future.result()
                            if data is not None and not data.empty:
                                historical_data[symbol] = data
                                logger.info(
                                    f"履歴データ取得完了: {symbol} ({len(data)} データポイント)"
                                )
                                progress.set_description(
                                    f"履歴データ取得完了: {symbol}"
                                )
                            else:
                                logger.warning(
                                    f"銘柄 '{symbol}' の履歴データを取得できませんでした。この銘柄はバックテストから除外されます。"
                                )

                        except Exception as e:
                            logger.error(
                                f"銘柄 '{symbol}' の履歴データ取得中にエラーが発生しました。詳細: {e}"
                            )
                        finally:
                            progress.update(1)
        else:
            # Use ThreadPoolExecutor for parallel fetching
            with ThreadPoolExecutor(
                max_workers=min(len(symbols), 5)
            ) as executor:  # Limit workers to avoid overwhelming
                future_to_symbol = {
                    executor.submit(
                        self.stock_fetcher.get_historical_data_range,
                        symbol,
                        start_date=buffer_start,
                        end_date=config.end_date,
                        interval="1d",
                    ): symbol
                    for symbol in symbols
                }

                for future in as_completed(future_to_symbol):
                    symbol = future_to_symbol[future]
                    try:
                        data = future.result()
                        if data is not None and not data.empty:
                            historical_data[symbol] = data
                            logger.info(
                                f"履歴データ取得完了: {symbol} ({len(data)} データポイント)"
                            )
                        else:
                            logger.warning(
                                f"銘柄 '{symbol}' の履歴データを取得できませんでした。この銘柄はバックテストから除外されます。"
                            )

                    except Exception as e:
                        logger.error(
                            f"銘柄 '{symbol}' の履歴データ取得中にエラーが発生しました。詳細: {e}"
                        )
>>>>>>> 85fc3ce4
        return historical_data

    def _get_trading_dates(self, config: BacktestConfig) -> List[datetime]:
        """取引日のリストを生成"""
        dates = []
        current = config.start_date

        while current <= config.end_date:
            # 土日を除く（簡易版）
            if current.weekday() < 5:
                dates.append(current)
            current += timedelta(days=1)

        return dates

    def _get_daily_prices(
        self, historical_data: Dict[str, pd.DataFrame], date: datetime
    ) -> Dict[str, Decimal]:
        """指定日の価格データを取得"""
        daily_prices = {}

        for symbol, data in historical_data.items():
            try:
                # 日付に最も近いデータを取得
                closest_date = data.index[data.index <= date]
                if len(closest_date) > 0:
                    price_data = data.loc[closest_date[-1]]
                    daily_prices[symbol] = Decimal(str(price_data["Close"]))
            except (KeyError, IndexError) as e:
                logger.debug(
                    f"銘柄 '{symbol}' の日付 '{date.strftime('%Y-%m-%d')}' の価格データを取得できませんでした。詳細: {e}"
                )
                continue

        return daily_prices

    def _update_positions_value(self, daily_prices: Dict[str, Decimal]):
        """ポジション評価額の更新"""
        for symbol in self.positions:
            if symbol in daily_prices:
                position = self.positions[symbol]
                position.current_price = daily_prices[symbol]
                position.market_value = position.current_price * position.quantity
                position.unrealized_pnl = position.market_value - (
                    position.average_price * position.quantity
                )

    def _generate_default_signals(
        self,
        symbols: List[str],
        date: datetime,
        historical_data: Dict[str, pd.DataFrame],
    ) -> List[TradingSignal]:
        """デフォルト戦略でのシグナル生成"""
        signals = []

        for symbol in symbols:
            if symbol not in historical_data:
                continue

            data = historical_data[symbol]
            current_data_all = data[data.index <= date]  # その日までの全データ
<<<<<<< HEAD

=======
>>>>>>> 85fc3ce4
            # 必要な最低データ数を設定 (MACDなどの計算に必要な期間を考慮)
            # 例えば、MACDのデフォルト期間は26日EMA + 9日シグナルで合計34日必要
            # RSIは14日
            # Bollinger Bands 20日
            # Golden/Dead Cross 20日
            # 総合的に60日あれば十分なはず
            min_required_data = 60
            if len(current_data_all) < min_required_data:
                continue

            try:
                # その時点までの全データから一度だけ指標とパターンを計算
<<<<<<< HEAD
                from .indicators import TechnicalIndicators
                from .patterns import ChartPatternRecognizer
=======
                # signals.py で import しているためここでの import は不要
                # from .indicators import TechnicalIndicators
                # from .patterns import ChartPatternRecognizer
>>>>>>> 85fc3ce4

                all_indicators_for_current_data = TechnicalIndicators.calculate_all(
                    current_data_all
                )
                all_patterns_for_current_data = (
                    ChartPatternRecognizer.detect_all_patterns(current_data_all)
                )

                # generate_signal に渡すのは最新のデータポイントのみ
                # df, indicators はDataFrameなのでiloc[[-1]]で最新の行を抽出
                latest_df_row = current_data_all.iloc[[-1]].copy()
                latest_indicators_row = all_indicators_for_current_data.iloc[
                    [-1]
                ].copy()

                # patternsは辞書であり、その中にDataFrameが含まれている可能性があるため、
                # patterns.py の detect_all_patterns が返す構造を考慮してスライス
                latest_patterns = {}
                for key, value in all_patterns_for_current_data.items():
                    if isinstance(value, pd.DataFrame):
                        # patterns内のDataFrameも最新の行を抽出
                        if not value.empty:
                            latest_patterns[key] = value.iloc[[-1]].copy()
                        else:
                            latest_patterns[key] = pd.DataFrame()
                    elif isinstance(value, dict):
                        # ネストされた辞書の場合、個別に処理
                        nested_dict = {}
                        for nested_key, nested_value in value.items():
                            if isinstance(nested_value, pd.Series):
                                nested_dict[nested_key] = nested_value.iloc[[-1]].copy()
                            else:
                                nested_dict[nested_key] = nested_value
                        latest_patterns[key] = nested_dict
                    else:
                        latest_patterns[key] = value

                signal = self.signal_generator.generate_signal(
                    latest_df_row, latest_indicators_row, latest_patterns
                )

                # 最新のシグナルのみを使用
                if signal:
                    # シグナルのタイムスタンプが現在のバックテスト日付と一致することを確認
                    if signal.timestamp.date() == date.date():
                        signals.append(signal)
            except Exception as e:
                logger.debug(
                    f"銘柄 '{symbol}' の日付 '{date.strftime('%Y-%m-%d')}' のシグナル生成中にエラーが発生しました。詳細: {e}"
                )
                continue

        return signals

    def _execute_trades(
        self,
        signals: List[TradingSignal],
        daily_prices: Dict[str, Decimal],
        date: datetime,
        config: BacktestConfig,
    ):
        """シグナルに基づく取引実行"""
        for signal in signals:
            symbol = signal.symbol

            if symbol not in daily_prices:
                continue

            current_price = daily_prices[symbol]

            try:
                if signal.signal_type == SignalType.BUY:
                    self._execute_buy_order(symbol, current_price, date, config)
                elif signal.signal_type == SignalType.SELL:
                    self._execute_sell_order(symbol, current_price, date, config)

            except Exception as e:
                logger.warning(
                    f"銘柄 '{symbol}' の取引実行中にエラーが発生しました。この取引はスキップされます。詳細: {e}"
                )

    def _execute_buy_order(
        self, symbol: str, price: Decimal, date: datetime, config: BacktestConfig
    ):
        """買い注文の実行"""
        # ポジションサイズの計算
        total_value = self._calculate_total_portfolio_value()
        max_investment = total_value * config.max_position_size

        # スリッページと手数料を考慮した実際の価格
        actual_price = price * (Decimal("1") + config.slippage)

        # 購入可能数量の計算
        quantity = int(max_investment / actual_price)

        if quantity <= 0 or self.current_capital < actual_price * quantity:
            return

        # 手数料計算
        commission = actual_price * quantity * config.commission
        total_cost = actual_price * quantity + commission

        if total_cost > self.current_capital:
            return

        # ポジション更新
        if symbol in self.positions:
            # 既存ポジションへの追加
            old_position = self.positions[symbol]
            new_quantity = old_position.quantity + quantity
            new_average_price = (
                old_position.average_price * old_position.quantity
                + actual_price * quantity
            ) / new_quantity

            self.positions[symbol] = Position(
                symbol=symbol,
                quantity=new_quantity,
                average_price=new_average_price,
                current_price=actual_price,
                market_value=actual_price * new_quantity,
                unrealized_pnl=Decimal("0"),
                weight=Decimal("0"),
            )
        else:
            # 新規ポジション
            self.positions[symbol] = Position(
                symbol=symbol,
                quantity=quantity,
                average_price=actual_price,
                current_price=actual_price,
                market_value=actual_price * quantity,
                unrealized_pnl=Decimal("0"),
                weight=Decimal("0"),
            )

        # 資金とトレード記録の更新
        self.current_capital -= total_cost
        self.trades.append(
            Trade(
                timestamp=date,
                symbol=symbol,
                action=TradeType.BUY,
                quantity=quantity,
                price=actual_price,
                commission=commission,
                total_cost=total_cost,
            )
        )

        logger.debug(f"買い注文実行: {symbol} x{quantity} @ ¥{actual_price}")

    def _execute_sell_order(
        self, symbol: str, price: Decimal, date: datetime, config: BacktestConfig
    ):
        """売り注文の実行"""
        if symbol not in self.positions:
            return

        position = self.positions[symbol]
        quantity = position.quantity

        # スリッページと手数料を考慮した実際の価格
        actual_price = price * (Decimal("1") - config.slippage)

        # 手数料計算
        commission = actual_price * quantity * config.commission
        total_proceeds = actual_price * quantity - commission

        # 資金とトレード記録の更新
        self.current_capital += total_proceeds
        self.trades.append(
            Trade(
                timestamp=date,
                symbol=symbol,
                action=TradeType.SELL,
                quantity=quantity,
                price=actual_price,
                commission=commission,
                total_cost=total_proceeds,
            )
        )

        # ポジション削除
        del self.positions[symbol]

        logger.debug(f"売り注文実行: {symbol} x{quantity} @ ¥{actual_price}")

    def _calculate_total_portfolio_value(self) -> Decimal:
        """ポートフォリオ総価値の計算"""
        total_value = self.current_capital

        for position in self.positions.values():
            total_value += position.market_value

        return total_value

    def _calculate_results(self, config: BacktestConfig) -> BacktestResult:
        """バックテスト結果の計算"""
        if not self.portfolio_values:
            raise ValueError(
                "バックテスト結果の計算に必要なポートフォリオ価値のデータが不足しています。バックテストが正常に実行されたか確認してください。"
            )

        # データフレーム作成
        df = pd.DataFrame(self.portfolio_values, columns=["Date", "Value"])
        df.set_index("Date", inplace=True)
        df["Value"] = df["Value"].astype(float)

        # 日次リターンの計算
        daily_returns = df["Value"].pct_change().dropna()

        # パフォーマンス指標の計算
        total_return = (df["Value"].iloc[-1] / float(config.initial_capital)) - 1
        duration_years = (config.end_date - config.start_date).days / 365.25
        annualized_return = (
            (1 + total_return) ** (1 / duration_years) - 1 if duration_years > 0 else 0
        )

        volatility = daily_returns.std() * np.sqrt(252) if len(daily_returns) > 1 else 0
        sharpe_ratio = (
            (annualized_return - 0.001) / volatility if volatility > 0 else 0
        )  # リスクフリーレート0.1%

        # 最大ドローダウンの計算
        cumulative = (1 + daily_returns).cumprod()
        running_max = cumulative.expanding().max()
        drawdown = (cumulative - running_max) / running_max
        max_drawdown = drawdown.min()

        # 取引統計の計算
        profitable_trades = 0
        losing_trades = 0
        wins = []
        losses = []

        # 実現損益の計算（簡易版）
        for i, trade in enumerate(self.trades):
            if trade.action == TradeType.SELL and i > 0:
                # 対応する買い注文を探す
                for j in range(i - 1, -1, -1):
                    buy_trade = self.trades[j]
                    if (
                        buy_trade.symbol == trade.symbol
                        and buy_trade.action == TradeType.BUY
                    ):
                        pnl = (
                            (trade.price - buy_trade.price) * trade.quantity
                            - trade.commission
                            - buy_trade.commission
                        )
                        if pnl > 0:
                            profitable_trades += 1
                            wins.append(float(pnl))
                        else:
                            losing_trades += 1
                            losses.append(float(abs(pnl)))
                        break

        total_trades = profitable_trades + losing_trades
        win_rate = profitable_trades / total_trades if total_trades > 0 else 0
        avg_win = Decimal(str(np.mean(wins))) if wins else Decimal("0")
        avg_loss = Decimal(str(np.mean(losses))) if losses else Decimal("0")
        profit_factor = (
            float(avg_win * profitable_trades) / float(avg_loss * losing_trades)
            if losses
            else float("inf")
        )

        return BacktestResult(
            config=config,
            start_date=config.start_date,
            end_date=config.end_date,
            duration_days=(config.end_date - config.start_date).days,
            total_return=Decimal(str(total_return)),
            annualized_return=Decimal(str(annualized_return)),
            volatility=volatility,
            sharpe_ratio=sharpe_ratio,
            max_drawdown=max_drawdown,
            win_rate=win_rate,
            total_trades=total_trades,
            profitable_trades=profitable_trades,
            losing_trades=losing_trades,
            avg_win=avg_win,
            avg_loss=avg_loss,
            profit_factor=profit_factor,
            trades=self.trades,
            daily_returns=daily_returns,
            portfolio_value=df["Value"],
            positions_history=[],  # 簡単化のため空
        )

    def run_strategy_comparison(
        self,
        symbols: List[str],
        strategies: Dict[str, Callable],
        config: BacktestConfig,
        show_progress: bool = True,
    ) -> Dict[str, BacktestResult]:
        """複数戦略の比較バックテスト"""
        logger.info(f"戦略比較バックテスト開始: {list(strategies.keys())}")

        results = {}

<<<<<<< HEAD
        for strategy_name, strategy_func in strategies.items():
            logger.info(f"戦略実行中: {strategy_name}")
            try:
                result = self.run_backtest(symbols, config, strategy_func)
                results[strategy_name] = result
                logger.info(
                    f"戦略 {strategy_name} 完了: リターン {result.total_return:.2%}"
                )
            except Exception as e:
                logger.error(
                    f"戦略 '{strategy_name}' のバックテスト実行中にエラーが発生しました。この戦略はスキップされます。詳細: {e}"
                )
                continue
=======
        if show_progress:
            with progress_context(
                f"戦略比較バックテスト ({len(strategies)}戦略)",
                total=len(strategies),
                progress_type=ProgressType.DETERMINATE,
            ) as progress:
                for strategy_name, strategy_func in strategies.items():
                    logger.info(f"戦略実行中: {strategy_name}")
                    progress.set_description(f"戦略実行中: {strategy_name}")

                    try:
                        result = self.run_backtest(
                            symbols, config, strategy_func, show_progress=False
                        )
                        results[strategy_name] = result
                        logger.info(
                            f"戦略 {strategy_name} 完了: リターン {result.total_return:.2%}"
                        )
                    except Exception as e:
                        logger.error(
                            f"戦略 '{strategy_name}' のバックテスト実行中にエラーが発生しました。この戦略はスキップされます。詳細: {e}"
                        )
                    finally:
                        progress.update(1)
        else:
            for strategy_name, strategy_func in strategies.items():
                logger.info(f"戦略実行中: {strategy_name}")
                try:
                    result = self.run_backtest(
                        symbols, config, strategy_func, show_progress=False
                    )
                    results[strategy_name] = result
                    logger.info(
                        f"戦略 {strategy_name} 完了: リターン {result.total_return:.2%}"
                    )
                except Exception as e:
                    logger.error(
                        f"戦略 '{strategy_name}' のバックテスト実行中にエラーが発生しました。この戦略はスキップされます。詳細: {e}"
                    )
                    continue
>>>>>>> 85fc3ce4

        return results

    def export_results(self, result: BacktestResult, filename: str):
        """結果をファイルにエクスポート"""
        try:
            output_data = result.to_dict()

            # 詳細データを追加
            output_data["trades_detail"] = []
            for trade in result.trades:
                output_data["trades_detail"].append(
                    {
                        "timestamp": trade.timestamp.isoformat(),
                        "symbol": trade.symbol,
                        "action": trade.action.value,
                        "quantity": trade.quantity,
                        "price": str(trade.price),
                        "commission": str(trade.commission),
                        "total_cost": str(trade.total_cost),
                    }
                )

            # パフォーマンスデータ
            output_data["daily_performance"] = []
            for date, value in zip(
                result.portfolio_value.index, result.portfolio_value.values
            ):
                output_data["daily_performance"].append(
                    {
                        "date": (
                            date.isoformat()
                            if hasattr(date, "isoformat")
                            else str(date)
                        ),
                        "portfolio_value": float(value),
                    }
                )

            with open(filename, "w", encoding="utf-8") as f:
                json.dump(output_data, f, ensure_ascii=False, indent=2)

            logger.info(f"バックテスト結果をエクスポート: {filename}")

        except Exception as e:
            logger.error(
                f"バックテスト結果のエクスポート中にエラーが発生しました。ファイルパスと書き込み権限を確認してください。詳細: {e}"
            )
            raise


# 使用例とデフォルト戦略
def simple_sma_strategy(
    symbols: List[str], date: datetime, historical_data: Dict[str, pd.DataFrame]
) -> List[TradingSignal]:
    """シンプルな移動平均戦略"""
    signals = []

    for symbol in symbols:
        if symbol not in historical_data:
            continue

        data = historical_data[symbol]
        current_data = data[data.index <= date]

        if len(current_data) < 50:
            continue

        # 短期・長期移動平均
        short_ma = current_data["Close"].rolling(window=5).mean()
        long_ma = current_data["Close"].rolling(window=20).mean()

        if len(short_ma) < 2 or len(long_ma) < 2:
            continue

        # ゴールデンクロス・デッドクロス
        if (
            short_ma.iloc[-1] > long_ma.iloc[-1]
            and short_ma.iloc[-2] <= long_ma.iloc[-2]
        ):
            signals.append(
                TradingSignal(
                    signal_type=SignalType.BUY,
                    strength=SignalStrength.MEDIUM,
                    confidence=70.0,
                    reasons=["Golden cross detected"],
                    conditions_met={"golden_cross": True},
                    timestamp=pd.Timestamp(date),
                    price=float(current_data["Close"].iloc[-1]),
                )
            )
        elif (
            short_ma.iloc[-1] < long_ma.iloc[-1]
            and short_ma.iloc[-2] >= long_ma.iloc[-2]
        ):
            signals.append(
                TradingSignal(
                    signal_type=SignalType.SELL,
                    strength=SignalStrength.MEDIUM,
                    confidence=70.0,
                    reasons=["Dead cross detected"],
                    conditions_met={"dead_cross": True},
                    timestamp=pd.Timestamp(date),
                    price=float(current_data["Close"].iloc[-1]),
                )
            )

    return signals


if __name__ == "__main__":
    import logging

    logging.basicConfig(level=logging.INFO)

    # サンプルバックテスト
    engine = BacktestEngine()

    config = BacktestConfig(
        start_date=datetime(2023, 1, 1),
        end_date=datetime(2023, 12, 31),
        initial_capital=Decimal("1000000"),  # 100万円
        commission=Decimal("0.001"),  # 0.1%
        slippage=Decimal("0.001"),  # 0.1%
    )

    symbols = ["7203", "9984", "8306"]  # トヨタ、ソフトバンク、三菱UFJ

    try:
        result = engine.run_backtest(symbols, config, simple_sma_strategy)

        print("=== バックテスト結果 ===")
        print(f"期間: {result.start_date.date()} - {result.end_date.date()}")
        print(f"総リターン: {result.total_return:.2%}")
        print(f"年率リターン: {result.annualized_return:.2%}")
        print(f"ボラティリティ: {result.volatility:.2%}")
        print(f"シャープレシオ: {result.sharpe_ratio:.2f}")
        print(f"最大ドローダウン: {result.max_drawdown:.2%}")
        print(f"勝率: {result.win_rate:.1%}")
        print(f"総取引数: {result.total_trades}")

        # 結果をファイルに保存
        engine.export_results(result, "backtest_result.json")

    except Exception as e:
        logger.error(f"バックテストの実行中に予期せぬエラーが発生しました。詳細: {e}")<|MERGE_RESOLUTION|>--- conflicted
+++ resolved
@@ -245,17 +245,8 @@
                                     symbols, date, historical_data
                                 )
 
-<<<<<<< HEAD
-        # 履歴データの取得
-        historical_data = self._fetch_historical_data(symbols, config)
-        if not historical_data:
-            raise ValueError(
-                "バックテストに必要な履歴データの取得に失敗しました。指定された銘柄コードが正しいか、データプロバイダーからのデータが利用可能か確認してください。"
-            )
-=======
                             # シグナルに基づく取引実行
                             self._execute_trades(signals, daily_prices, date, config)
->>>>>>> 85fc3ce4
 
                             # ポートフォリオ価値の記録
                             total_value = self._calculate_total_portfolio_value()
@@ -282,13 +273,6 @@
                 result = self._calculate_results(config)
                 progress.complete_step()
 
-<<<<<<< HEAD
-            except Exception as e:
-                logger.warning(
-                    f"日付 '{date.strftime('%Y-%m-%d')}' のバックテスト処理中にエラーが発生しました。この日付の処理はスキップされます。詳細: {e}"
-                )
-                continue
-=======
         else:
             # 進捗表示なしで実行（従来通り）
             # 初期化
@@ -305,7 +289,6 @@
 
             # 日次でバックテストを実行
             trading_dates = self._get_trading_dates(config)
->>>>>>> 85fc3ce4
 
             for date in trading_dates:
                 try:
@@ -362,55 +345,6 @@
 
         from concurrent.futures import ThreadPoolExecutor, as_completed
 
-<<<<<<< HEAD
-                if data is not None and not data.empty:
-                    historical_data[symbol] = data
-                    logger.info(
-                        f"履歴データ取得完了: {symbol} ({len(data)} データポイント)"
-                    )
-                else:
-                    logger.warning(
-                        f"銘柄 '{symbol}' の履歴データを取得できませんでした。この銘柄はバックテストから除外されます。"
-                    )
-
-            except Exception as e:
-                logger.error(
-                    f"銘柄 '{symbol}' の履歴データ取得中にエラーが発生しました。詳細: {e}"
-                )
-
-        from concurrent.futures import ThreadPoolExecutor, as_completed
-
-        # Use ThreadPoolExecutor for parallel fetching
-        with ThreadPoolExecutor(
-            max_workers=min(len(symbols), 5)
-        ) as executor:  # Limit workers to avoid overwhelming
-            future_to_symbol = {
-                executor.submit(
-                    self.stock_fetcher.get_historical_data,
-                    symbol,
-                    start_date=buffer_start,
-                    end_date=config.end_date,
-                    interval="1d",
-                ): symbol
-                for symbol in symbols
-            }
-
-            for future in as_completed(future_to_symbol):
-                symbol = future_to_symbol[future]
-                try:
-                    data = future.result()
-                    if data is not None and not data.empty:
-                        historical_data[symbol] = data
-                        logger.info(
-                            f"履歴データ取得完了: {symbol} ({len(data)} データポイント)"
-                        )
-                    else:
-                        logger.warning(f"履歴データの取得に失敗: {symbol}")
-
-                except Exception as e:
-                    logger.error(f"履歴データ取得エラー ({symbol}): {e}")
-
-=======
         if show_progress:
             # 進捗表示付きでデータ取得
             with progress_context(
@@ -424,7 +358,7 @@
                 ) as executor:  # Limit workers to avoid overwhelming
                     future_to_symbol = {
                         executor.submit(
-                            self.stock_fetcher.get_historical_data_range,
+                            self.stock_fetcher.get_historical_data,
                             symbol,
                             start_date=buffer_start,
                             end_date=config.end_date,
@@ -463,7 +397,7 @@
             ) as executor:  # Limit workers to avoid overwhelming
                 future_to_symbol = {
                     executor.submit(
-                        self.stock_fetcher.get_historical_data_range,
+                        self.stock_fetcher.get_historical_data,
                         symbol,
                         start_date=buffer_start,
                         end_date=config.end_date,
@@ -490,7 +424,6 @@
                         logger.error(
                             f"銘柄 '{symbol}' の履歴データ取得中にエラーが発生しました。詳細: {e}"
                         )
->>>>>>> 85fc3ce4
         return historical_data
 
     def _get_trading_dates(self, config: BacktestConfig) -> List[datetime]:
@@ -553,10 +486,6 @@
 
             data = historical_data[symbol]
             current_data_all = data[data.index <= date]  # その日までの全データ
-<<<<<<< HEAD
-
-=======
->>>>>>> 85fc3ce4
             # 必要な最低データ数を設定 (MACDなどの計算に必要な期間を考慮)
             # 例えば、MACDのデフォルト期間は26日EMA + 9日シグナルで合計34日必要
             # RSIは14日
@@ -569,14 +498,9 @@
 
             try:
                 # その時点までの全データから一度だけ指標とパターンを計算
-<<<<<<< HEAD
-                from .indicators import TechnicalIndicators
-                from .patterns import ChartPatternRecognizer
-=======
                 # signals.py で import しているためここでの import は不要
                 # from .indicators import TechnicalIndicators
                 # from .patterns import ChartPatternRecognizer
->>>>>>> 85fc3ce4
 
                 all_indicators_for_current_data = TechnicalIndicators.calculate_all(
                     current_data_all
@@ -881,21 +805,6 @@
 
         results = {}
 
-<<<<<<< HEAD
-        for strategy_name, strategy_func in strategies.items():
-            logger.info(f"戦略実行中: {strategy_name}")
-            try:
-                result = self.run_backtest(symbols, config, strategy_func)
-                results[strategy_name] = result
-                logger.info(
-                    f"戦略 {strategy_name} 完了: リターン {result.total_return:.2%}"
-                )
-            except Exception as e:
-                logger.error(
-                    f"戦略 '{strategy_name}' のバックテスト実行中にエラーが発生しました。この戦略はスキップされます。詳細: {e}"
-                )
-                continue
-=======
         if show_progress:
             with progress_context(
                 f"戦略比較バックテスト ({len(strategies)}戦略)",
@@ -936,7 +845,6 @@
                         f"戦略 '{strategy_name}' のバックテスト実行中にエラーが発生しました。この戦略はスキップされます。詳細: {e}"
                     )
                     continue
->>>>>>> 85fc3ce4
 
         return results
 
