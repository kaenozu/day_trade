"""
バックテスト機能
売買戦略の過去データでの検証とパフォーマンス分析
機械学習統合、Walk-Forward分析、パラメータ最適化を含む
"""

import json
from concurrent.futures import ThreadPoolExecutor, as_completed
from dataclasses import dataclass
from datetime import datetime, timedelta
from decimal import Decimal
from enum import Enum
from typing import Any, Callable, Dict, List, Optional, Tuple

import numpy as np
import pandas as pd
from scipy import optimize

from ..analysis.signals import (
    SignalStrength,
    SignalType,
    TradingSignal,
    TradingSignalGenerator,
)
from ..core.trade_manager import TradeType
from ..data.stock_fetcher import StockFetcher
from ..utils.logging_config import (
    get_context_logger,
    log_business_event,
    log_performance_metric,
)
from ..utils.progress import ProgressType, multi_step_progress, progress_context
from .ensemble import EnsembleTradingStrategy
from .indicators import TechnicalIndicators
from .patterns import ChartPatternRecognizer

logger = get_context_logger(__name__, component="backtest")


class BacktestMode(Enum):
    """バックテストモード"""

    SINGLE_SYMBOL = "single_symbol"  # 単一銘柄
    PORTFOLIO = "portfolio"  # ポートフォリオ
    STRATEGY_COMPARISON = "comparison"  # 戦略比較
    WALK_FORWARD = "walk_forward"  # Walk-Forward分析
    MONTE_CARLO = "monte_carlo"  # モンテカルロシミュレーション
    PARAMETER_OPTIMIZATION = "optimization"  # パラメータ最適化
    ML_ENSEMBLE = "ml_ensemble"  # 機械学習アンサンブル


class OptimizationObjective(Enum):
    """最適化目標"""

    TOTAL_RETURN = "total_return"
    SHARPE_RATIO = "sharpe_ratio"
    CALMAR_RATIO = "calmar_ratio"  # リターン/最大ドローダウン
    PROFIT_FACTOR = "profit_factor"
    WIN_RATE = "win_rate"


@dataclass
class BacktestConfig:
    """バックテスト設定"""

    start_date: datetime
    end_date: datetime
    initial_capital: Decimal  # 初期資金
    commission: Decimal = Decimal("0.001")  # 手数料率（0.1%）
    slippage: Decimal = Decimal("0.001")  # スリッページ（0.1%）
    max_position_size: Decimal = Decimal("0.2")  # 最大ポジションサイズ（20%）
    rebalance_frequency: str = "monthly"  # リバランス頻度

    # Walk-Forward分析設定
    walk_forward_window: int = 252  # 訓練期間（日数）
    walk_forward_step: int = 21  # ステップサイズ（日数）
    min_training_samples: int = 100  # 最小訓練サンプル数

    # 最適化設定
    optimization_objective: OptimizationObjective = OptimizationObjective.SHARPE_RATIO
    max_optimization_iterations: int = 100
    optimization_method: str = "differential_evolution"  # scipy.optimize手法

    # モンテカルロ設定
    monte_carlo_runs: int = 1000
    confidence_interval: float = 0.95

    # リスク管理設定
    max_drawdown_limit: Optional[float] = None  # 最大許容ドローダウン
    stop_loss_pct: Optional[float] = None  # ストップロス率
    take_profit_pct: Optional[float] = None  # テイクプロフィット率

    # 機械学習設定
    enable_ml_features: bool = False
    retrain_frequency: int = 50  # ML再訓練頻度（日数）
    ml_models_to_use: List[str] = None

    def to_dict(self) -> Dict[str, Any]:
        """辞書形式に変換"""
        return {
            "start_date": self.start_date.isoformat(),
            "end_date": self.end_date.isoformat(),
            "initial_capital": str(self.initial_capital),
            "commission": str(self.commission),
            "slippage": str(self.slippage),
            "max_position_size": str(self.max_position_size),
            "rebalance_frequency": self.rebalance_frequency,
            "walk_forward_window": self.walk_forward_window,
            "walk_forward_step": self.walk_forward_step,
            "min_training_samples": self.min_training_samples,
            "optimization_objective": self.optimization_objective.value,
            "max_optimization_iterations": self.max_optimization_iterations,
            "optimization_method": self.optimization_method,
            "monte_carlo_runs": self.monte_carlo_runs,
            "confidence_interval": self.confidence_interval,
            "max_drawdown_limit": self.max_drawdown_limit,
            "stop_loss_pct": self.stop_loss_pct,
            "take_profit_pct": self.take_profit_pct,
            "enable_ml_features": self.enable_ml_features,
            "retrain_frequency": self.retrain_frequency,
            "ml_models_to_use": self.ml_models_to_use,
        }


@dataclass
class Trade:
    """取引記録"""

    timestamp: datetime
    symbol: str
    action: TradeType  # BUY or SELL
    quantity: int
    price: Decimal
    commission: Decimal
    total_cost: Decimal


@dataclass
class Position:
    """ポジション情報"""

    symbol: str
    quantity: int
    average_price: Decimal
    current_price: Decimal
    market_value: Decimal
    unrealized_pnl: Decimal
    weight: Decimal  # ポートフォリオ内での重み


@dataclass
class WalkForwardResult:
    """Walk-Forward分析結果"""

    period_start: datetime
    period_end: datetime
    training_start: datetime
    training_end: datetime
    out_of_sample_return: float
    in_sample_return: float
    sharpe_ratio: float
    max_drawdown: float
    total_trades: int
    parameters_used: Dict[str, Any]


@dataclass
class OptimizationResult:
    """パラメータ最適化結果"""

    best_parameters: Dict[str, Any]
    best_score: float
    optimization_history: List[Dict[str, Any]]
    iterations: int
    convergence_achieved: bool
    backtest_result: "BacktestResult"


@dataclass
class MonteCarloResult:
    """モンテカルロシミュレーション結果"""

    mean_return: float
    std_return: float
    confidence_intervals: Dict[str, Tuple[float, float]]  # 信頼区間
    percentiles: Dict[str, float]  # パーセンタイル
    probability_of_loss: float
    var_95: float  # Value at Risk 95%
    cvar_95: float  # Conditional VaR 95%
    simulation_runs: int


@dataclass
class BacktestResult:
    """バックテスト結果"""

    # 基本情報
    config: BacktestConfig
    start_date: datetime
    end_date: datetime
    duration_days: int

    # パフォーマンス指標
    total_return: Decimal
    annualized_return: Decimal
    volatility: float
    sharpe_ratio: float
    max_drawdown: float
    win_rate: float

    # 取引統計
    total_trades: int
    profitable_trades: int
    losing_trades: int
    avg_win: Decimal
    avg_loss: Decimal
    profit_factor: float

    # 詳細データ
    trades: List[Trade]
    daily_returns: pd.Series
    portfolio_value: pd.Series
    positions_history: List[Dict[str, Position]]

    # 新しい分析結果
    walk_forward_results: Optional[List[WalkForwardResult]] = None
    optimization_result: Optional[OptimizationResult] = None
    monte_carlo_result: Optional[MonteCarloResult] = None

    # 追加統計
    calmar_ratio: Optional[float] = None
    sortino_ratio: Optional[float] = None
    information_ratio: Optional[float] = None
    beta: Optional[float] = None
    alpha: Optional[float] = None

    def to_dict(self) -> Dict[str, Any]:
        """辞書形式に変換"""
        return {
            "config": self.config.to_dict(),
            "start_date": self.start_date.isoformat(),
            "end_date": self.end_date.isoformat(),
            "duration_days": self.duration_days,
            "total_return": str(self.total_return),
            "annualized_return": str(self.annualized_return),
            "volatility": self.volatility,
            "sharpe_ratio": self.sharpe_ratio,
            "max_drawdown": self.max_drawdown,
            "win_rate": self.win_rate,
            "total_trades": self.total_trades,
            "profitable_trades": self.profitable_trades,
            "losing_trades": self.losing_trades,
            "avg_win": str(self.avg_win),
            "avg_loss": str(self.avg_loss),
            "profit_factor": self.profit_factor,
            "trades_count": len(self.trades),
            "portfolio_final_value": (
                str(self.portfolio_value.iloc[-1])
                if not self.portfolio_value.empty
                else "0"
            ),
        }


class BacktestEngine:
    """強化されたバックテストエンジン"""

    def __init__(
        self,
        stock_fetcher: Optional[StockFetcher] = None,
        signal_generator: Optional[TradingSignalGenerator] = None,
        ensemble_strategy: Optional[EnsembleTradingStrategy] = None,
        memory_efficient: bool = True,
        chunk_size: int = 1000,
    ):
        """
        Args:
            stock_fetcher: 株価データ取得インスタンス
            signal_generator: シグナル生成インスタンス
            ensemble_strategy: アンサンブル戦略インスタンス
            memory_efficient: メモリ効率モード（大きなデータセット用）
            chunk_size: データ処理のチャンクサイズ
        """
        self.stock_fetcher = stock_fetcher or StockFetcher()
        self.signal_generator = signal_generator or TradingSignalGenerator()
        self.ensemble_strategy = ensemble_strategy

        # パフォーマンス設定
        self.memory_efficient = memory_efficient
        self.chunk_size = chunk_size

        # バックテスト状態
        self.current_capital = Decimal("0")
        self.positions: Dict[str, Position] = {}
        self.trades: List[Trade] = []
        self.portfolio_values: List[Tuple[datetime, Decimal]] = []

        # 新しい状態管理
        self.risk_metrics: Dict[str, float] = {}
        self.benchmark_data: Optional[pd.Series] = None
        self.optimization_cache: Dict[str, Any] = {}
        self.parameter_bounds: Dict[str, Tuple[float, float]] = {}

        # パフォーマンス追跡（メモリ効率モードでは制限）
        if self.memory_efficient:
            # メモリ効率モードでは詳細追跡を制限
            self.daily_metrics: List[Dict[str, float]] = []
            self.max_daily_metrics = 1000  # 最大保持数
        else:
            self.daily_metrics: List[Dict[str, float]] = []
            self.max_daily_metrics = None

        self.rebalance_dates: List[datetime] = []
        self.ml_retrain_dates: List[datetime] = []

    def run_backtest(
        self,
        symbols: List[str],
        config: BacktestConfig,
        strategy_func: Optional[Callable] = None,
        show_progress: bool = True,
    ) -> BacktestResult:
        """
        バックテストを実行

        Args:
            symbols: 対象銘柄リスト
            config: バックテスト設定
            strategy_func: カスタム戦略関数
            show_progress: 進捗表示フラグ

        Returns:
            バックテスト結果
        """
        logger.info(
            f"バックテスト開始: {symbols}, 期間: {config.start_date} - {config.end_date}"
        )

        if show_progress:
            # 進捗表示付きでバックテストを実行
            steps = [
                ("initialize", "バックテスト初期化", 1.0),
                ("fetch_data", "履歴データ取得", 3.0),
                ("execute_simulation", "バックテストシミュレーション", 10.0),
                ("calculate_results", "結果計算", 1.0),
            ]

            with multi_step_progress("バックテスト実行", steps) as progress:
                # 初期化
                self._initialize_backtest(config)
                progress.complete_step()

                # 履歴データの取得
                historical_data = self._fetch_historical_data(
                    symbols, config, show_progress=True
                )
                if not historical_data:
                    progress.fail_step("履歴データの取得に失敗")
                    raise ValueError(
                        "バックテストに必要な履歴データの取得に失敗しました。指定された銘柄コードが正しいか、データプロバイダーからのデータが利用可能か確認してください。"
                    )
                progress.complete_step()

                # 日次でバックテストを実行
                trading_dates = self._get_trading_dates(config)

                with progress_context(
                    f"日次シミュレーション実行 ({len(trading_dates)}日間)",
                    total=len(trading_dates),
                    progress_type=ProgressType.DETERMINATE,
                ) as sim_progress:
                    for i, date in enumerate(trading_dates):
                        try:
                            # その日の価格データを取得
                            daily_prices = self._get_daily_prices(historical_data, date)
                            if not daily_prices:
                                sim_progress.update(1)
                                continue

                            # ポジション評価の更新
                            self._update_positions_value(daily_prices)

                            # シグナル生成
                            if strategy_func:
                                signals = strategy_func(symbols, date, historical_data)
                            else:
                                signals = self._generate_default_signals(
                                    symbols, date, historical_data
                                )

                            # シグナルに基づく取引実行
                            self._execute_trades(signals, daily_prices, date, config)

                            # ポートフォリオ価値の記録
                            total_value = self._calculate_total_portfolio_value()
                            self.portfolio_values.append((date, total_value))

                            # 進捗表示更新（10日ごと）
                            if i % 10 == 0:
                                sim_progress.set_description(
                                    f"日次シミュレーション ({date.strftime('%Y-%m-%d')}) - ポートフォリオ価値: ¥{total_value:,.0f}"
                                )

                            sim_progress.update(1)

                        except Exception as e:
                            logger.warning(
                                f"日付 '{date.strftime('%Y-%m-%d')}' のバックテスト処理中にエラーが発生しました。この日付の処理はスキップされます。詳細: {e}"
                            )
                            sim_progress.update(1)
                            continue

                progress.complete_step()

                # 結果の計算
                result = self._calculate_results(config)
                progress.complete_step()

        else:
            # 進捗表示なしで実行（従来通り）
            # 初期化
            self._initialize_backtest(config)

            # 履歴データの取得
            historical_data = self._fetch_historical_data(
                symbols, config, show_progress=False
            )
            if not historical_data:
                raise ValueError(
                    "バックテストに必要な履歴データの取得に失敗しました。指定された銘柄コードが正しいか、データプロバイダーからのデータが利用可能か確認してください。"
                )

            # 日次でバックテストを実行
            trading_dates = self._get_trading_dates(config)

            for date in trading_dates:
                try:
                    # その日の価格データを取得
                    daily_prices = self._get_daily_prices(historical_data, date)
                    if not daily_prices:
                        continue

                    # ポジション評価の更新
                    self._update_positions_value(daily_prices)

                    # シグナル生成
                    if strategy_func:
                        signals = strategy_func(symbols, date, historical_data)
                    else:
                        signals = self._generate_default_signals(
                            symbols, date, historical_data
                        )

                    # シグナルに基づく取引実行
                    self._execute_trades(signals, daily_prices, date, config)

                    # ポートフォリオ価値の記録
                    total_value = self._calculate_total_portfolio_value()
                    self.portfolio_values.append((date, total_value))

                except Exception as e:
                    logger.warning(
                        f"日付 '{date.strftime('%Y-%m-%d')}' のバックテスト処理中にエラーが発生しました。この日付の処理はスキップされます。詳細: {e}"
                    )
                    continue

            # 結果の計算
            result = self._calculate_results(config)

        logger.info(f"バックテスト完了: 総リターン {result.total_return:.2%}")
        return result

    def _initialize_backtest(self, config: BacktestConfig):
        """バックテストの初期化"""
        self.current_capital = config.initial_capital
        self.positions = {}
        self.trades = []
        self.portfolio_values = []

    def _fetch_historical_data(
        self, symbols: List[str], config: BacktestConfig, show_progress: bool = True
    ) -> Dict[str, pd.DataFrame]:
        """履歴データの取得"""
        historical_data = {}

        # バッファを追加（テクニカル指標計算のため）
        buffer_start = config.start_date - timedelta(days=100)

        if show_progress:
            # シンボルリストが空の場合の早期リターン
            if not symbols:
                logger.warning(
                    "シンボルリストが空のため、履歴データ取得をスキップします"
                )
                return historical_data

            # 進捗表示付きでデータ取得
            with progress_context(
                f"履歴データ取得 ({len(symbols)}銘柄)",
                total=len(symbols),
                progress_type=ProgressType.DETERMINATE,
            ) as progress:
                # Use ThreadPoolExecutor for parallel fetching
                # max_workersが0にならないように最小値を1に設定
                max(min(len(symbols), 5), 1)
                with ThreadPoolExecutor(
                    max_workers=min(max(len(symbols), 1), 5)
                ) as executor:  # Limit workers to avoid overwhelming
                    future_to_symbol = {
                        executor.submit(
                            self.stock_fetcher.get_historical_data,
                            symbol,
                            start_date=buffer_start,
                            end_date=config.end_date,
                            interval="1d",
                        ): symbol
                        for symbol in symbols
                    }

                    for future in as_completed(future_to_symbol):
                        symbol = future_to_symbol[future]
                        try:
                            data = future.result()
                            if data is not None and not data.empty:
                                historical_data[symbol] = data
                                logger.info(
                                    f"履歴データ取得完了: {symbol} ({len(data)} データポイント)"
                                )
                                progress.set_description(
                                    f"履歴データ取得完了: {symbol}"
                                )
                            else:
                                logger.warning(
                                    f"銘柄 '{symbol}' の履歴データを取得できませんでした。この銘柄はバックテストから除外されます。"
                                )

                        except Exception as e:
                            logger.error(
                                f"銘柄 '{symbol}' の履歴データ取得中にエラーが発生しました。詳細: {e}"
                            )
                        finally:
                            progress.update(1)
        else:
            # シンボルリストが空の場合の早期リターン
            if not symbols:
                logger.warning(
                    "シンボルリストが空のため、履歴データ取得をスキップします"
                )
                return historical_data

            # Use ThreadPoolExecutor for parallel fetching
            # max_workersが0にならないように最小値を1に設定
            with ThreadPoolExecutor(
                max_workers=min(max(len(symbols), 1), 5)
            ) as executor:  # Limit workers to avoid overwhelming
                future_to_symbol = {
                    executor.submit(
                        self.stock_fetcher.get_historical_data,
                        symbol,
                        start_date=buffer_start,
                        end_date=config.end_date,
                        interval="1d",
                    ): symbol
                    for symbol in symbols
                }

                for future in as_completed(future_to_symbol):
                    symbol = future_to_symbol[future]
                    try:
                        data = future.result()
                        if data is not None and not data.empty:
                            historical_data[symbol] = data
                            logger.info(
                                f"履歴データ取得完了: {symbol} ({len(data)} データポイント)"
                            )
                        else:
                            logger.warning(
                                f"銘柄 '{symbol}' の履歴データを取得できませんでした。この銘柄はバックテストから除外されます。"
                            )

                    except Exception as e:
                        logger.error(
                            f"銘柄 '{symbol}' の履歴データ取得中にエラーが発生しました。詳細: {e}"
                        )
        return historical_data

    def _get_trading_dates(self, config: BacktestConfig) -> List[datetime]:
        """取引日のリストを生成"""
        dates = []
        current = config.start_date

        while current <= config.end_date:
            # 土日を除く（簡易版）
            if current.weekday() < 5:
                dates.append(current)
            current += timedelta(days=1)

        return dates

    def _get_daily_prices(
        self, historical_data: Dict[str, pd.DataFrame], date: datetime
    ) -> Dict[str, Decimal]:
        """指定日の価格データを取得"""
        daily_prices = {}

        for symbol, data in historical_data.items():
            try:
                # 日付に最も近いデータを取得
                closest_date = data.index[data.index <= date]
                if len(closest_date) > 0:
                    price_data = data.loc[closest_date[-1]]
                    daily_prices[symbol] = Decimal(str(price_data["Close"]))
            except (KeyError, IndexError) as e:
                logger.debug(
                    f"銘柄 '{symbol}' の日付 '{date.strftime('%Y-%m-%d')}' の価格データを取得できませんでした。詳細: {e}"
                )
                continue

        return daily_prices

    def _update_positions_value(self, daily_prices: Dict[str, Decimal]):
        """ポジション評価額の更新"""
        for symbol in self.positions:
            if symbol in daily_prices:
                position = self.positions[symbol]
                position.current_price = daily_prices[symbol]
                position.market_value = position.current_price * position.quantity
                position.unrealized_pnl = position.market_value - (
                    position.average_price * position.quantity
                )

    def _generate_default_signals(
        self,
        symbols: List[str],
        date: datetime,
        historical_data: Dict[str, pd.DataFrame],
    ) -> List[TradingSignal]:
        """デフォルト戦略でのシグナル生成"""
        signals = []

        for symbol in symbols:
            if symbol not in historical_data:
                continue

            data = historical_data[symbol]
            current_data_all = data[data.index <= date]  # その日までの全データ
            # 必要な最低データ数を設定 (MACDなどの計算に必要な期間を考慮)
            # 例えば、MACDのデフォルト期間は26日EMA + 9日シグナルで合計34日必要
            # RSIは14日
            # Bollinger Bands 20日
            # Golden/Dead Cross 20日
            # 総合的に60日あれば十分なはず
            min_required_data = 60
            if len(current_data_all) < min_required_data:
                continue

            try:
                # その時点までの全データから一度だけ指標とパターンを計算
                # signals.py で import しているためここでの import は不要
                # from .indicators import TechnicalIndicators
                # from .patterns import ChartPatternRecognizer

                all_indicators_for_current_data = TechnicalIndicators.calculate_all(
                    current_data_all
                )
                all_patterns_for_current_data = (
                    ChartPatternRecognizer.detect_all_patterns(current_data_all)
                )

                # generate_signal に渡すのは最新のデータポイントのみ
                # df, indicators はDataFrameなのでiloc[[-1]]で最新の行を抽出
                latest_df_row = current_data_all.iloc[[-1]].copy()
                latest_indicators_row = all_indicators_for_current_data.iloc[
                    [-1]
                ].copy()

                # パターン結果を簡略化 - 最新データポイントのみを抽出
                latest_patterns = self._extract_latest_pattern_data(
                    all_patterns_for_current_data
                )

                signal = self.signal_generator.generate_signal(
                    latest_df_row, latest_indicators_row, latest_patterns
                )

                # 最新のシグナルのみを使用
                if signal and signal.timestamp.date() == date.date():
                    signals.append(signal)
            except Exception as e:
                logger.debug(
                    f"銘柄 '{symbol}' の日付 '{date.strftime('%Y-%m-%d')}' のシグナル生成中にエラーが発生しました。詳細: {e}"
                )
                continue

        return signals

    def _execute_trades(
        self,
        signals: List[TradingSignal],
        daily_prices: Dict[str, Decimal],
        date: datetime,
        config: BacktestConfig,
    ):
        """シグナルに基づく取引実行"""
        for signal in signals:
            symbol = signal.symbol

            if symbol not in daily_prices:
                continue

            current_price = daily_prices[symbol]

            try:
                if signal.signal_type == SignalType.BUY:
                    self._execute_buy_order(symbol, current_price, date, config)
                elif signal.signal_type == SignalType.SELL:
                    self._execute_sell_order(symbol, current_price, date, config)

            except Exception as e:
                logger.warning(
                    f"銘柄 '{symbol}' の取引実行中にエラーが発生しました。この取引はスキップされます。詳細: {e}"
                )

    def _execute_buy_order(
        self, symbol: str, price: Decimal, date: datetime, config: BacktestConfig
    ):
        """買い注文の実行"""
        # ポジションサイズの計算
        total_value = self._calculate_total_portfolio_value()
        max_investment = total_value * config.max_position_size

        # スリッページと手数料を考慮した実際の価格
        actual_price = price * (Decimal("1") + config.slippage)

        # 購入可能数量の計算
        quantity = int(max_investment / actual_price)

        if quantity <= 0 or self.current_capital < actual_price * quantity:
            return

        # 手数料計算
        commission = actual_price * quantity * config.commission
        total_cost = actual_price * quantity + commission

        if total_cost > self.current_capital:
            return

        # ポジション更新
        if symbol in self.positions:
            # 既存ポジションへの追加
            old_position = self.positions[symbol]
            new_quantity = old_position.quantity + quantity
            new_average_price = (
                old_position.average_price * old_position.quantity
                + actual_price * quantity
            ) / new_quantity

            self.positions[symbol] = Position(
                symbol=symbol,
                quantity=new_quantity,
                average_price=new_average_price,
                current_price=actual_price,
                market_value=actual_price * new_quantity,
                unrealized_pnl=Decimal("0"),
                weight=Decimal("0"),
            )
        else:
            # 新規ポジション
            self.positions[symbol] = Position(
                symbol=symbol,
                quantity=quantity,
                average_price=actual_price,
                current_price=actual_price,
                market_value=actual_price * quantity,
                unrealized_pnl=Decimal("0"),
                weight=Decimal("0"),
            )

        # 資金とトレード記録の更新
        self.current_capital -= total_cost
        self.trades.append(
            Trade(
                timestamp=date,
                symbol=symbol,
                action=TradeType.BUY,
                quantity=quantity,
                price=actual_price,
                commission=commission,
                total_cost=total_cost,
            )
        )

        logger.debug(f"買い注文実行: {symbol} x{quantity} @ ¥{actual_price}")

    def _execute_sell_order(
        self, symbol: str, price: Decimal, date: datetime, config: BacktestConfig
    ):
        """売り注文の実行"""
        if symbol not in self.positions:
            return

        position = self.positions[symbol]
        quantity = position.quantity

        # スリッページと手数料を考慮した実際の価格
        actual_price = price * (Decimal("1") - config.slippage)

        # 手数料計算
        commission = actual_price * quantity * config.commission
        total_proceeds = actual_price * quantity - commission

        # 資金とトレード記録の更新
        self.current_capital += total_proceeds
        self.trades.append(
            Trade(
                timestamp=date,
                symbol=symbol,
                action=TradeType.SELL,
                quantity=quantity,
                price=actual_price,
                commission=commission,
                total_cost=total_proceeds,
            )
        )

        # ポジション削除
        del self.positions[symbol]

        logger.debug(f"売り注文実行: {symbol} x{quantity} @ ¥{actual_price}")

    def _calculate_total_portfolio_value(self) -> Decimal:
        """ポートフォリオ総価値の計算"""
        total_value = self.current_capital

        for position in self.positions.values():
            total_value += position.market_value

        return total_value

    def _calculate_results(self, config: BacktestConfig) -> BacktestResult:
        """バックテスト結果の計算"""
        if not self.portfolio_values:
            raise ValueError(
                "バックテスト結果の計算に必要なポートフォリオ価値のデータが不足しています。バックテストが正常に実行されたか確認してください。"
            )

        # データフレーム作成
        df = pd.DataFrame(self.portfolio_values, columns=["Date", "Value"])
        df.set_index("Date", inplace=True)
        df["Value"] = df["Value"].astype(float)

        # 日次リターンの計算
        daily_returns = df["Value"].pct_change().dropna()

        # パフォーマンス指標の計算
        total_return = (df["Value"].iloc[-1] / float(config.initial_capital)) - 1
        duration_years = (config.end_date - config.start_date).days / 365.25
        annualized_return = (
            (1 + total_return) ** (1 / duration_years) - 1 if duration_years > 0 else 0
        )

        volatility = daily_returns.std() * np.sqrt(252) if len(daily_returns) > 1 else 0
        sharpe_ratio = (
            (annualized_return - 0.001) / volatility if volatility > 0 else 0
        )  # リスクフリーレート0.1%

        # 最大ドローダウンの計算
        cumulative = (1 + daily_returns).cumprod()
        running_max = cumulative.expanding().max()
        drawdown = (cumulative - running_max) / running_max
        max_drawdown = drawdown.min()

        # 取引統計の計算（メモリ効率を考慮）
        if self.memory_efficient:
            (
                profitable_trades,
                losing_trades,
                wins,
                losses,
                total_trades,
                win_rate,
                avg_win,
                avg_loss,
                profit_factor,
            ) = self._calculate_trade_statistics_memory_efficient()
        else:
            (
                profitable_trades,
                losing_trades,
                wins,
                losses,
                total_trades,
                win_rate,
                avg_win,
                avg_loss,
                profit_factor,
            ) = self._calculate_trade_statistics_vectorized()

        return BacktestResult(
            config=config,
            start_date=config.start_date,
            end_date=config.end_date,
            duration_days=(config.end_date - config.start_date).days,
            total_return=Decimal(str(total_return)),
            annualized_return=Decimal(str(annualized_return)),
            volatility=volatility,
            sharpe_ratio=sharpe_ratio,
            max_drawdown=max_drawdown,
            win_rate=win_rate,
            total_trades=total_trades,
            profitable_trades=profitable_trades,
            losing_trades=losing_trades,
            avg_win=avg_win,
            avg_loss=avg_loss,
            profit_factor=profit_factor,
            trades=self.trades,
            daily_returns=daily_returns,
            portfolio_value=df["Value"],
            positions_history=[],  # 簡単化のため空
        )

    def _calculate_trade_statistics_vectorized(
        self,
    ) -> Tuple[int, int, List[float], List[float], int, float, Decimal, Decimal, float]:
        """
        ベクトル化された取引統計計算
        パフォーマンス最適化版 - O(n²)からO(n log n)に改善
        """
        if not self.trades:
            return 0, 0, [], [], 0, 0.0, Decimal("0"), Decimal("0"), float("inf")

        # 取引をPandasのDataFrameに変換
        trades_data = []
        for i, trade in enumerate(self.trades):
            trades_data.append(
                {
                    "index": i,
                    "symbol": trade.symbol,
                    "action": trade.action.value,
                    "price": float(trade.price),
                    "quantity": float(trade.quantity),
                    "commission": float(trade.commission),
                    "timestamp": trade.timestamp,
                }
            )

        if not trades_data:
            return 0, 0, [], [], 0, 0.0, Decimal("0"), Decimal("0"), float("inf")

        trades_df = pd.DataFrame(trades_data)

        # 買い注文と売り注文を分離
        buy_trades = trades_df[trades_df["action"] == TradeType.BUY.value].copy()
        sell_trades = trades_df[trades_df["action"] == TradeType.SELL.value].copy()

        if len(buy_trades) == 0 or len(sell_trades) == 0:
            return 0, 0, [], [], 0, 0.0, Decimal("0"), Decimal("0"), float("inf")

        wins = []
        losses = []

        # 効率的なマッチング処理（FIFO - First In, First Out）
        for symbol in trades_df["symbol"].unique():
            symbol_buys = buy_trades[buy_trades["symbol"] == symbol].sort_values(
                "index"
            )
            symbol_sells = sell_trades[sell_trades["symbol"] == symbol].sort_values(
                "index"
            )

            # マッチングアルゴリズム: 各売り注文に対して最も近い過去の買い注文を探す
            buy_queue = symbol_buys.copy()

            for _, sell_trade in symbol_sells.iterrows():
                # 売り注文より前の買い注文のみを対象
                available_buys = buy_queue[buy_queue["index"] < sell_trade["index"]]

                if len(available_buys) > 0:
                    # 最も最近の買い注文を選択（LIFO - Last In, First Out）
                    buy_trade = available_buys.iloc[-1]

                    # 損益計算
                    pnl = (
                        (sell_trade["price"] - buy_trade["price"])
                        * sell_trade["quantity"]
                        - sell_trade["commission"]
                        - buy_trade["commission"]
                    )

                    if pnl > 0:
                        wins.append(pnl)
                    else:
                        losses.append(abs(pnl))

                    # 使用した買い注文を削除
                    buy_queue = buy_queue[buy_queue["index"] != buy_trade["index"]]

        # 統計計算
        profitable_trades = len(wins)
        losing_trades = len(losses)
        total_trades = profitable_trades + losing_trades

        if total_trades == 0:
            return 0, 0, [], [], 0, 0.0, Decimal("0"), Decimal("0"), float("inf")

        win_rate = profitable_trades / total_trades
        avg_win = Decimal(str(np.mean(wins))) if wins else Decimal("0")
        avg_loss = Decimal(str(np.mean(losses))) if losses else Decimal("0")

        profit_factor = (
            float(avg_win * profitable_trades) / float(avg_loss * losing_trades)
            if losses and losing_trades > 0
            else float("inf")
        )

        return (
            profitable_trades,
            losing_trades,
            wins,
            losses,
            total_trades,
            win_rate,
            avg_win,
            avg_loss,
            profit_factor,
        )

    def _calculate_trade_statistics_memory_efficient(
        self,
    ) -> Tuple[int, int, List[float], List[float], int, float, Decimal, Decimal, float]:
        """
        メモリ効率版の取引統計計算
        大きなデータセットでもメモリ使用量を抑える
        """
        if not self.trades:
            return 0, 0, [], [], 0, 0.0, Decimal("0"), Decimal("0"), float("inf")

        # メモリ効率のためのチャンク処理
        profitable_trades = 0
        losing_trades = 0
        total_pnl = 0.0
        wins_sum = 0.0
        losses_sum = 0.0
        wins_count = 0
        losses_count = 0

        # チャンクごとに処理してメモリ使用量を制限
        for i in range(0, len(self.trades), self.chunk_size):
            chunk_end = min(i + self.chunk_size, len(self.trades))
            chunk_trades = self.trades[i:chunk_end]

            # チャンク内の取引をDataFrameに変換
            chunk_data = []
            for j, trade in enumerate(chunk_trades):
                chunk_data.append(
                    {
                        "index": i + j,
                        "symbol": trade.symbol,
                        "action": trade.action.value,
                        "price": float(trade.price),
                        "quantity": float(trade.quantity),
                        "commission": float(trade.commission),
                        "timestamp": trade.timestamp,
                    }
                )

            if not chunk_data:
                continue

            trades_df = pd.DataFrame(chunk_data)

            # 買い注文と売り注文を分離
            buy_trades = trades_df[trades_df["action"] == TradeType.BUY.value].copy()
            sell_trades = trades_df[trades_df["action"] == TradeType.SELL.value].copy()

            if len(buy_trades) == 0 or len(sell_trades) == 0:
                continue

            # チャンク内でのマッチング処理
            for symbol in trades_df["symbol"].unique():
                symbol_buys = buy_trades[buy_trades["symbol"] == symbol].sort_values(
                    "index"
                )
                symbol_sells = sell_trades[sell_trades["symbol"] == symbol].sort_values(
                    "index"
                )

                buy_queue = symbol_buys.copy()

                for _, sell_trade in symbol_sells.iterrows():
                    available_buys = buy_queue[buy_queue["index"] < sell_trade["index"]]

                    if len(available_buys) > 0:
                        buy_trade = available_buys.iloc[-1]

                        # 損益計算
                        pnl = (
                            (sell_trade["price"] - buy_trade["price"])
                            * sell_trade["quantity"]
                            - sell_trade["commission"]
                            - buy_trade["commission"]
                        )

                        total_pnl += pnl

                        if pnl > 0:
                            wins_sum += pnl
                            wins_count += 1
                        else:
                            losses_sum += abs(pnl)
                            losses_count += 1

                        buy_queue = buy_queue[buy_queue["index"] != buy_trade["index"]]

            # チャンク処理後のメモリクリーンアップ
            del trades_df, buy_trades, sell_trades, chunk_data

        # 統計計算
        profitable_trades = wins_count
        losing_trades = losses_count
        total_trades = profitable_trades + losing_trades

        if total_trades == 0:
            return 0, 0, [], [], 0, 0.0, Decimal("0"), Decimal("0"), float("inf")

        win_rate = profitable_trades / total_trades
        avg_win = (
            Decimal(str(wins_sum / wins_count)) if wins_count > 0 else Decimal("0")
        )
        avg_loss = (
            Decimal(str(losses_sum / losses_count))
            if losses_count > 0
            else Decimal("0")
        )

        profit_factor = wins_sum / losses_sum if losses_sum > 0 else float("inf")

        # メモリ効率モードでは詳細なリストは返さない
        return (
            profitable_trades,
            losing_trades,
            [],
            [],
            total_trades,
            win_rate,
            avg_win,
            avg_loss,
            profit_factor,
        )

    def run_strategy_comparison(
        self,
        symbols: List[str],
        strategies: Dict[str, Callable],
        config: BacktestConfig,
        show_progress: bool = True,
    ) -> Dict[str, BacktestResult]:
        """複数戦略の比較バックテスト"""
        logger.info(f"戦略比較バックテスト開始: {list(strategies.keys())}")

        results = {}

        if show_progress:
            with progress_context(
                f"戦略比較バックテスト ({len(strategies)}戦略)",
                total=len(strategies),
                progress_type=ProgressType.DETERMINATE,
            ) as progress:
                for strategy_name, strategy_func in strategies.items():
                    logger.info(f"戦略実行中: {strategy_name}")
                    progress.set_description(f"戦略実行中: {strategy_name}")

                    try:
                        result = self.run_backtest(
                            symbols, config, strategy_func, show_progress=False
                        )
                        results[strategy_name] = result
                        logger.info(
                            f"戦略 {strategy_name} 完了: リターン {result.total_return:.2%}"
                        )
                    except Exception as e:
                        logger.error(
                            f"戦略 '{strategy_name}' のバックテスト実行中にエラーが発生しました。この戦略はスキップされます。詳細: {e}"
                        )
                    finally:
                        progress.update(1)
        else:
            for strategy_name, strategy_func in strategies.items():
                logger.info(f"戦略実行中: {strategy_name}")
                try:
                    result = self.run_backtest(
                        symbols, config, strategy_func, show_progress=False
                    )
                    results[strategy_name] = result
                    logger.info(
                        f"戦略 {strategy_name} 完了: リターン {result.total_return:.2%}"
                    )
                except Exception as e:
                    logger.error(
                        f"戦略 '{strategy_name}' のバックテスト実行中にエラーが発生しました。この戦略はスキップされます。詳細: {e}"
                    )
                    continue

        return results

    def run_walk_forward_analysis(
        self,
        symbols: List[str],
        config: BacktestConfig,
        strategy_func: Optional[Callable] = None,
        parameter_ranges: Optional[Dict[str, Tuple[float, float]]] = None,
        show_progress: bool = True,
    ) -> BacktestResult:
        """Walk-Forward分析を実行"""
        logger.info("Walk-Forward分析を開始")

        try:
            # 全期間の履歴データを取得
            buffer_start = config.start_date - timedelta(
                days=config.walk_forward_window + 100
            )
            historical_data = self._fetch_historical_data_for_period(
                symbols, buffer_start, config.end_date, show_progress
            )

            if not historical_data:
                raise ValueError(
                    "Walk-Forward分析に必要な履歴データを取得できませんでした"
                )

            # Walk-Forwardウィンドウの生成
            wf_periods = self._generate_walk_forward_periods(config)

            if not wf_periods:
                raise ValueError("Walk-Forward期間の生成に失敗しました")

            logger.info(f"Walk-Forward分析: {len(wf_periods)}期間")

            wf_results = []
            total_portfolio_values = []
            total_trades = []

            if show_progress:
                progress_desc = f"Walk-Forward分析 ({len(wf_periods)}期間)"
                with progress_context(
                    progress_desc,
                    total=len(wf_periods),
                    progress_type=ProgressType.DETERMINATE,
                ) as progress:
                    for i, (train_start, train_end, test_start, test_end) in enumerate(
                        wf_periods
                    ):
                        try:
                            # 訓練期間とテスト期間のデータを分割
                            train_data = self._extract_period_data(
                                historical_data, train_start, train_end
                            )
                            test_data = self._extract_period_data(
                                historical_data, test_start, test_end
                            )

                            if not train_data or not test_data:
                                logger.warning(
                                    f"期間 {i + 1} のデータが不足しています。スキップします。"
                                )
                                progress.update(1)
                                continue

                            # パラメータ最適化（訓練期間）
                            best_params = {}
                            if parameter_ranges:
                                best_params = self._optimize_parameters_for_period(
                                    symbols, train_data, parameter_ranges, config
                                )

                            # 訓練期間でのパフォーマンス評価
                            train_config = self._create_period_config(
                                config, train_start, train_end
                            )
                            in_sample_result = self._run_period_backtest(
                                symbols,
                                train_data,
                                train_config,
                                strategy_func,
                                best_params,
                            )

                            # テスト期間でのOut-of-Sample評価
                            test_config = self._create_period_config(
                                config, test_start, test_end
                            )
                            out_sample_result = self._run_period_backtest(
                                symbols,
                                test_data,
                                test_config,
                                strategy_func,
                                best_params,
                            )

                            # Walk-Forward結果を記録
                            wf_result = WalkForwardResult(
                                period_start=test_start,
                                period_end=test_end,
                                training_start=train_start,
                                training_end=train_end,
                                out_of_sample_return=float(
                                    out_sample_result.total_return
                                ),
                                in_sample_return=float(in_sample_result.total_return),
                                sharpe_ratio=out_sample_result.sharpe_ratio,
                                max_drawdown=out_sample_result.max_drawdown,
                                total_trades=out_sample_result.total_trades,
                                parameters_used=best_params,
                            )
                            wf_results.append(wf_result)

                            # 全体のポートフォリオ価値と取引を累積
                            total_portfolio_values.extend(
                                out_sample_result.portfolio_value.to_list()
                            )
                            total_trades.extend(out_sample_result.trades)

                            progress.set_description(
                                f"期間 {i + 1}/{len(wf_periods)} - OOS Return: {wf_result.out_of_sample_return:.2%}"
                            )
                            progress.update(1)

                        except Exception as e:
                            logger.error(f"Walk-Forward期間 {i + 1} でエラー: {e}")
                            progress.update(1)
                            continue

            else:
                for i, (train_start, train_end, test_start, test_end) in enumerate(
                    wf_periods
                ):
                    try:
                        train_data = self._extract_period_data(
                            historical_data, train_start, train_end
                        )
                        test_data = self._extract_period_data(
                            historical_data, test_start, test_end
                        )

                        if not train_data or not test_data:
                            continue

                        best_params = {}
                        if parameter_ranges:
                            best_params = self._optimize_parameters_for_period(
                                symbols, train_data, parameter_ranges, config
                            )

                        train_config = self._create_period_config(
                            config, train_start, train_end
                        )
                        in_sample_result = self._run_period_backtest(
                            symbols,
                            train_data,
                            train_config,
                            strategy_func,
                            best_params,
                        )

                        test_config = self._create_period_config(
                            config, test_start, test_end
                        )
                        out_sample_result = self._run_period_backtest(
                            symbols, test_data, test_config, strategy_func, best_params
                        )

                        wf_result = WalkForwardResult(
                            period_start=test_start,
                            period_end=test_end,
                            training_start=train_start,
                            training_end=train_end,
                            out_of_sample_return=float(out_sample_result.total_return),
                            in_sample_return=float(in_sample_result.total_return),
                            sharpe_ratio=out_sample_result.sharpe_ratio,
                            max_drawdown=out_sample_result.max_drawdown,
                            total_trades=out_sample_result.total_trades,
                            parameters_used=best_params,
                        )
                        wf_results.append(wf_result)

                        total_portfolio_values.extend(
                            out_sample_result.portfolio_value.to_list()
                        )
                        total_trades.extend(out_sample_result.trades)

                    except Exception as e:
                        logger.error(f"Walk-Forward期間 {i + 1} でエラー: {e}")
                        continue

            # 全体の統合結果を計算
            integrated_result = self._calculate_walk_forward_integrated_result(
                config, wf_results, total_portfolio_values, total_trades
            )
            integrated_result.walk_forward_results = wf_results

            logger.info(
                f"Walk-Forward分析完了: {len(wf_results)}期間, 平均OOS Return: {np.mean([r.out_of_sample_return for r in wf_results]):.2%}"
            )
            return integrated_result

        except Exception as e:
            logger.error(f"Walk-Forward分析エラー: {e}")
            raise

    def run_parameter_optimization(
        self,
        symbols: List[str],
        config: BacktestConfig,
        strategy_func: Callable,
        parameter_ranges: Dict[str, Tuple[float, float]],
        show_progress: bool = True,
    ) -> BacktestResult:
        """パラメータ最適化を実行"""
        logger.info(f"パラメータ最適化を開始: {list(parameter_ranges.keys())}")

        try:
            # 履歴データを取得
            historical_data = self._fetch_historical_data(
                symbols, config, show_progress
            )
            if not historical_data:
                raise ValueError("最適化に必要な履歴データを取得できませんでした")

            # 最適化の目的関数を定義
            def objective_function(params_array):
                try:
                    # パラメータ配列を辞書に変換
                    param_dict = {}
                    for i, (param_name, _) in enumerate(parameter_ranges.items()):
                        param_dict[param_name] = params_array[i]

                    # このパラメータセットでバックテストを実行
                    temp_result = self._run_parameter_backtest(
                        symbols, historical_data, config, strategy_func, param_dict
                    )

                    # 目的関数値を計算（最大化問題として扱う）
                    if (
                        config.optimization_objective
                        == OptimizationObjective.TOTAL_RETURN
                    ):
                        return -float(
                            temp_result.total_return
                        )  # 負数にして最小化問題に変換
                    elif (
                        config.optimization_objective
                        == OptimizationObjective.SHARPE_RATIO
                    ):
                        return -temp_result.sharpe_ratio
                    elif (
                        config.optimization_objective
                        == OptimizationObjective.CALMAR_RATIO
                    ):
                        calmar = (
                            float(temp_result.annualized_return)
                            / abs(temp_result.max_drawdown)
                            if temp_result.max_drawdown != 0
                            else 0
                        )
                        return -calmar
                    elif (
                        config.optimization_objective
                        == OptimizationObjective.PROFIT_FACTOR
                    ):
                        return -temp_result.profit_factor
                    elif (
                        config.optimization_objective == OptimizationObjective.WIN_RATE
                    ):
                        return -temp_result.win_rate
                    else:
                        return -temp_result.sharpe_ratio

                except Exception as e:
                    logger.warning(f"最適化中のパラメータ評価でエラー: {e}")
                    return float("inf")  # エラー時は最悪値を返す

            # パラメータ境界を設定
            bounds = list(parameter_ranges.values())

            # 最適化履歴を記録
            optimization_history = []
            iteration_count = [0]  # リストを使ってスコープ問題を回避

            def callback(xk, convergence=None):
                iteration_count[0] += 1
                param_dict = {}
                for i, (param_name, _) in enumerate(parameter_ranges.items()):
                    param_dict[param_name] = xk[i]

                score = objective_function(xk)
                optimization_history.append(
                    {
                        "iteration": iteration_count[0],
                        "parameters": param_dict.copy(),
                        "score": -score,  # 元の値に戻す
                    }
                )

                if show_progress and iteration_count[0] % 10 == 0:
                    logger.info(
                        f"最適化進捗: {iteration_count[0]}/{config.max_optimization_iterations} - 現在のスコア: {-score:.4f}"
                    )

            # scipy.optimizeを使用した最適化
            if config.optimization_method == "differential_evolution":
                result = optimize.differential_evolution(
                    objective_function,
                    bounds,
                    maxiter=config.max_optimization_iterations,
                    callback=callback,
                    seed=42,  # 再現性のため
                    workers=1,  # 並列化は無効（コールバック問題を避けるため）
                )
            elif config.optimization_method == "minimize":
                # 初期値を範囲の中央に設定
                x0 = [(b[0] + b[1]) / 2 for b in bounds]
                result = optimize.minimize(
                    objective_function,
                    x0,
                    bounds=bounds,
                    method="L-BFGS-B",
                    options={"maxiter": config.max_optimization_iterations},
                    callback=callback,
                )
            else:
                raise ValueError(
                    f"サポートされていない最適化手法: {config.optimization_method}"
                )

            # 最適パラメータを取得
            best_params = {}
            for i, (param_name, _) in enumerate(parameter_ranges.items()):
                best_params[param_name] = result.x[i]

            logger.info(f"最適化完了: {best_params}")

            # 最適パラメータでの最終バックテスト
            final_result = self._run_parameter_backtest(
                symbols, historical_data, config, strategy_func, best_params
            )

            # 最適化結果を作成
            optimization_result = OptimizationResult(
                best_parameters=best_params,
                best_score=-result.fun,  # 元の値に戻す
                optimization_history=optimization_history,
                iterations=iteration_count[0],
                convergence_achieved=result.success
                if hasattr(result, "success")
                else False,
                backtest_result=final_result,
            )

            final_result.optimization_result = optimization_result
            return final_result

        except Exception as e:
            logger.error(f"パラメータ最適化エラー: {e}")
            raise

    def run_monte_carlo_simulation(
        self,
        base_result: BacktestResult,
        config: BacktestConfig,
        show_progress: bool = True,
    ) -> MonteCarloResult:
        """モンテカルロシミュレーションを実行"""
        logger.info(f"モンテカルロシミュレーション開始: {config.monte_carlo_runs}回")

        try:
            if base_result.daily_returns.empty:
                raise ValueError("ベースとなるリターンデータがありません")

            # ベースとなる日次リターンの統計値
            base_returns = base_result.daily_returns.dropna()
            mean_return = base_returns.mean()
            std_return = base_returns.std()

            # モンテカルロシミュレーション実行
            simulation_results = []

            if show_progress:
                with progress_context(
                    f"モンテカルロシミュレーション ({config.monte_carlo_runs}回)",
                    total=config.monte_carlo_runs,
                    progress_type=ProgressType.DETERMINATE,
                ) as progress:
                    for i in range(config.monte_carlo_runs):
                        # ランダムリターンを生成（正規分布）
                        random_returns = np.random.normal(
                            mean_return, std_return, len(base_returns)
                        )

                        # 累積リターンを計算
                        cumulative_return = (1 + pd.Series(random_returns)).prod() - 1
                        simulation_results.append(cumulative_return)

                        if i % 100 == 0:
                            progress.set_description(
                                f"シミュレーション実行中: {i + 1}/{config.monte_carlo_runs}"
                            )
                        progress.update(1)
            else:
                for _ in range(config.monte_carlo_runs):
                    random_returns = np.random.normal(
                        mean_return, std_return, len(base_returns)
                    )
                    cumulative_return = (1 + pd.Series(random_returns)).prod() - 1
                    simulation_results.append(cumulative_return)

            # 統計値を計算
            simulation_array = np.array(simulation_results)

            mean_sim_return = np.mean(simulation_array)
            std_sim_return = np.std(simulation_array)

            # 信頼区間
            alpha = 1 - config.confidence_interval
            lower_percentile = (alpha / 2) * 100
            upper_percentile = (1 - alpha / 2) * 100

            confidence_intervals = {
                f"{config.confidence_interval * 100:.0f}%": (
                    np.percentile(simulation_array, lower_percentile),
                    np.percentile(simulation_array, upper_percentile),
                )
            }

            # パーセンタイル
            percentiles = {
                "5%": np.percentile(simulation_array, 5),
                "25%": np.percentile(simulation_array, 25),
                "50%": np.percentile(simulation_array, 50),
                "75%": np.percentile(simulation_array, 75),
                "95%": np.percentile(simulation_array, 95),
            }

            # リスク指標
            probability_of_loss = np.sum(simulation_array < 0) / len(simulation_array)
            var_95 = np.percentile(simulation_array, 5)
            cvar_95 = np.mean(simulation_array[simulation_array <= var_95])

            monte_carlo_result = MonteCarloResult(
                mean_return=mean_sim_return,
                std_return=std_sim_return,
                confidence_intervals=confidence_intervals,
                percentiles=percentiles,
                probability_of_loss=probability_of_loss,
                var_95=var_95,
                cvar_95=cvar_95,
                simulation_runs=config.monte_carlo_runs,
            )

            logger.info(
                f"モンテカルロシミュレーション完了: 平均リターン {mean_sim_return:.2%}, 損失確率 {probability_of_loss:.1%}"
            )
            return monte_carlo_result

        except Exception as e:
            logger.error(f"モンテカルロシミュレーションエラー: {e}")
            raise

    def export_results(self, result: BacktestResult, filename: str):
        """結果をファイルにエクスポート"""
        try:
            output_data = result.to_dict()

            # 詳細データを追加
            output_data["trades_detail"] = []
            for trade in result.trades:
                output_data["trades_detail"].append(
                    {
                        "timestamp": trade.timestamp.isoformat(),
                        "symbol": trade.symbol,
                        "action": trade.action.value,
                        "quantity": trade.quantity,
                        "price": str(trade.price),
                        "commission": str(trade.commission),
                        "total_cost": str(trade.total_cost),
                    }
                )

            # パフォーマンスデータ
            output_data["daily_performance"] = []
            for date, value in zip(
                result.portfolio_value.index, result.portfolio_value.values
            ):
                output_data["daily_performance"].append(
                    {
                        "date": (
                            date.isoformat()
                            if hasattr(date, "isoformat")
                            else str(date)
                        ),
                        "portfolio_value": float(value),
                    }
                )

            with open(filename, "w", encoding="utf-8") as f:
                json.dump(output_data, f, ensure_ascii=False, indent=2)

            logger.info(f"バックテスト結果をエクスポート: {filename}")

        except Exception as e:
            logger.error(
                f"バックテスト結果のエクスポート中にエラーが発生しました。ファイルパスと書き込み権限を確認してください。詳細: {e}"
            )
            raise

    def _extract_latest_pattern_data(
        self, patterns_data: Dict[str, Any]
    ) -> Dict[str, Any]:
        """パターンデータから最新データポイントを抽出する簡略化メソッド"""
        latest_patterns = {}

        for key, value in patterns_data.items():
            try:
                if isinstance(value, pd.DataFrame):
                    # DataFrameの場合は最新行を抽出
                    if not value.empty:
                        latest_patterns[key] = value.iloc[[-1]].copy()
                    else:
                        latest_patterns[key] = pd.DataFrame()
                elif isinstance(value, dict):
                    # ネストされた辞書の場合は再帰的に処理
                    nested_dict = {}
                    for nested_key, nested_value in value.items():
                        if isinstance(nested_value, (pd.Series, pd.DataFrame)):
                            if hasattr(nested_value, "iloc") and len(nested_value) > 0:
                                nested_dict[nested_key] = nested_value.iloc[[-1]].copy()
                            else:
                                nested_dict[nested_key] = nested_value
                        else:
                            nested_dict[nested_key] = nested_value
                    latest_patterns[key] = nested_dict
                else:
                    # その他の型はそのまま保持
                    latest_patterns[key] = value

            except Exception as e:
                logger.debug(f"パターンデータ抽出エラー ({key}): {e}")
                # エラー時はスキップ
                continue

        return latest_patterns

    def _calculate_realized_pnl(self) -> List[Decimal]:
        """改良版実現損益計算 - ポジション追跡による正確な損益計算"""
        realized_pnl = []
        position_tracker = {}  # symbol -> [買い注文のリスト]

        for trade in self.trades:
            symbol = trade.symbol

            if symbol not in position_tracker:
                position_tracker[symbol] = []

            if trade.action == TradeType.BUY:
                # 買い注文を追加
                position_tracker[symbol].append(trade)

            elif trade.action == TradeType.SELL:
                # 売り注文：FIFO方式で対応する買い注文を処理
                remaining_quantity = trade.quantity
                sell_proceeds = trade.price * trade.quantity - trade.commission
                total_cost = Decimal("0")

                while remaining_quantity > 0 and position_tracker[symbol]:
                    buy_trade = position_tracker[symbol][0]

                    if buy_trade.quantity <= remaining_quantity:
                        # 買いポジションを完全に決済
                        cost = (
                            buy_trade.price * buy_trade.quantity + buy_trade.commission
                        )
                        total_cost += cost
                        remaining_quantity -= buy_trade.quantity
                        position_tracker[symbol].pop(0)
                    else:
                        # 買いポジションを部分決済
                        partial_quantity = remaining_quantity
                        partial_cost = (
                            buy_trade.price * partial_quantity
                            + buy_trade.commission
                            * (partial_quantity / buy_trade.quantity)
                        )
                        total_cost += partial_cost

                        # 残りの買いポジションを更新
                        buy_trade.quantity -= partial_quantity
                        buy_trade.commission *= buy_trade.quantity / (
                            buy_trade.quantity + partial_quantity
                        )
                        remaining_quantity = 0

                # 実現損益を計算
                if total_cost > 0:
                    pnl = sell_proceeds - total_cost
                    realized_pnl.append(pnl)

        return realized_pnl
<<<<<<< HEAD
    def _calculate_trade_statistics_vectorized(self) -> Tuple[int, int, List[Decimal], List[Decimal], int, float, Decimal, Decimal, Any]:
=======

    def _calculate_trade_statistics_vectorized(
        self,
    ) -> Tuple[
        int, int, List[Decimal], List[Decimal], int, float, Decimal, Decimal, Any
    ]:
>>>>>>> 95024554
        """取引統計情報をベクタ化計算で算出（テスト互換性用）"""
        if not self.trades:
            return (0, 0, [], [], 0, 0.0, Decimal("0"), Decimal("0"), float("inf"))

        realized_pnl = self._calculate_realized_pnl()
        wins = [pnl for pnl in realized_pnl if pnl > 0]
        losses = [abs(pnl) for pnl in realized_pnl if pnl < 0]  # 正の値に変換

        profitable_trades = len(wins)
        losing_trades = len(losses)
        total_trades = len(realized_pnl)
        win_rate = len(wins) / total_trades if total_trades > 0 else 0.0
        avg_win = sum(wins) / len(wins) if wins else Decimal("0")
        avg_loss = sum(losses) / len(losses) if losses else Decimal("0")
        profit_factor = float(sum(wins) / sum(losses)) if losses else float("inf")

        return (
            profitable_trades,
            losing_trades,
            wins,
            losses,
            total_trades,
            win_rate,
            avg_win,
            avg_loss,
            profit_factor,
        )


# 使用例とデフォルト戦略
def simple_sma_strategy(
    symbols: List[str], date: datetime, historical_data: Dict[str, pd.DataFrame]
) -> List[TradingSignal]:
    """シンプルな移動平均戦略"""
    signals = []

    for symbol in symbols:
        if symbol not in historical_data:
            continue

        data = historical_data[symbol]
        current_data = data[data.index <= date]

        if len(current_data) < 50:
            continue

        # 短期・長期移動平均
        short_ma = current_data["Close"].rolling(window=5).mean()
        long_ma = current_data["Close"].rolling(window=20).mean()

        if len(short_ma) < 2 or len(long_ma) < 2:
            continue

        # ゴールデンクロス・デッドクロス
        if (
            short_ma.iloc[-1] > long_ma.iloc[-1]
            and short_ma.iloc[-2] <= long_ma.iloc[-2]
        ):
            signals.append(
                TradingSignal(
                    signal_type=SignalType.BUY,
                    strength=SignalStrength.MEDIUM,
                    confidence=70.0,
                    reasons=["Golden cross detected"],
                    conditions_met={"golden_cross": True},
                    timestamp=pd.Timestamp(date),
                    price=float(current_data["Close"].iloc[-1]),
                    symbol=symbol,
                )
            )
        elif (
            short_ma.iloc[-1] < long_ma.iloc[-1]
            and short_ma.iloc[-2] >= long_ma.iloc[-2]
        ):
            signals.append(
                TradingSignal(
                    signal_type=SignalType.SELL,
                    strength=SignalStrength.MEDIUM,
                    confidence=70.0,
                    reasons=["Dead cross detected"],
                    conditions_met={"dead_cross": True},
                    timestamp=pd.Timestamp(date),
                    price=float(current_data["Close"].iloc[-1]),
                    symbol=symbol,
                )
            )

    return signals


if __name__ == "__main__":
    # ロギング設定は logging_config.py で一元管理
    from ..utils.logging_config import setup_logging

    setup_logging()

    # サンプルバックテスト
    engine = BacktestEngine()

    config = BacktestConfig(
        start_date=datetime(2023, 1, 1),
        end_date=datetime(2023, 12, 31),
        initial_capital=Decimal("1000000"),  # 100万円
        commission=Decimal("0.001"),  # 0.1%
        slippage=Decimal("0.001"),  # 0.1%
    )

    symbols = ["7203", "9984", "8306"]  # トヨタ、ソフトバンク、三菱UFJ

    try:
        result = engine.run_backtest(symbols, config, simple_sma_strategy)

        # バックテスト結果の構造化ログ出力
        backtest_summary = {
            "period_start": result.start_date.date().isoformat(),
            "period_end": result.end_date.date().isoformat(),
            "total_return": result.total_return,
            "annualized_return": result.annualized_return,
            "volatility": result.volatility,
            "sharpe_ratio": result.sharpe_ratio,
            "max_drawdown": result.max_drawdown,
            "win_rate": result.win_rate,
            "total_trades": result.total_trades,
            "symbols_tested": symbols,
            "strategy": "simple_sma_strategy",
        }

        logger.info("バックテスト完了", **backtest_summary)
        log_business_event("backtest_completed", **backtest_summary)

        # パフォーマンスメトリクス記録
        log_performance_metric("sharpe_ratio", result.sharpe_ratio, "ratio")
        log_performance_metric("total_return", result.total_return, "percentage")
        log_performance_metric("max_drawdown", result.max_drawdown, "percentage")

        # バックテスト結果をログ出力
        logger.info(
            "バックテスト完了",
            start_date=result.start_date.date().isoformat(),
            end_date=result.end_date.date().isoformat(),
            total_return=f"{result.total_return:.2%}",
            annualized_return=f"{result.annualized_return:.2%}",
            volatility=f"{result.volatility:.2%}",
            sharpe_ratio=f"{result.sharpe_ratio:.2f}",
            max_drawdown=f"{result.max_drawdown:.2%}",
            win_rate=f"{result.win_rate:.1%}",
            total_trades=result.total_trades,
        )

        # 結果をファイルに保存
        engine.export_results(result, "backtest_result.json")

    except Exception as e:
        logger.error(f"バックテストの実行中に予期せぬエラーが発生しました。詳細: {e}")<|MERGE_RESOLUTION|>--- conflicted
+++ resolved
@@ -1804,16 +1804,12 @@
                     realized_pnl.append(pnl)
 
         return realized_pnl
-<<<<<<< HEAD
-    def _calculate_trade_statistics_vectorized(self) -> Tuple[int, int, List[Decimal], List[Decimal], int, float, Decimal, Decimal, Any]:
-=======
 
     def _calculate_trade_statistics_vectorized(
         self,
     ) -> Tuple[
         int, int, List[Decimal], List[Decimal], int, float, Decimal, Decimal, Any
     ]:
->>>>>>> 95024554
         """取引統計情報をベクタ化計算で算出（テスト互換性用）"""
         if not self.trades:
             return (0, 0, [], [], 0, 0.0, Decimal("0"), Decimal("0"), float("inf"))
