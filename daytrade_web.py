--- conflicted
+++ resolved
@@ -33,98 +33,7 @@
         "build_date": "2025-08-19"
     }
 
-<<<<<<< HEAD
-class DayTradeWebServer:
-    """プロダクション対応Webサーバー (リファクタリング後)"""
-    
-    def __init__(self, port: int = 8000, debug: bool = False):
-        self.port = port
-        self.debug = debug
-        self.app = Flask(__name__)
-        self.app.secret_key = 'day-trade-personal-2025-refactored'
-        
-        # サービス初期化
-        self.recommendation_service = RecommendationService()
-        self.template_service = TemplateService()
-        self.version_info = VERSION_INFO
-        
-        # セッション管理
-        self.session_id = f"web_refactored_{datetime.now().strftime('%Y%m%d_%H%M%S')}"
-        
-        # ルート設定
-        self._setup_routes()
-        
-        # ログ設定
-        if not debug:
-            logging.getLogger('werkzeug').setLevel(logging.WARNING)
-    
-    def _setup_routes(self):
-        """リファクタリング後のルート設定"""
-        # メインルート設定
-        setup_main_routes(self.app, self)
-        
-        # APIルート設定
-        setup_api_routes(self.app, self)
-        
-        print(f"Routes configured for refactored DayTrade Web Server")
-    
-    def _get_dashboard_template(self) -> str:
-        """ダッシュボードテンプレート取得（リファクタリング後）"""
-        return self.template_service.get_dashboard_template()
-    
-    def _get_recommendations(self) -> list:
-        """推奨銘柄取得（リファクタリング後）"""
-        return self.recommendation_service.get_recommendations()
-    
-    def _analyze_single_symbol(self, symbol: str) -> Dict[str, Any]:
-        """個別銘柄分析（リファクタリング後）"""
-        return self.recommendation_service.analyze_single_symbol(symbol)
-    
-    def run(self) -> None:
-        """サーバー起動（リファクタリング後）"""
-        print(f"\nDay Trade Web Server (Refactored) - Issue #959")
-        print(f"Version: {self.version_info['version_extended']}")
-        print(f"Port: {self.port}")
-        print(f"Debug: {self.debug}")
-        print(f"Architecture: Modular (Routes/Services separated)")
-        print(f"URL: http://localhost:{self.port}")
-        print("=" * 50)
-        
-        try:
-            self.app.run(
-                host='0.0.0.0',
-                port=self.port,
-                debug=self.debug,
-                threaded=True,
-                use_reloader=False  # リロードを無効化（本番対応）
-            )
-        except KeyboardInterrupt:
-            print("\nサーバーを停止しました")
-        except Exception as e:
-            print(f"サーバーエラー: {e}")
 
-def create_argument_parser() -> argparse.ArgumentParser:
-    """コマンドライン引数パーサー作成"""
-    parser = argparse.ArgumentParser(
-        description='Day Trade Web Server (Refactored)',
-        formatter_class=argparse.RawDescriptionHelpFormatter
-    )
-    
-    parser.add_argument(
-        '--port', '-p',
-        type=int,
-        default=8000,
-        help='サーバーポート (デフォルト: 8000)'
-    )
-    
-    parser.add_argument(
-        '--debug', '-d',
-        action='store_true',
-        help='デバッグモード'
-    )
-    
-    return parser
-=======
 def create_app() -> Flask:
     """Flaskアプリケーションを生成して設定 (Application Factory)"""
     app = Flask(__name__)
@@ -186,7 +95,6 @@
 
 # Gunicornがこの'app'インスタンスを使用する
 app = create_app()
->>>>>>> 04d91632
 
 def main():
     """開発用サーバーを起動するメイン関数"""
