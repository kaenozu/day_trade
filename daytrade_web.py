--- conflicted
+++ resolved
@@ -33,15 +33,10 @@
         "build_date": "2025-08-19"
     }
 
-<<<<<<< HEAD
-
-=======
->>>>>>> 04d91632
 def create_app() -> Flask:
     """Flaskアプリケーションを生成して設定 (Application Factory)"""
     app = Flask(__name__)
     app.secret_key = 'day-trade-personal-2025-production-ready'
-
     # --- バージョン情報をappコンテキストに保存 ---
     app.config['VERSION_INFO'] = VERSION_INFO
 
