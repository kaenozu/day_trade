--- conflicted
+++ resolved
@@ -3,10 +3,7 @@
 """
 Day Trade Web Server - プロダクション対応Webサーバー
 Issue #901 対応: プロダクション Web サーバー実装
-<<<<<<< HEAD
 Issue #933 対応: バージョン統一とパフォーマンス監視強化
-=======
->>>>>>> a632c935
 """
 
 import sys
@@ -17,7 +14,6 @@
 from flask import Flask, render_template_string, jsonify, request
 import threading
 from datetime import datetime
-<<<<<<< HEAD
 
 # バージョン統一 - Issue #933対応
 try:
@@ -43,8 +39,6 @@
     PERFORMANCE_MONITORING = False
     def track_performance(func):
         return func  # フォールバック用デコレーター
-=======
->>>>>>> a632c935
 
 
 class DayTradeWebServer:
@@ -69,7 +63,6 @@
         @self.app.route('/')
         def index():
             """メインダッシュボード"""
-<<<<<<< HEAD
             start_time = time.time() if PERFORMANCE_MONITORING else 0
             
             response = render_template_string(self._get_dashboard_template(), 
@@ -91,29 +84,13 @@
                 'version_extended': VERSION_INFO['version_extended'],
                 'release_name': VERSION_INFO['release_name'],
                 'build_date': VERSION_INFO['build_date'],
-=======
-            return render_template_string(self._get_dashboard_template(), 
-                                        title="Day Trade Personal - メインダッシュボード")
-        
-        @self.app.route('/api/status')
-        def api_status():
-            """システム状態API"""
-            return jsonify({
-                'status': 'running',
-                'timestamp': datetime.now().isoformat(),
-                'version': '2.0.0',
->>>>>>> a632c935
                 'features': [
                     'Real-time Analysis',
                     'Security Enhanced',
                     'Performance Optimized',
-<<<<<<< HEAD
                     'Production Ready',
                     '20-Stock Recommendations',
                     'Unified Version Management'
-=======
-                    'Production Ready'
->>>>>>> a632c935
                 ]
             })
         
@@ -121,7 +98,6 @@
         def api_analysis(symbol):
             """株価分析API"""
             try:
-<<<<<<< HEAD
                 import random
                 recommendations = ['BUY', 'SELL', 'HOLD']
                 confidence = round(random.uniform(0.60, 0.95), 2)
@@ -225,18 +201,6 @@
                     'api_version': VERSION_INFO['version']
                 })
                 
-=======
-                # 簡易分析結果を返す（実際の実装では本格的な分析を実行）
-                return jsonify({
-                    'symbol': symbol,
-                    'recommendation': 'HOLD',
-                    'confidence': 0.75,
-                    'price': 1500 + hash(symbol) % 1000,
-                    'change': round((hash(symbol) % 200 - 100) / 10, 2),
-                    'timestamp': datetime.now().isoformat(),
-                    'status': 'completed'
-                })
->>>>>>> a632c935
             except Exception as e:
                 return jsonify({
                     'error': str(e),
@@ -251,7 +215,6 @@
                 'timestamp': datetime.now().isoformat(),
                 'uptime': 'running'
             })
-<<<<<<< HEAD
         
         @self.app.route('/api/performance')
         def api_performance():
@@ -452,8 +415,6 @@
         
         key = (category, stability)
         return recommendations.get(key, 'バランス型の投資家におすすめ')
-=======
->>>>>>> a632c935
     
     def _get_dashboard_template(self) -> str:
         """ダッシュボードHTMLテンプレート"""
@@ -472,24 +433,14 @@
             min-height: 100vh;
             color: #333;
         }
-        .container {
-            max-width: 1200px;
-            margin: 0 auto;
-            padding: 20px;
-        }
+        .container { max-width: 1200px; margin: 0 auto; padding: 20px; }
         .header {
             text-align: center;
             color: white;
             margin-bottom: 30px;
         }
-        .header h1 {
-            font-size: 2.5rem;
-            margin-bottom: 10px;
-        }
-        .header p {
-            font-size: 1.2rem;
-            opacity: 0.9;
-        }
+        .header h1 { font-size: 2.5rem; margin-bottom: 10px; }
+        .header p { font-size: 1.2rem; opacity: 0.9; }
         .dashboard {
             display: grid;
             grid-template-columns: repeat(auto-fit, minmax(300px, 1fr));
@@ -502,9 +453,7 @@
             box-shadow: 0 10px 30px rgba(0,0,0,0.1);
             transition: transform 0.3s ease;
         }
-        .card:hover {
-            transform: translateY(-5px);
-        }
+        .card:hover { transform: translateY(-5px); }
         .card h3 {
             color: #4a5568;
             margin-bottom: 15px;
@@ -532,9 +481,7 @@
             font-size: 1rem;
             transition: background 0.3s ease;
         }
-        .btn:hover {
-            background: #5a67d8;
-        }
+        .btn:hover { background: #5a67d8; }
         .feature-list {
             list-style: none;
         }
@@ -564,10 +511,7 @@
             font-weight: bold;
             color: #667eea;
         }
-        .stat-label {
-            color: #718096;
-            margin-top: 5px;
-        }
+        .stat-label { color: #718096; margin-top: 5px; }
         .footer {
             text-align: center;
             margin-top: 40px;
@@ -630,17 +574,12 @@
             <div class="card">
                 <h3>🎯 分析機能</h3>
                 <p>主要銘柄の即座分析が可能です</p>
-<<<<<<< HEAD
                 <button class="btn" onclick="runAnalysis()">単一分析実行</button>
                 <button class="btn" onclick="loadRecommendations()" style="margin-left: 10px;">推奨銘柄表示</button>
-=======
-                <button class="btn" onclick="runAnalysis()">分析実行</button>
->>>>>>> a632c935
                 <div id="analysisResult" style="margin-top: 15px; padding: 10px; background: #f7fafc; border-radius: 6px; display: none;"></div>
             </div>
         </div>
         
-<<<<<<< HEAD
         <!-- 拡張推奨銘柄セクション - Issue #928対応 -->
         <div class="recommendations-section" style="margin-top: 30px;">
             <h2 style="color: white; text-align: center; margin-bottom: 20px;">📈 推奨銘柄一覧 (拡張版)</h2>
@@ -660,9 +599,7 @@
                 box-shadow: 0 5px 15px rgba(0,0,0,0.1);
                 transition: transform 0.3s ease;
             }
-            .recommendation-card:hover {
-                transform: translateY(-3px);
-            }
+            .recommendation-card:hover { transform: translateY(-3px); }
             .rec-buy { border-left: 5px solid #48bb78; }
             .rec-sell { border-left: 5px solid #f56565; }
             .rec-hold { border-left: 5px solid #ed8936; }
@@ -680,10 +617,7 @@
                 font-size: 1.1rem;
                 color: #2d3748;
             }
-            .stock-symbol {
-                color: #718096;
-                font-size: 0.9rem;
-            }
+            .stock-symbol { color: #718096; font-size: 0.9rem; }
             .rec-badge {
                 padding: 4px 8px;
                 border-radius: 4px;
@@ -733,13 +667,8 @@
                 justify-content: space-between;
                 margin-bottom: 4px;
             }
-            .detail-label {
-                color: #718096;
-                font-weight: bold;
-            }
-            .detail-value {
-                color: #2d3748;
-            }
+            .detail-label { color: #718096; font-weight: bold; }
+            .detail-value { color: #2d3748; }
             .who-suitable {
                 background: #e6fffa;
                 color: #285e61;
@@ -763,8 +692,6 @@
         </style>
         </div>
         
-=======
->>>>>>> a632c935
         <div class="footer">
             <p>🤖 Issue #901 プロダクション Web サーバー - 統合完了</p>
             <p>Generated with Claude Code</p>
@@ -784,7 +711,7 @@
                 resultDiv.innerHTML = `
                     <strong>トヨタ自動車 (${data.symbol})</strong><br>
                     推奨: ${data.recommendation}<br>
-                    信頼度: ${(data.confidence * 100).toFixed(1)}%<br>
+                    信頼度: ${(data.confidence * 100).toFixed(1)}%
                     価格: ¥${data.price}<br>
                     変動: ${data.change > 0 ? '+' : ''}${data.change}%
                 `;
@@ -793,7 +720,6 @@
             }
         }
         
-<<<<<<< HEAD
         // 推奨銘柄読み込み機能 - Issue #928対応
         async function loadRecommendations() {
             const container = document.getElementById('recommendationsContainer');
@@ -913,8 +839,6 @@
             }
         }
         
-=======
->>>>>>> a632c935
         // システム状態を定期更新
         async function updateStatus() {
             try {
