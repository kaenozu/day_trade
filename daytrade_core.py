--- conflicted
+++ resolved
@@ -1,10 +1,6 @@
 #!/usr/bin/env python3
 # -*- coding: utf-8 -*-
 """
-<<<<<<< HEAD
-Day Trade Core Module - Issue #923対応: CLI統合とコア処理改善
-Issue #901 対応: プロダクション対応コアシステム
-=======
 Day Trade Core Module - 統合コア処理システム
 Issue #923 対応: daytrade_core.py改善とCLI統合
 
@@ -15,120 +11,16 @@
 - 拡張可能なプラグインアーキテクチャ
 - 統合ログ・エラーハンドリング
 - パフォーマンス最適化
->>>>>>> 184c8f61
 """
 
 import argparse
 import asyncio
-<<<<<<< HEAD
-=======
 import logging
 import os
->>>>>>> 184c8f61
 import sys
 import time
 from datetime import datetime
 from pathlib import Path
-<<<<<<< HEAD
-from typing import List, Optional, Dict, Any
-
-# システムパス追加
-sys.path.insert(0, str(Path(__file__).parent / "src"))
-
-
-class UnifiedAnalysisInterface:
-    """統一分析インターフェース - Issue #923対応"""
-    
-    def __init__(self, app, analysis_type: str = "advanced", analysis_method: str = "auto"):
-        self.app = app
-        self.analysis_type = analysis_type
-        self.analysis_method = analysis_method
-        self._init_analysis_app()
-    
-    def _init_analysis_app(self):
-        """分析アプリの初期化と分析メソッドの動的検出"""
-        # 利用可能な分析メソッドを検出
-        available_methods = []
-        if hasattr(self.app, 'analyze_stock'):
-            available_methods.append('analyze_stock')
-        if hasattr(self.app, 'analyze'):
-            available_methods.append('analyze')
-            
-        # 自動選択の場合は最初に見つかったメソッドを使用
-        if self.analysis_method == "auto" and available_methods:
-            self.analysis_method = available_methods[0]
-        
-        self.available_methods = available_methods
-        print(f"利用可能分析メソッド: {available_methods}")
-    
-    def analyze_symbol(self, symbol: str) -> Dict[str, Any]:
-        """統一分析メソッド - Issue #923対応: フォールバック機能付き"""
-        try:
-            if self.analysis_type == "advanced":
-                # 高度分析の場合は動的メソッド選択
-                if self.analysis_method in ['analyze_stock'] and hasattr(self.app, 'analyze_stock'):
-                    return self.app.analyze_stock(symbol)
-                elif self.analysis_method in ['analyze'] and hasattr(self.app, 'analyze'):
-                    return self.app.analyze(symbol)
-                else:
-                    # フォールバックを作成
-                    return self._create_fallback_analysis(symbol)
-            else:
-                # 簡易分析の場合
-                return self._create_fallback_analysis(symbol)
-                
-        except Exception as e:
-            print(f"高度分析エラー、フォールバック使用: {e}")
-            return self._create_fallback_analysis(symbol)
-    
-    def _create_fallback_analysis(self, symbol: str) -> Dict[str, Any]:
-        """フォールバック分析 - Issue #923対応"""
-        import time
-        import random
-        
-        recommendations = ['BUY', 'SELL', 'HOLD']
-        confidence = round(random.uniform(0.6, 0.95), 2)
-        
-        return {
-            'symbol': symbol,
-            'recommendation': random.choice(recommendations),
-            'confidence': confidence,
-            'price': 1000 + hash(symbol) % 2000,
-            'change_pct': round(random.uniform(-5.0, 5.0), 2),
-            'timestamp': time.time(),
-            'analysis_type': 'fallback_unified'
-        }
-
-
-try:
-    from src.day_trade.core.application import StockAnalysisApplication
-except ImportError:
-    # フォールバック: 簡易版の実装
-    class StockAnalysisApplication:
-        def __init__(self, debug=False, use_cache=True):
-            self.debug = debug
-            self.use_cache = use_cache
-            print(f"Day Trade Core 初期化完了 (デバッグ: {'有効' if debug else '無効'}, キャッシュ: {'有効' if use_cache else '無効'})")
-        
-        def analyze(self, symbol: str) -> Dict[str, Any]:
-            """簡易分析実行"""
-            import time
-            import random
-            
-            recommendations = ['BUY', 'SELL', 'HOLD']
-            confidence = round(random.uniform(0.6, 0.95), 2)
-            
-            return {
-                'symbol': symbol,
-                'recommendation': random.choice(recommendations),
-                'confidence': confidence,
-                'price': 1000 + hash(symbol) % 2000,
-                'change_pct': round(random.uniform(-5.0, 5.0), 2),
-                'timestamp': time.time(),
-                'analysis_type': 'fallback_simple'
-            }
-
-=======
 from typing import List, Optional, Dict, Any, Union
 
 # システムパス追加
@@ -195,252 +87,8 @@
         logger.addHandler(file_handler)
     
     return logger
->>>>>>> 184c8f61
-
-class DayTradeCore:
-    """デイトレードシステムのコア処理 - Issue #923対応: CLI統合強化"""
-    
-    def __init__(self, debug: bool = False, use_cache: bool = True):
-        self.debug = debug
-        self.use_cache = use_cache
-        
-        # 分析アプリケーション初期化
-        try:
-            self.app = StockAnalysisApplication(debug=debug, use_cache=use_cache)
-            print("高度分析システム初期化完了")
-        except Exception as e:
-            print(f"フォールバック分析システム使用: {e}")
-            self.app = StockAnalysisApplication(debug=debug, use_cache=use_cache)
-        
-        # 統一分析インターフェース初期化 - Issue #923対応
-        self.unified_analyzer = UnifiedAnalysisInterface(self.app)
-    
-    async def run_quick_analysis(self, symbols: Optional[List[str]] = None) -> int:
-        """基本分析モード実行 - Issue #923対応"""
-        if not symbols:
-            symbols = ['7203', '8306', '9984']  # トヨタ, MUFG, SBG
-        
-        print("Day Trade Personal - 93%精度AIシステム")
-        print("基本分析モード - 高速処理 (Issue #923対応)")
-        print("=" * 50)
-        
-        try:
-            for symbol in symbols:
-                print(f"\n[分析] {symbol} 分析中...")
-                
-                # 統一分析インターフェース使用 - Issue #923対応
-                result = self.unified_analyzer.analyze_symbol(symbol)
-                
-                # 結果表示
-                rec_emoji = {
-                    'BUY': '[買い]',
-                    'SELL': '[売り]', 
-                    'HOLD': '[様子見]'
-                }.get(result['recommendation'], '[不明]')
-                
-                print(f"{rec_emoji} {result['recommendation']} (信頼度: {result['confidence']*100:.1f}%)")
-                print(f"[価格] 価格: ¥{result['price']:,}")
-                if result['change_pct'] >= 0:
-                    print(f"[変動+] 変動: +{result['change_pct']:.1f}%")
-                else:
-                    print(f"[変動-] 変動: {result['change_pct']:.1f}%")
-                print(f"[分析種別] 分析タイプ: {result.get('analysis_type', 'standard')}")
-            
-            print(f"\n[完了] {len(symbols)}銘柄の分析完了")
-            print("[注意] 投資判断は自己責任で行ってください")
-            
-            return 0
-            
-        except Exception as e:
-            print(f"[エラー] 分析エラー: {e}")
-            if self.debug:
-                import traceback
-                traceback.print_exc()
-            return 1
-    
-    async def run_multi_analysis(self, symbols: Optional[List[str]] = None) -> int:
-        """複数銘柄分析モード実行"""
-        if not symbols:
-            # 設定ファイルから高優先度銘柄を取得
-            symbols = [
-                '7203', '8306', '9984', '6758',  # 主要4銘柄
-                '9434', '8001', '7267', '6861'   # 追加4銘柄
-            ]
-        
-        print("[システム] Day Trade Personal - 93%精度AIシステム") 
-        print("[変動+] 複数銘柄分析モード - 8銘柄同時分析")
-        print("=" * 50)
-        
-        try:
-            results = []
-            
-            for i, symbol in enumerate(symbols):
-                print(f"\n[{i+1}/{len(symbols)}] [分析] {symbol} 分析中...")
-                
-                result = self.unified_analyzer.analyze_symbol(symbol)
-                results.append(result)
-                
-                # 簡易結果表示
-                rec_emoji = {
-                    'BUY': '[買い]',
-                    'SELL': '[売り]',
-                    'HOLD': '[様子見]'
-                }.get(result['recommendation'], '[不明]')
-                
-                print(f"  {rec_emoji} {result['recommendation']} ({result['confidence']*100:.0f}%)")
-            
-            # サマリー表示
-            print(f"\n📋 分析サマリー ({len(results)}銘柄)")
-            print("-" * 30)
-            
-            buy_count = sum(1 for r in results if r['recommendation'] == 'BUY')
-            sell_count = sum(1 for r in results if r['recommendation'] == 'SELL') 
-            hold_count = sum(1 for r in results if r['recommendation'] == 'HOLD')
-            
-            print(f"[買い] 買い推奨: {buy_count}銘柄")
-            print(f"[売り] 売り推奨: {sell_count}銘柄")
-            print(f"[様子見] 様子見: {hold_count}銘柄")
-            
-            avg_confidence = sum(r['confidence'] for r in results) / len(results)
-            print(f"[スコア] 平均信頼度: {avg_confidence*100:.1f}%")
-            
-            return 0
-            
-        except Exception as e:
-            print(f"[エラー] 分析エラー: {e}")
-            if self.debug:
-                import traceback
-                traceback.print_exc()
-            return 1
-    
-    async def run_validation(self, symbols: Optional[List[str]] = None) -> int:
-        """予測精度検証モード実行"""
-        print("Day Trade Personal - 93%精度AIシステム")
-        print("予測精度検証モード")
-        print("=" * 50)
-        
-        print("システム品質レポート:")
-        print("  セキュリティ: 98/100 (優秀)")
-        print("  パフォーマンス: 95/100 (優秀)")  
-        print("  コード品質: 92/100 (優良)")
-        print("  テスト品質: 90/100 (優良)")
-        print("\n総合評価: A+ (93/100)")
-        
-        print("\nセキュリティテスト結果:")
-        print("  入力検証システム: 合格")
-        print("  認証・認可システム: 合格") 
-        print("  レート制限システム: 合格")
-        print("  セキュリティ監査: 合格")
-        
-        print("\nパフォーマンステスト結果:")
-        print("  非同期処理: 8/8テスト成功")
-        print("  データベース最適化: 7/7テスト成功")
-        print("  依存性注入: 5/5テスト成功")
-        
-        print("\nシステム検証完了 - すべて正常動作中")
-        
-        return 0
-    
-    async def run_daytrading_analysis(self, symbols: Optional[List[str]] = None) -> int:
-        """デイトレード推奨分析モード実行"""
-        if not symbols:
-            # デイトレード専用銘柄
-            symbols = ['4478', '4485', '4382', '3900']  # 高ボラティリティ銘柄
-        
-        print("[システム] Day Trade Personal - 93%精度AIシステム")
-        print("[高速] デイトレード推奨モード - 高ボラティリティ銘柄")
-        print("=" * 50)
-        
-        try:
-            daytrading_results = []
-            
-            for symbol in symbols:
-                print(f"\n[分析] {symbol} デイトレード分析中...")
-                
-                result = self.unified_analyzer.analyze_symbol(symbol)
-                
-                # ボラティリティを考慮した調整
-                result['volatility'] = abs(result['change_pct']) * 1.5
-                result['daytrading_score'] = result['confidence'] * (1 + result['volatility']/10)
-                
-                daytrading_results.append(result)
-                
-                # 結果表示
-                rec_emoji = {
-                    'BUY': '[買い]',
-                    'SELL': '[売り]',
-                    'HOLD': '[様子見]'
-                }.get(result['recommendation'], '[不明]')
-                
-                print(f"{rec_emoji} {result['recommendation']} (信頼度: {result['confidence']*100:.1f}%)")
-                print(f"[高速] ボラティリティ: {result['volatility']:.1f}%")
-                print(f"[スコア] デイトレスコア: {result['daytrading_score']:.2f}")
-            
-            # ランキング表示
-            daytrading_results.sort(key=lambda x: x['daytrading_score'], reverse=True)
-            
-            print(f"\n[ランキング] デイトレード推奨ランキング")
-            print("-" * 30)
-            
-            for i, result in enumerate(daytrading_results[:3], 1):
-                print(f"{i}位: {result['symbol']} (スコア: {result['daytrading_score']:.2f})")
-            
-            print(f"\n[注意] デイトレードは高リスク・高リターンです")
-            print("[警告]  十分なリスク管理を行ってください")
-            
-            return 0
-            
-        except Exception as e:
-            print(f"[エラー] 分析エラー: {e}")
-            if self.debug:
-                import traceback
-                traceback.print_exc()
-            return 1
-
-<<<<<<< HEAD
-
-def create_cli_parser() -> argparse.ArgumentParser:
-    """CLI引数パーサーを作成 - Issue #923対応"""
-    parser = argparse.ArgumentParser(
-        description='Day Trade Core - 株価分析システム (Issue #923対応)',
-        formatter_class=argparse.RawDescriptionHelpFormatter,
-        epilog="""
-使用例:
-  python daytrade_core.py                    # 基本分析（3銘柄）
-  python daytrade_core.py --mode multi       # 複数銘柄分析（8銘柄）
-  python daytrade_core.py --mode validation  # システム検証
-  python daytrade_core.py --mode daytrading  # デイトレード推奨
-  python daytrade_core.py --symbols 7203 8306 9984 --debug  # カスタム銘柄＋デバッグ
-  python daytrade_core.py --quick            # クイック分析モード
-        """
-    )
-    
-    # 分析モード選択
-    parser.add_argument('--mode', '-m', 
-                       choices=['quick', 'multi', 'validation', 'daytrading'],
-                       default='quick',
-                       help='分析モード選択 (デフォルト: quick)')
-    
-    # 銘柄指定
-    parser.add_argument('--symbols', '-s', 
-                       nargs='+',
-                       help='分析対象銘柄コード（例: 7203 8306 9984）')
-    
-    # デバッグモード
-    parser.add_argument('--debug', '-d', 
-                       action='store_true',
-                       help='デバッグモード有効化')
-    
-    # キャッシュ制御
-    parser.add_argument('--no-cache', 
-                       action='store_true',
-                       help='キャッシュ使用無効化')
-    
-    # クイックモード（後方互換性）
-    parser.add_argument('--quick', '-q', 
-                       action='store_true',
-                       help='クイック分析モード（--mode quickと同じ）')
-=======
+
+
 class UnifiedAnalysisInterface:
     """統一分析インターフェース - Issue #923対応"""
     
@@ -1039,59 +687,11 @@
         action='store_true',
         help='システム情報表示'
     )
->>>>>>> 184c8f61
     
     return parser
 
 
 async def main():
-<<<<<<< HEAD
-    """メイン関数 - Issue #923対応: 完全CLI統合"""
-    parser = create_cli_parser()
-    args = parser.parse_args()
-    
-    # 引数処理
-    debug = args.debug
-    use_cache = not args.no_cache
-    
-    # モード決定
-    if args.quick:
-        mode = 'quick'
-    else:
-        mode = args.mode
-    
-    # システム初期化
-    print("Day Trade Core System - Issue #923対応")
-    print(f"モード: {mode}")
-    print(f"デバッグ: {'有効' if debug else '無効'}")
-    print(f"キャッシュ: {'有効' if use_cache else '無効'}")
-    print("-" * 50)
-    
-    try:
-        core = DayTradeCore(debug=debug, use_cache=use_cache)
-        
-        # モード別実行
-        if mode == 'quick':
-            result = await core.run_quick_analysis(args.symbols)
-        elif mode == 'multi':
-            result = await core.run_multi_analysis(args.symbols)
-        elif mode == 'validation':
-            result = await core.run_validation(args.symbols)
-        elif mode == 'daytrading':
-            result = await core.run_daytrading_analysis(args.symbols)
-        else:
-            print(f"[エラー] 未知のモード: {mode}")
-            return 1
-        
-        return result
-        
-    except KeyboardInterrupt:
-        print("\n[警告] 処理が中断されました")
-        return 1
-    except Exception as e:
-        print(f"[エラー] システムエラー: {e}")
-        if debug:
-=======
     """統合CLIメイン関数"""
     parser = create_cli_parser()
     args = parser.parse_args()
@@ -1131,7 +731,6 @@
     except Exception as e:
         print(f"❌ システムエラー: {e}")
         if args.debug:
->>>>>>> 184c8f61
             import traceback
             traceback.print_exc()
         return 1
