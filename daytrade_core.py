#!/usr/bin/env python3
# -*- coding: utf-8 -*-
"""
<<<<<<< HEAD
Day Trade Core Module - Issue #923対応: CLI統合とコア処理改善
Issue #901 対応: プロダクション対応コアシステム
=======
Day Trade Core Module - 統合コア処理システム
Issue #923 対応: daytrade_core.py改善とCLI統合

主な機能:
- 統合コマンドラインインターフェイス
- 複数分析モード（クイック、マルチ、検証、デイトレード）
- 設定可能なパラメータシステム
- 拡張可能なプラグインアーキテクチャ
- 統合ログ・エラーハンドリング
- パフォーマンス最適化
>>>>>>> 9715e9ce
"""

import argparse
import asyncio
import logging
import os
import sys
import time
from datetime import datetime
from pathlib import Path
from typing import List, Optional, Dict, Any, Union

# システムパス追加
project_root = Path(__file__).parent
sys.path.insert(0, str(project_root / "src"))

# 設定管理とログ設定
class DayTradeCoreConfig:
    """コア設定管理クラス"""
    
    def __init__(self):
        self.default_symbols = ['7203', '8306', '9984']  # デフォルト銘柄
        self.multi_symbols = [
            '7203', '8306', '9984', '6758',  # 主要4銘柄
            '9434', '8001', '7267', '6861'   # 追加4銘柄
        ]
        self.daytrading_symbols = ['4478', '4485', '4382', '3900']  # 高ボラティリティ銘柄
        self.web_symbols = [
            {'code': '7203', 'name': 'トヨタ自動車', 'sector': '自動車'},
            {'code': '8306', 'name': '三菱UFJ銀行', 'sector': '金融'},
            {'code': '9984', 'name': 'ソフトバンクグループ', 'sector': 'テクノロジー'},
            {'code': '6758', 'name': 'ソニー', 'sector': 'テクノロジー'},
            {'code': '4689', 'name': 'Z Holdings', 'sector': 'テクノロジー'},
            {'code': '9434', 'name': 'ソフトバンク', 'sector': '通信'},
            {'code': '8001', 'name': '伊藤忠商事', 'sector': '商社'},
            {'code': '7267', 'name': 'ホンダ', 'sector': '自動車'},
            {'code': '6861', 'name': 'キーエンス', 'sector': '精密機器'},
            {'code': '4755', 'name': '楽天グループ', 'sector': 'テクノロジー'},
            {'code': '4502', 'name': '武田薬品工業', 'sector': '製薬'},
            {'code': '9983', 'name': 'ファーストリテイリング', 'sector': 'アパレル'},
            {'code': '7974', 'name': '任天堂', 'sector': 'ゲーム'},
            {'code': '6954', 'name': 'ファナック', 'sector': '工作機械'},
            {'code': '8316', 'name': '三井住友FG', 'sector': '金融'}
        ]
        self.output_formats = ['console', 'json', 'csv']
        self.analysis_modes = ['quick', 'multi', 'validation', 'daytrading', 'web']

def setup_logging(debug: bool = False, log_file: Optional[str] = None) -> logging.Logger:
    """ログ設定"""
    logger = logging.getLogger('daytrade_core')
    
    if logger.handlers:
        return logger
    
    level = logging.DEBUG if debug else logging.INFO
    logger.setLevel(level)
    
    # コンソールハンドラ
    console_handler = logging.StreamHandler()
    console_formatter = logging.Formatter(
        '%(asctime)s [%(levelname)s] %(message)s',
        datefmt='%H:%M:%S'
    )
    console_handler.setFormatter(console_formatter)
    logger.addHandler(console_handler)
    
    # ファイルハンドラ
    if log_file:
        file_handler = logging.FileHandler(log_file, encoding='utf-8')
        file_formatter = logging.Formatter(
            '%(asctime)s [%(levelname)s] %(name)s: %(message)s'
        )
        file_handler.setFormatter(file_formatter)
        logger.addHandler(file_handler)
    
    return logger


class UnifiedAnalysisInterface:
    """統一分析インターフェース - Issue #923対応"""
    
    def __init__(self, app, analysis_type: str = "advanced", analysis_method: str = "auto"):
        self.app = app
        self.analysis_type = analysis_type
        self.analysis_method = analysis_method
        self._init_analysis_app()
    
    def _init_analysis_app(self):
        """分析アプリの初期化と分析メソッドの動的検出"""
        # 利用可能な分析メソッドを検出
        available_methods = []
        if hasattr(self.app, 'analyze_stock'):
            available_methods.append('analyze_stock')
        if hasattr(self.app, 'analyze'):
            available_methods.append('analyze')
            
        # 自動選択の場合は最初に見つかったメソッドを使用
        if self.analysis_method == "auto" and available_methods:
            self.analysis_method = available_methods[0]
        
        self.available_methods = available_methods
        print(f"利用可能分析メソッド: {available_methods}")
    
    def analyze_symbol(self, symbol: str) -> Dict[str, Any]:
        """統一分析メソッド - Issue #923対応: フォールバック機能付き"""
        try:
            if self.analysis_type == "advanced":
                # 高度分析の場合は動的メソッド選択
                if self.analysis_method in ['analyze_stock'] and hasattr(self.app, 'analyze_stock'):
                    return self.app.analyze_stock(symbol)
                elif self.analysis_method in ['analyze'] and hasattr(self.app, 'analyze'):
                    return self.app.analyze(symbol)
                else:
                    # フォールバックを作成
                    return self._create_fallback_analysis(symbol)
            else:
                # 簡易分析の場合
                return self._create_fallback_analysis(symbol)
                
        except Exception as e:
            print(f"高度分析エラー、フォールバック使用: {e}")
            return self._create_fallback_analysis(symbol)
    
    def _create_fallback_analysis(self, symbol: str) -> Dict[str, Any]:
        """フォールバック分析 - Issue #923対応"""
        import time
        import random
        
        recommendations = ['BUY', 'SELL', 'HOLD']
        confidence = round(random.uniform(0.6, 0.95), 2)
        
        return {
            'symbol': symbol,
            'recommendation': random.choice(recommendations),
            'confidence': confidence,
            'price': 1000 + hash(symbol) % 2000,
            'change_pct': round(random.uniform(-5.0, 5.0), 2),
            'timestamp': time.time(),
            'analysis_type': 'fallback_unified'
        }


try:
    from src.day_trade.core.application import StockAnalysisApplication
    ADVANCED_ANALYSIS_AVAILABLE = True
except ImportError:
<<<<<<< HEAD
    # フォールバック: 簡易版の実装
    class StockAnalysisApplication:
        def __init__(self, debug=False, use_cache=True):
            self.debug = debug
            self.use_cache = use_cache
            print(f"Day Trade Core 初期化完了 (デバッグ: {'有効' if debug else '無効'}, キャッシュ: {'有効' if use_cache else '無効'})")
        
        def analyze(self, symbol: str) -> Dict[str, Any]:
            """簡易分析実行"""
            import time
            import random
            
            recommendations = ['BUY', 'SELL', 'HOLD']
            confidence = round(random.uniform(0.6, 0.95), 2)
            
            return {
                'symbol': symbol,
                'recommendation': random.choice(recommendations),
                'confidence': confidence,
                'price': 1000 + hash(symbol) % 2000,
                'change_pct': round(random.uniform(-5.0, 5.0), 2),
                'timestamp': time.time(),
                'analysis_type': 'fallback_simple'
            }


class DayTradeCore:
    """デイトレードシステムのコア処理 - Issue #923対応: CLI統合強化"""
=======
    ADVANCED_ANALYSIS_AVAILABLE = False

# フォールバック: 簡易版の実装
class SimpleStockAnalysisApplication:
    """簡易分析アプリケーション（フォールバック版）"""
    
    def __init__(self, debug=False, use_cache=True, config=None):
        self.debug = debug
        self.use_cache = use_cache
        self.config = config or DayTradeCoreConfig()
        self.logger = setup_logging(debug)
        
        self.logger.info(f"簡易分析システム初期化 (デバッグ: {'有効' if debug else '無効'}, キャッシュ: {'有効' if use_cache else '無効'})")
    
    def analyze(self, symbol: str) -> Dict[str, Any]:
        """簡易分析実行"""
        import random
        
        self.logger.debug(f"銘柄 {symbol} の分析開始")
        
        # シミュレーション処理時間
        processing_time = random.uniform(0.1, 0.5)
        time.sleep(processing_time)
        
        # 簡易分析シミュレーション
        recommendations = ['BUY', 'SELL', 'HOLD']
        confidence = round(random.uniform(0.6, 0.95), 2)
        price = 1000 + abs(hash(symbol)) % 2000
        change_pct = round(random.uniform(-5.0, 5.0), 2)
        
        # 銘柄名の取得（設定から）
        symbol_info = next(
            (s for s in self.config.web_symbols if s['code'] == symbol),
            {'name': f'銘柄{symbol}', 'sector': '不明'}
        )
        
        result = {
            'symbol': symbol,
            'name': symbol_info['name'],
            'sector': symbol_info['sector'],
            'recommendation': random.choice(recommendations),
            'confidence': confidence,
            'price': price,
            'change_pct': change_pct,
            'timestamp': time.time(),
            'analysis_type': 'simple_simulation',
            'processing_time': processing_time,
            'volume': random.randint(100000, 5000000),
            'market_cap': f"{random.randint(1000, 50000)}億円"
        }
        
        self.logger.debug(f"銘柄 {symbol} の分析完了: {result['recommendation']} ({confidence*100:.1f}%)")
        
        return result


class DayTradeCore:
    """統合デイトレードシステムコア"""
>>>>>>> 9715e9ce
    
    def __init__(
        self, 
        debug: bool = False, 
        use_cache: bool = True, 
        config: Optional[DayTradeCoreConfig] = None,
        log_file: Optional[str] = None,
        output_format: str = 'console'
    ):
        """
        Args:
            debug: デバッグモード
            use_cache: キャッシュ使用
            config: 設定オブジェクト
            log_file: ログファイルパス
            output_format: 出力形式 ('console', 'json', 'csv')
        """
        self.debug = debug
        self.use_cache = use_cache
        self.output_format = output_format
        self.config = config or DayTradeCoreConfig()
        self.logger = setup_logging(debug, log_file)
        
        # 分析アプリケーション初期化
<<<<<<< HEAD
=======
        self._init_analysis_app()
        
        # 統計情報
        self.stats = {
            'total_analyses': 0,
            'successful_analyses': 0,
            'failed_analyses': 0,
            'start_time': time.time()
        }
    
    def _init_analysis_app(self):
        """分析アプリケーション初期化"""
>>>>>>> 9715e9ce
        try:
            if ADVANCED_ANALYSIS_AVAILABLE:
                self.app = StockAnalysisApplication(
                    debug=self.debug, 
                    use_cache=self.use_cache
                )
                # 高度分析システムには analyze_stock メソッドがある
                if hasattr(self.app, 'analyze_stock'):
                    self.analysis_method = 'analyze_stock'
                elif hasattr(self.app, 'analyze'):
                    self.analysis_method = 'analyze'
                else:
                    raise AttributeError("No suitable analysis method found")
                
                self.logger.info("高度分析システム初期化完了")
                self.analysis_type = "advanced"
            else:
                raise ImportError("Advanced analysis not available")
                
        except Exception as e:
<<<<<<< HEAD
            print(f"フォールバック分析システム使用: {e}")
            self.app = StockAnalysisApplication(debug=debug, use_cache=use_cache)
        
        # 統一分析インターフェース初期化 - Issue #923対応
        self.unified_analyzer = UnifiedAnalysisInterface(self.app)
    
    async def run_quick_analysis(self, symbols: Optional[List[str]] = None) -> int:
        """基本分析モード実行 - Issue #923対応"""
=======
            self.logger.warning(f"高度分析システム利用不可、簡易版を使用: {e}")
            self.app = SimpleStockAnalysisApplication(
                debug=self.debug,
                use_cache=self.use_cache,
                config=self.config
            )
            self.analysis_method = 'analyze'
            self.analysis_type = "simple"
    
    def analyze_symbol(self, symbol: str) -> Dict[str, Any]:
        """統一分析メソッド"""
        if self.analysis_type == "advanced":
            method = getattr(self.app, self.analysis_method)
            if self.analysis_method == 'analyze_stock':
                return method(symbol)
            else:
                return method(symbol)
        else:
            return self.app.analyze(symbol)
    
    def _format_output(self, data: Union[Dict, List], format_type: str = None) -> str:
        """出力形式の処理"""
        format_type = format_type or self.output_format
        
        if format_type == 'json':
            import json
            return json.dumps(data, ensure_ascii=False, indent=2, default=str)
        elif format_type == 'csv':
            return self._to_csv(data)
        else:
            return self._to_console(data)
    
    def _to_csv(self, data: Union[Dict, List]) -> str:
        """CSV形式変換"""
        if isinstance(data, dict):
            data = [data]
        
        if not data:
            return ""
        
        import io
        import csv
        
        output = io.StringIO()
        writer = csv.DictWriter(output, fieldnames=data[0].keys())
        writer.writeheader()
        writer.writerows(data)
        
        return output.getvalue()
    
    def _to_console(self, data: Union[Dict, List]) -> str:
        """コンソール形式変換"""
        if isinstance(data, list):
            return '\n'.join(self._to_console(item) for item in data)
        
        if isinstance(data, dict):
            lines = []
            for key, value in data.items():
                lines.append(f"{key}: {value}")
            return '\n'.join(lines)
        
        return str(data)
    
    def _update_stats(self, success: bool = True):
        """統計更新"""
        self.stats['total_analyses'] += 1
        if success:
            self.stats['successful_analyses'] += 1
        else:
            self.stats['failed_analyses'] += 1
    
    async def run_quick_analysis(self, symbols: Optional[List[str]] = None, save_results: bool = False) -> int:
        """クイック分析モード実行"""
>>>>>>> 9715e9ce
        if not symbols:
            symbols = self.config.default_symbols
        
        self.logger.info("クイック分析モード開始")
        
        if self.output_format == 'console':
            print("🚀 Day Trade Personal - 93%精度AIシステム")
            print(f"📊 クイック分析モード ({self.analysis_type}) - 高速処理")
            print("=" * 50)
        
<<<<<<< HEAD
        print("🚀 Day Trade Personal - 93%精度AIシステム")
        print("📊 基本分析モード - 高速処理 (Issue #923対応)")
        print("=" * 50)
=======
        results = []
>>>>>>> 9715e9ce
        
        try:
            for i, symbol in enumerate(symbols, 1):
                self.logger.debug(f"銘柄 {symbol} の分析開始 ({i}/{len(symbols)})")
                
<<<<<<< HEAD
                # 統一分析インターフェース使用 - Issue #923対応
                result = self.unified_analyzer.analyze_symbol(symbol)
=======
                if self.output_format == 'console':
                    print(f"\n[{i}/{len(symbols)}] 📈 {symbol} 分析中...")
>>>>>>> 9715e9ce
                
                try:
                    start_time = time.time()
                    result = self.analyze_symbol(symbol)
                    analysis_time = time.time() - start_time
                    
                    result['analysis_duration'] = analysis_time
                    results.append(result)
                    
                    self._update_stats(True)
                    
                    if self.output_format == 'console':
                        # 結果表示
                        rec_emoji = {
                            'BUY': '🟢',
                            'SELL': '🔴', 
                            'HOLD': '🟡'
                        }.get(result['recommendation'], '⚪')
                        
                        name = result.get('name', symbol)
                        print(f"  {rec_emoji} {name} - {result['recommendation']} (信頼度: {result['confidence']*100:.1f}%)")
                        print(f"  💰 価格: ¥{result['price']:,} ({result['change_pct']:+.1f}%)")
                        
                        if 'sector' in result:
                            print(f"  🏢 業界: {result['sector']}")
                
<<<<<<< HEAD
                print(f"{rec_emoji} {result['recommendation']} (信頼度: {result['confidence']*100:.1f}%)")
                print(f"💰 価格: ¥{result['price']:,}")
                if result['change_pct'] >= 0:
                    print(f"📊 変動: +{result['change_pct']:.1f}%")
                else:
                    print(f"📉 変動: {result['change_pct']:.1f}%")
                print(f"分析タイプ: {result.get('analysis_type', 'standard')}")
=======
                except Exception as e:
                    self.logger.error(f"銘柄 {symbol} の分析失敗: {e}")
                    self._update_stats(False)
                    
                    if self.output_format == 'console':
                        print(f"  ❌ {symbol} - 分析エラー: {e}")
            
            # 結果のサマリー
            if self.output_format == 'console':
                self._print_quick_summary(results)
            elif self.output_format in ['json', 'csv']:
                output = self._format_output(results)
                print(output)
>>>>>>> 9715e9ce
            
            # 結果保存
            if save_results:
                await self._save_results(results, 'quick_analysis')
            
            self.logger.info(f"クイック分析完了: {len(results)}銘柄")
            return 0
            
        except Exception as e:
            self.logger.error(f"クイック分析エラー: {e}")
            if self.debug:
                import traceback
                traceback.print_exc()
            return 1
    
    def _print_quick_summary(self, results: List[Dict[str, Any]]):
        """クイック分析サマリー表示"""
        if not results:
            print("\n⚠️ 分析結果がありません")
            return
        
        buy_count = sum(1 for r in results if r['recommendation'] == 'BUY')
        sell_count = sum(1 for r in results if r['recommendation'] == 'SELL') 
        hold_count = sum(1 for r in results if r['recommendation'] == 'HOLD')
        avg_confidence = sum(r['confidence'] for r in results) / len(results)
        total_time = sum(r.get('analysis_duration', 0) for r in results)
        
        print(f"\n📋 分析サマリー ({len(results)}銘柄)")
        print("-" * 30)
        print(f"🟢 買い推奨: {buy_count}銘柄")
        print(f"🔴 売り推奨: {sell_count}銘柄")
        print(f"🟡 様子見: {hold_count}銘柄")
        print(f"🎯 平均信頼度: {avg_confidence*100:.1f}%")
        print(f"⏱️  処理時間: {total_time:.2f}秒")
        print(f"🔧 分析方式: {self.analysis_type.upper()}")
        print("💡 投資判断は自己責任で行ってください")
    
    async def run_multi_analysis(self, symbols: Optional[List[str]] = None, save_results: bool = False) -> int:
        """マルチ銘柄分析モード実行"""
        if not symbols:
            symbols = self.config.multi_symbols
        
        self.logger.info(f"マルチ分析モード開始: {len(symbols)}銘柄")
        
        if self.output_format == 'console':
            print("🚀 Day Trade Personal - 93%精度AIシステム") 
            print(f"📊 マルチ銘柄分析モード - {len(symbols)}銘柄同時分析")
            print("=" * 50)
        
        try:
            results = []
            
            for i, symbol in enumerate(symbols):
                if self.output_format == 'console':
                    print(f"\n[{i+1}/{len(symbols)}] 📈 {symbol} 分析中...")
                
<<<<<<< HEAD
                result = self.unified_analyzer.analyze_symbol(symbol)
                results.append(result)
=======
                try:
                    result = self.analyze_symbol(symbol)
                    results.append(result)
                    self._update_stats(True)
                    
                    if self.output_format == 'console':
                        # 簡易結果表示
                        rec_emoji = {
                            'BUY': '🟢',
                            'SELL': '🔴',
                            'HOLD': '🟡'
                        }.get(result['recommendation'], '⚪')
                        
                        name = result.get('name', symbol)
                        print(f"  {rec_emoji} {name} - {result['recommendation']} ({result['confidence']*100:.0f}%)")
>>>>>>> 9715e9ce
                
                except Exception as e:
                    self.logger.error(f"銘柄 {symbol} の分析失敗: {e}")
                    self._update_stats(False)
            
            # サマリー表示
            if self.output_format == 'console':
                self._print_multi_summary(results)
            elif self.output_format in ['json', 'csv']:
                output = self._format_output(results)
                print(output)
            
            if save_results:
                await self._save_results(results, 'multi_analysis')
            
            return 0
            
        except Exception as e:
            self.logger.error(f"マルチ分析エラー: {e}")
            if self.debug:
                import traceback
                traceback.print_exc()
            return 1
    
<<<<<<< HEAD
    async def run_validation(self, symbols: Optional[List[str]] = None) -> int:
        """予測精度検証モード実行"""
        print("Day Trade Personal - 93%精度AIシステム")
        print("予測精度検証モード")
        print("=" * 50)
        
        print("システム品質レポート:")
        print("  セキュリティ: 98/100 (優秀)")
        print("  パフォーマンス: 95/100 (優秀)")
        print("  コード品質: 92/100 (優良)")
        print("  テスト品質: 90/100 (優良)")
        print("\n総合評価: A+ (93/100)")
        
        print("\nセキュリティテスト結果:")
        print("  入力検証システム: 合格")
        print("  認証・認可システム: 合格") 
        print("  レート制限システム: 合格")
        print("  セキュリティ監査: 合格")
        
        print("\nパフォーマンステスト結果:")
        print("  非同期処理: 8/8テスト成功")
        print("  データベース最適化: 7/7テスト成功")
        print("  依存性注入: 5/5テスト成功")
        
        print("\nシステム検証完了 - すべて正常動作中")
=======
    def _print_multi_summary(self, results: List[Dict[str, Any]]):
        """マルチ分析サマリー表示"""
        if not results:
            return
>>>>>>> 9715e9ce
        
        buy_count = sum(1 for r in results if r['recommendation'] == 'BUY')
        sell_count = sum(1 for r in results if r['recommendation'] == 'SELL') 
        hold_count = sum(1 for r in results if r['recommendation'] == 'HOLD')
        avg_confidence = sum(r['confidence'] for r in results) / len(results)
        
        # 業界別サマリー
        sector_stats = {}
        for result in results:
            sector = result.get('sector', '不明')
            if sector not in sector_stats:
                sector_stats[sector] = {'BUY': 0, 'SELL': 0, 'HOLD': 0}
            sector_stats[sector][result['recommendation']] += 1
        
        print(f"\n📋 マルチ分析サマリー ({len(results)}銘柄)")
        print("-" * 30)
        print(f"🟢 買い推奨: {buy_count}銘柄")
        print(f"🔴 売り推奨: {sell_count}銘柄")
        print(f"🟡 様子見: {hold_count}銘柄")
        print(f"🎯 平均信頼度: {avg_confidence*100:.1f}%")
        
        if len(sector_stats) > 1:
            print(f"\n🏢 業界別分析:")
            for sector, counts in sector_stats.items():
                total = sum(counts.values())
                print(f"  {sector}: 買い{counts['BUY']}|売り{counts['SELL']}|様子見{counts['HOLD']}")
    
    async def _save_results(self, results: List[Dict[str, Any]], analysis_type: str):
        """結果保存"""
        try:
            timestamp = datetime.now().strftime("%Y%m%d_%H%M%S")
            filename = f"{analysis_type}_{timestamp}.json"
            
<<<<<<< HEAD
            for symbol in symbols:
                print(f"\n📈 {symbol} デイトレード分析中...")
                
                result = self.unified_analyzer.analyze_symbol(symbol)
                
                # ボラティリティを考慮した調整
                result['volatility'] = abs(result['change_pct']) * 1.5
                result['daytrading_score'] = result['confidence'] * (1 + result['volatility']/10)
                
                daytrading_results.append(result)
                
                # 結果表示
                rec_emoji = {
                    'BUY': '🟢',
                    'SELL': '🔴',
                    'HOLD': '🟡'
                }.get(result['recommendation'], '⚪')
                
                print(f"{rec_emoji} {result['recommendation']} (信頼度: {result['confidence']*100:.1f}%)")
                print(f"⚡ ボラティリティ: {result['volatility']:.1f}%")
                print(f"🎯 デイトレスコア: {result['daytrading_score']:.2f}")
            
            # ランキング表示
            daytrading_results.sort(key=lambda x: x['daytrading_score'], reverse=True)
=======
            output_data = {
                'analysis_type': analysis_type,
                'timestamp': timestamp,
                'total_symbols': len(results),
                'system_info': {
                    'analysis_engine': self.analysis_type,
                    'version': '2.0',
                    'stats': self.stats
                },
                'results': results
            }
>>>>>>> 9715e9ce
            
            import json
            with open(filename, 'w', encoding='utf-8') as f:
                json.dump(output_data, f, ensure_ascii=False, indent=2, default=str)
            
            self.logger.info(f"分析結果保存完了: {filename}")
            
        except Exception as e:
            self.logger.error(f"結果保存エラー: {e}")
    
    async def run_validation(self, symbols: Optional[List[str]] = None) -> int:
        """システム検証モード実行"""
        if self.output_format == 'console':
            print("🚀 Day Trade Personal - 93%精度AIシステム")
            print("🔍 システム検証モード")
            print("=" * 50)
        
        validation_data = {
            'system_quality': {
                'security': {'score': 98, 'status': '優秀'},
                'performance': {'score': 95, 'status': '優秀'},
                'code_quality': {'score': 92, 'status': '優良'},
                'test_coverage': {'score': 90, 'status': '優良'}
            },
            'total_score': 93,
            'grade': 'A+',
            'analysis_engine': self.analysis_type,
            'stats': self.stats
        }
        
        if self.output_format == 'console':
            print("\n📊 システム品質レポート:")
            for category, info in validation_data['system_quality'].items():
                print(f"  {category.title()}: {info['score']}/100 ({info['status']})")
            
            print(f"\n🏆 総合評価: {validation_data['grade']} ({validation_data['total_score']}/100)")
            print(f"🔧 分析エンジン: {validation_data['analysis_engine'].upper()}")
            
            if self.stats['total_analyses'] > 0:
                success_rate = (self.stats['successful_analyses'] / self.stats['total_analyses']) * 100
                print(f"\n📈 実行統計:")
                print(f"  総分析数: {self.stats['total_analyses']}")
                print(f"  成功率: {success_rate:.1f}%")
                print(f"  実行時間: {time.time() - self.stats['start_time']:.2f}秒")
        
        elif self.output_format in ['json', 'csv']:
            output = self._format_output(validation_data)
            print(output)
        
        return 0
    
    def get_system_info(self) -> Dict[str, Any]:
        """システム情報取得"""
        return {
            'version': '2.0',
            'analysis_engine': self.analysis_type,
            'advanced_available': ADVANCED_ANALYSIS_AVAILABLE,
            'config': {
                'debug': self.debug,
                'use_cache': self.use_cache,
                'output_format': self.output_format
            },
            'stats': self.stats,
            'supported_modes': self.config.analysis_modes,
            'supported_formats': self.config.output_formats
        }


def create_cli_parser() -> argparse.ArgumentParser:
    """CLIパーサー作成"""
    parser = argparse.ArgumentParser(
        description='Day Trade Core - 統合分析システム v2.0',
        formatter_class=argparse.RawDescriptionHelpFormatter,
        epilog="""
使用例:
  # クイック分析（デフォルト）
  python daytrade_core.py

  # 特定銘柄の分析
  python daytrade_core.py --symbols 7203 8306

  # マルチ銘柄分析
  python daytrade_core.py --mode multi

  # JSON出力
  python daytrade_core.py --format json

<<<<<<< HEAD
def create_cli_parser() -> argparse.ArgumentParser:
    """CLI引数パーサーを作成 - Issue #923対応"""
    parser = argparse.ArgumentParser(
        description='Day Trade Core - 株価分析システム (Issue #923対応)',
        formatter_class=argparse.RawDescriptionHelpFormatter,
        epilog="""
使用例:
  python daytrade_core.py                    # 基本分析（3銘柄）
  python daytrade_core.py --mode multi       # 複数銘柄分析（8銘柄）
  python daytrade_core.py --mode validation  # システム検証
  python daytrade_core.py --mode daytrading  # デイトレード推奨
  python daytrade_core.py --symbols 7203 8306 9984 --debug  # カスタム銘柄＋デバッグ
  python daytrade_core.py --quick            # クイック分析モード
        """
    )
    
    # 分析モード選択
    parser.add_argument('--mode', '-m', 
                       choices=['quick', 'multi', 'validation', 'daytrading'],
                       default='quick',
                       help='分析モード選択 (デフォルト: quick)')
    
    # 銘柄指定
    parser.add_argument('--symbols', '-s', 
                       nargs='+',
                       help='分析対象銘柄コード（例: 7203 8306 9984）')
    
    # デバッグモード
    parser.add_argument('--debug', '-d', 
                       action='store_true',
                       help='デバッグモード有効化')
    
    # キャッシュ制御
    parser.add_argument('--no-cache', 
                       action='store_true',
                       help='キャッシュ使用無効化')
    
    # クイックモード（後方互換性）
    parser.add_argument('--quick', '-q', 
                       action='store_true',
                       help='クイック分析モード（--mode quickと同じ）')
=======
  # ログファイル出力
  python daytrade_core.py --debug --log-file analysis.log

  # システム検証
  python daytrade_core.py --mode validation
        """
    )
    
    parser.add_argument(
        '--mode', '-m',
        choices=['quick', 'multi', 'validation'],
        default='quick',
        help='分析モード (デフォルト: quick)'
    )
    
    parser.add_argument(
        '--symbols', '-s',
        nargs='+',
        help='分析対象銘柄コード (例: 7203 8306)'
    )
    
    parser.add_argument(
        '--format', '-f',
        choices=['console', 'json', 'csv'],
        default='console',
        help='出力形式 (デフォルト: console)'
    )
    
    parser.add_argument(
        '--debug', '-d',
        action='store_true',
        help='デバッグモード'
    )
    
    parser.add_argument(
        '--no-cache',
        action='store_true',
        help='キャッシュ無効化'
    )
    
    parser.add_argument(
        '--log-file',
        help='ログファイルパス'
    )
    
    parser.add_argument(
        '--save-results',
        action='store_true',
        help='結果をファイルに保存'
    )
    
    parser.add_argument(
        '--info',
        action='store_true',
        help='システム情報表示'
    )
>>>>>>> 9715e9ce
    
    return parser


async def main():
<<<<<<< HEAD
    """メイン関数 - Issue #923対応: 完全CLI統合"""
    parser = create_cli_parser()
    args = parser.parse_args()
    
    # 引数処理
    debug = args.debug
    use_cache = not args.no_cache
    
    # モード決定
    if args.quick:
        mode = 'quick'
    else:
        mode = args.mode
    
    # システム初期化
    print("Day Trade Core System - Issue #923対応")
    print(f"モード: {mode}")
    print(f"デバッグ: {'有効' if debug else '無効'}")
    print(f"キャッシュ: {'有効' if use_cache else '無効'}")
    print("-" * 50)
    
    try:
        core = DayTradeCore(debug=debug, use_cache=use_cache)
        
        # モード別実行
        if mode == 'quick':
            result = await core.run_quick_analysis(args.symbols)
        elif mode == 'multi':
            result = await core.run_multi_analysis(args.symbols)
        elif mode == 'validation':
            result = await core.run_validation(args.symbols)
        elif mode == 'daytrading':
            result = await core.run_daytrading_analysis(args.symbols)
        else:
            print(f"[エラー] 未知のモード: {mode}")
            return 1
        
        return result
        
    except KeyboardInterrupt:
        print("\n[警告] 処理が中断されました")
        return 1
    except Exception as e:
        print(f"[エラー] システムエラー: {e}")
        if debug:
=======
    """統合CLIメイン関数"""
    parser = create_cli_parser()
    args = parser.parse_args()
    
    # システム情報表示
    if args.info:
        core = DayTradeCore(debug=args.debug)
        info = core.get_system_info()
        print("🚀 Day Trade Core システム情報")
        print("=" * 40)
        for key, value in info.items():
            print(f"{key}: {value}")
        return 0
    
    # コア初期化
    try:
        core = DayTradeCore(
            debug=args.debug,
            use_cache=not args.no_cache,
            log_file=args.log_file,
            output_format=args.format
        )
        
        # 分析モード実行
        if args.mode == 'quick':
            return await core.run_quick_analysis(args.symbols, args.save_results)
        elif args.mode == 'multi':
            return await core.run_multi_analysis(args.symbols, args.save_results)
        elif args.mode == 'validation':
            return await core.run_validation()
        else:
            print(f"❌ 未対応モード: {args.mode}")
            return 1
            
    except KeyboardInterrupt:
        print("\n🛑 実行中止")
        return 130
    except Exception as e:
        print(f"❌ システムエラー: {e}")
        if args.debug:
>>>>>>> 9715e9ce
            import traceback
            traceback.print_exc()
        return 1


if __name__ == "__main__":
    sys.exit(asyncio.run(main()))<|MERGE_RESOLUTION|>--- conflicted
+++ resolved
@@ -1,10 +1,6 @@
 #!/usr/bin/env python3
 # -*- coding: utf-8 -*-
 """
-<<<<<<< HEAD
-Day Trade Core Module - Issue #923対応: CLI統合とコア処理改善
-Issue #901 対応: プロダクション対応コアシステム
-=======
 Day Trade Core Module - 統合コア処理システム
 Issue #923 対応: daytrade_core.py改善とCLI統合
 
@@ -15,7 +11,6 @@
 - 拡張可能なプラグインアーキテクチャ
 - 統合ログ・エラーハンドリング
 - パフォーマンス最適化
->>>>>>> 9715e9ce
 """
 
 import argparse
@@ -105,43 +100,37 @@
     
     def _init_analysis_app(self):
         """分析アプリの初期化と分析メソッドの動的検出"""
-        # 利用可能な分析メソッドを検出
         available_methods = []
         if hasattr(self.app, 'analyze_stock'):
             available_methods.append('analyze_stock')
         if hasattr(self.app, 'analyze'):
             available_methods.append('analyze')
             
-        # 自動選択の場合は最初に見つかったメソッドを使用
         if self.analysis_method == "auto" and available_methods:
             self.analysis_method = available_methods[0]
         
         self.available_methods = available_methods
-        print(f"利用可能分析メソッド: {available_methods}")
+        logging.getLogger('daytrade_core').info(f"利用可能分析メソッド: {available_methods}")
     
     def analyze_symbol(self, symbol: str) -> Dict[str, Any]:
         """統一分析メソッド - Issue #923対応: フォールバック機能付き"""
         try:
             if self.analysis_type == "advanced":
-                # 高度分析の場合は動的メソッド選択
                 if self.analysis_method in ['analyze_stock'] and hasattr(self.app, 'analyze_stock'):
                     return self.app.analyze_stock(symbol)
                 elif self.analysis_method in ['analyze'] and hasattr(self.app, 'analyze'):
                     return self.app.analyze(symbol)
                 else:
-                    # フォールバックを作成
                     return self._create_fallback_analysis(symbol)
             else:
-                # 簡易分析の場合
                 return self._create_fallback_analysis(symbol)
                 
         except Exception as e:
-            print(f"高度分析エラー、フォールバック使用: {e}")
+            logging.getLogger('daytrade_core').error(f"高度分析エラー、フォールバック使用: {e}")
             return self._create_fallback_analysis(symbol)
     
     def _create_fallback_analysis(self, symbol: str) -> Dict[str, Any]:
         """フォールバック分析 - Issue #923対応"""
-        import time
         import random
         
         recommendations = ['BUY', 'SELL', 'HOLD']
@@ -162,36 +151,6 @@
     from src.day_trade.core.application import StockAnalysisApplication
     ADVANCED_ANALYSIS_AVAILABLE = True
 except ImportError:
-<<<<<<< HEAD
-    # フォールバック: 簡易版の実装
-    class StockAnalysisApplication:
-        def __init__(self, debug=False, use_cache=True):
-            self.debug = debug
-            self.use_cache = use_cache
-            print(f"Day Trade Core 初期化完了 (デバッグ: {'有効' if debug else '無効'}, キャッシュ: {'有効' if use_cache else '無効'})")
-        
-        def analyze(self, symbol: str) -> Dict[str, Any]:
-            """簡易分析実行"""
-            import time
-            import random
-            
-            recommendations = ['BUY', 'SELL', 'HOLD']
-            confidence = round(random.uniform(0.6, 0.95), 2)
-            
-            return {
-                'symbol': symbol,
-                'recommendation': random.choice(recommendations),
-                'confidence': confidence,
-                'price': 1000 + hash(symbol) % 2000,
-                'change_pct': round(random.uniform(-5.0, 5.0), 2),
-                'timestamp': time.time(),
-                'analysis_type': 'fallback_simple'
-            }
-
-
-class DayTradeCore:
-    """デイトレードシステムのコア処理 - Issue #923対応: CLI統合強化"""
-=======
     ADVANCED_ANALYSIS_AVAILABLE = False
 
 # フォールバック: 簡易版の実装
@@ -203,7 +162,6 @@
         self.use_cache = use_cache
         self.config = config or DayTradeCoreConfig()
         self.logger = setup_logging(debug)
-        
         self.logger.info(f"簡易分析システム初期化 (デバッグ: {'有効' if debug else '無効'}, キャッシュ: {'有効' if use_cache else '無効'})")
     
     def analyze(self, symbol: str) -> Dict[str, Any]:
@@ -212,17 +170,14 @@
         
         self.logger.debug(f"銘柄 {symbol} の分析開始")
         
-        # シミュレーション処理時間
         processing_time = random.uniform(0.1, 0.5)
         time.sleep(processing_time)
         
-        # 簡易分析シミュレーション
         recommendations = ['BUY', 'SELL', 'HOLD']
         confidence = round(random.uniform(0.6, 0.95), 2)
         price = 1000 + abs(hash(symbol)) % 2000
         change_pct = round(random.uniform(-5.0, 5.0), 2)
         
-        # 銘柄名の取得（設定から）
         symbol_info = next(
             (s for s in self.config.web_symbols if s['code'] == symbol),
             {'name': f'銘柄{symbol}', 'sector': '不明'}
@@ -250,7 +205,6 @@
 
 class DayTradeCore:
     """統合デイトレードシステムコア"""
->>>>>>> 9715e9ce
     
     def __init__(
         self, 
@@ -260,26 +214,14 @@
         log_file: Optional[str] = None,
         output_format: str = 'console'
     ):
-        """
-        Args:
-            debug: デバッグモード
-            use_cache: キャッシュ使用
-            config: 設定オブジェクト
-            log_file: ログファイルパス
-            output_format: 出力形式 ('console', 'json', 'csv')
-        """
         self.debug = debug
         self.use_cache = use_cache
         self.output_format = output_format
         self.config = config or DayTradeCoreConfig()
         self.logger = setup_logging(debug, log_file)
         
-        # 分析アプリケーション初期化
-<<<<<<< HEAD
-=======
         self._init_analysis_app()
         
-        # 統計情報
         self.stats = {
             'total_analyses': 0,
             'successful_analyses': 0,
@@ -289,57 +231,28 @@
     
     def _init_analysis_app(self):
         """分析アプリケーション初期化"""
->>>>>>> 9715e9ce
         try:
             if ADVANCED_ANALYSIS_AVAILABLE:
                 self.app = StockAnalysisApplication(
                     debug=self.debug, 
                     use_cache=self.use_cache
                 )
-                # 高度分析システムには analyze_stock メソッドがある
-                if hasattr(self.app, 'analyze_stock'):
-                    self.analysis_method = 'analyze_stock'
-                elif hasattr(self.app, 'analyze'):
-                    self.analysis_method = 'analyze'
-                else:
-                    raise AttributeError("No suitable analysis method found")
-                
+                self.unified_analyzer = UnifiedAnalysisInterface(self.app, analysis_type="advanced")
                 self.logger.info("高度分析システム初期化完了")
                 self.analysis_type = "advanced"
             else:
                 raise ImportError("Advanced analysis not available")
                 
         except Exception as e:
-<<<<<<< HEAD
-            print(f"フォールバック分析システム使用: {e}")
-            self.app = StockAnalysisApplication(debug=debug, use_cache=use_cache)
-        
-        # 統一分析インターフェース初期化 - Issue #923対応
-        self.unified_analyzer = UnifiedAnalysisInterface(self.app)
-    
-    async def run_quick_analysis(self, symbols: Optional[List[str]] = None) -> int:
-        """基本分析モード実行 - Issue #923対応"""
-=======
             self.logger.warning(f"高度分析システム利用不可、簡易版を使用: {e}")
             self.app = SimpleStockAnalysisApplication(
                 debug=self.debug,
                 use_cache=self.use_cache,
                 config=self.config
             )
-            self.analysis_method = 'analyze'
+            self.unified_analyzer = UnifiedAnalysisInterface(self.app, analysis_type="simple")
             self.analysis_type = "simple"
-    
-    def analyze_symbol(self, symbol: str) -> Dict[str, Any]:
-        """統一分析メソッド"""
-        if self.analysis_type == "advanced":
-            method = getattr(self.app, self.analysis_method)
-            if self.analysis_method == 'analyze_stock':
-                return method(symbol)
-            else:
-                return method(symbol)
-        else:
-            return self.app.analyze(symbol)
-    
+
     def _format_output(self, data: Union[Dict, List], format_type: str = None) -> str:
         """出力形式の処理"""
         format_type = format_type or self.output_format
@@ -364,7 +277,8 @@
         import csv
         
         output = io.StringIO()
-        writer = csv.DictWriter(output, fieldnames=data[0].keys())
+        fieldnames = sorted(list(set(k for d in data for k in d.keys())))
+        writer = csv.DictWriter(output, fieldnames=fieldnames)
         writer.writeheader()
         writer.writerows(data)
         
@@ -393,7 +307,6 @@
     
     async def run_quick_analysis(self, symbols: Optional[List[str]] = None, save_results: bool = False) -> int:
         """クイック分析モード実行"""
->>>>>>> 9715e9ce
         if not symbols:
             symbols = self.config.default_symbols
         
@@ -404,29 +317,18 @@
             print(f"📊 クイック分析モード ({self.analysis_type}) - 高速処理")
             print("=" * 50)
         
-<<<<<<< HEAD
-        print("🚀 Day Trade Personal - 93%精度AIシステム")
-        print("📊 基本分析モード - 高速処理 (Issue #923対応)")
-        print("=" * 50)
-=======
         results = []
->>>>>>> 9715e9ce
         
         try:
             for i, symbol in enumerate(symbols, 1):
                 self.logger.debug(f"銘柄 {symbol} の分析開始 ({i}/{len(symbols)})")
                 
-<<<<<<< HEAD
-                # 統一分析インターフェース使用 - Issue #923対応
-                result = self.unified_analyzer.analyze_symbol(symbol)
-=======
                 if self.output_format == 'console':
                     print(f"\n[{i}/{len(symbols)}] 📈 {symbol} 分析中...")
->>>>>>> 9715e9ce
                 
                 try:
                     start_time = time.time()
-                    result = self.analyze_symbol(symbol)
+                    result = self.unified_analyzer.analyze_symbol(symbol)
                     analysis_time = time.time() - start_time
                     
                     result['analysis_duration'] = analysis_time
@@ -435,45 +337,25 @@
                     self._update_stats(True)
                     
                     if self.output_format == 'console':
-                        # 結果表示
-                        rec_emoji = {
-                            'BUY': '🟢',
-                            'SELL': '🔴', 
-                            'HOLD': '🟡'
-                        }.get(result['recommendation'], '⚪')
-                        
+                        rec_emoji = {'BUY': '🟢', 'SELL': '🔴', 'HOLD': '🟡'}.get(result['recommendation'], '⚪')
                         name = result.get('name', symbol)
                         print(f"  {rec_emoji} {name} - {result['recommendation']} (信頼度: {result['confidence']*100:.1f}%)")
-                        print(f"  💰 価格: ¥{result['price']:,} ({result['change_pct']:+.1f}%)")
-                        
+                        print(f"  💰 価格: ¥{result['price']:,} ({result.get('change_pct', 0):+.1f}%)")
                         if 'sector' in result:
                             print(f"  🏢 業界: {result['sector']}")
                 
-<<<<<<< HEAD
-                print(f"{rec_emoji} {result['recommendation']} (信頼度: {result['confidence']*100:.1f}%)")
-                print(f"💰 価格: ¥{result['price']:,}")
-                if result['change_pct'] >= 0:
-                    print(f"📊 変動: +{result['change_pct']:.1f}%")
-                else:
-                    print(f"📉 変動: {result['change_pct']:.1f}%")
-                print(f"分析タイプ: {result.get('analysis_type', 'standard')}")
-=======
                 except Exception as e:
                     self.logger.error(f"銘柄 {symbol} の分析失敗: {e}")
                     self._update_stats(False)
-                    
                     if self.output_format == 'console':
                         print(f"  ❌ {symbol} - 分析エラー: {e}")
             
-            # 結果のサマリー
             if self.output_format == 'console':
                 self._print_quick_summary(results)
             elif self.output_format in ['json', 'csv']:
                 output = self._format_output(results)
                 print(output)
->>>>>>> 9715e9ce
-            
-            # 結果保存
+            
             if save_results:
                 await self._save_results(results, 'quick_analysis')
             
@@ -496,7 +378,7 @@
         buy_count = sum(1 for r in results if r['recommendation'] == 'BUY')
         sell_count = sum(1 for r in results if r['recommendation'] == 'SELL') 
         hold_count = sum(1 for r in results if r['recommendation'] == 'HOLD')
-        avg_confidence = sum(r['confidence'] for r in results) / len(results)
+        avg_confidence = sum(r['confidence'] for r in results) / len(results) if results else 0
         total_time = sum(r.get('analysis_duration', 0) for r in results)
         
         print(f"\n📋 分析サマリー ({len(results)}銘柄)")
@@ -528,32 +410,20 @@
                 if self.output_format == 'console':
                     print(f"\n[{i+1}/{len(symbols)}] 📈 {symbol} 分析中...")
                 
-<<<<<<< HEAD
-                result = self.unified_analyzer.analyze_symbol(symbol)
-                results.append(result)
-=======
                 try:
-                    result = self.analyze_symbol(symbol)
+                    result = self.unified_analyzer.analyze_symbol(symbol)
                     results.append(result)
                     self._update_stats(True)
                     
                     if self.output_format == 'console':
-                        # 簡易結果表示
-                        rec_emoji = {
-                            'BUY': '🟢',
-                            'SELL': '🔴',
-                            'HOLD': '🟡'
-                        }.get(result['recommendation'], '⚪')
-                        
+                        rec_emoji = {'BUY': '🟢', 'SELL': '🔴', 'HOLD': '🟡'}.get(result['recommendation'], '⚪')
                         name = result.get('name', symbol)
                         print(f"  {rec_emoji} {name} - {result['recommendation']} ({result['confidence']*100:.0f}%)")
->>>>>>> 9715e9ce
                 
                 except Exception as e:
                     self.logger.error(f"銘柄 {symbol} の分析失敗: {e}")
                     self._update_stats(False)
             
-            # サマリー表示
             if self.output_format == 'console':
                 self._print_multi_summary(results)
             elif self.output_format in ['json', 'csv']:
@@ -572,45 +442,16 @@
                 traceback.print_exc()
             return 1
     
-<<<<<<< HEAD
-    async def run_validation(self, symbols: Optional[List[str]] = None) -> int:
-        """予測精度検証モード実行"""
-        print("Day Trade Personal - 93%精度AIシステム")
-        print("予測精度検証モード")
-        print("=" * 50)
-        
-        print("システム品質レポート:")
-        print("  セキュリティ: 98/100 (優秀)")
-        print("  パフォーマンス: 95/100 (優秀)")
-        print("  コード品質: 92/100 (優良)")
-        print("  テスト品質: 90/100 (優良)")
-        print("\n総合評価: A+ (93/100)")
-        
-        print("\nセキュリティテスト結果:")
-        print("  入力検証システム: 合格")
-        print("  認証・認可システム: 合格") 
-        print("  レート制限システム: 合格")
-        print("  セキュリティ監査: 合格")
-        
-        print("\nパフォーマンステスト結果:")
-        print("  非同期処理: 8/8テスト成功")
-        print("  データベース最適化: 7/7テスト成功")
-        print("  依存性注入: 5/5テスト成功")
-        
-        print("\nシステム検証完了 - すべて正常動作中")
-=======
     def _print_multi_summary(self, results: List[Dict[str, Any]]):
         """マルチ分析サマリー表示"""
         if not results:
             return
->>>>>>> 9715e9ce
         
         buy_count = sum(1 for r in results if r['recommendation'] == 'BUY')
         sell_count = sum(1 for r in results if r['recommendation'] == 'SELL') 
         hold_count = sum(1 for r in results if r['recommendation'] == 'HOLD')
-        avg_confidence = sum(r['confidence'] for r in results) / len(results)
-        
-        # 業界別サマリー
+        avg_confidence = sum(r['confidence'] for r in results) / len(results) if results else 0
+        
         sector_stats = {}
         for result in results:
             sector = result.get('sector', '不明')
@@ -628,53 +469,78 @@
         if len(sector_stats) > 1:
             print(f"\n🏢 業界別分析:")
             for sector, counts in sector_stats.items():
-                total = sum(counts.values())
                 print(f"  {sector}: 買い{counts['BUY']}|売り{counts['SELL']}|様子見{counts['HOLD']}")
-    
+
+    async def run_daytrading_analysis(self, symbols: Optional[List[str]] = None, save_results: bool = False) -> int:
+        """デイトレード推奨分析モード実行"""
+        if not symbols:
+            symbols = self.config.daytrading_symbols
+        
+        self.logger.info(f"デイトレード分析モード開始: {len(symbols)}銘柄")
+
+        if self.output_format == 'console':
+            print("🚀 Day Trade Personal - 93%精度AIシステム")
+            print("⚡ デイトレード推奨モード - 高ボラティリティ銘柄")
+            print("=" * 50)
+        
+        try:
+            daytrading_results = []
+            for symbol in symbols:
+                if self.output_format == 'console':
+                    print(f"\n📈 {symbol} デイトレード分析中...")
+                
+                result = self.unified_analyzer.analyze_symbol(symbol)
+                
+                result['volatility'] = abs(result.get('change_pct', 0)) * 1.5
+                result['daytrading_score'] = result['confidence'] * (1 + result['volatility']/10)
+                
+                daytrading_results.append(result)
+                
+                if self.output_format == 'console':
+                    rec_emoji = {'BUY': '🟢', 'SELL': '🔴', 'HOLD': '🟡'}.get(result['recommendation'], '⚪')
+                    print(f"{rec_emoji} {result['recommendation']} (信頼度: {result['confidence']*100:.1f}%)")
+                    print(f"⚡ ボラティリティ: {result['volatility']:.1f}%")
+                    print(f"🎯 デイトレスコア: {result['daytrading_score']:.2f}")
+            
+            daytrading_results.sort(key=lambda x: x['daytrading_score'], reverse=True)
+            
+            if self.output_format == 'console':
+                print(f"\n🏆 デイトレード推奨ランキング")
+                print("-" * 30)
+                for i, result in enumerate(daytrading_results[:3], 1):
+                    print(f"{i}位: {result.get('name', result['symbol'])} (スコア: {result['daytrading_score']:.2f})")
+                print(f"\n💡 デイトレードは高リスク・高リターンです")
+                print("⚠️  十分なリスク管理を行ってください")
+
+            if save_results:
+                await self._save_results(daytrading_results, 'daytrading_analysis')
+
+            return 0
+            
+        except Exception as e:
+            self.logger.error(f"デイトレード分析エラー: {e}")
+            if self.debug:
+                import traceback
+                traceback.print_exc()
+            return 1
+
     async def _save_results(self, results: List[Dict[str, Any]], analysis_type: str):
         """結果保存"""
         try:
             timestamp = datetime.now().strftime("%Y%m%d_%H%M%S")
             filename = f"{analysis_type}_{timestamp}.json"
             
-<<<<<<< HEAD
-            for symbol in symbols:
-                print(f"\n📈 {symbol} デイトレード分析中...")
-                
-                result = self.unified_analyzer.analyze_symbol(symbol)
-                
-                # ボラティリティを考慮した調整
-                result['volatility'] = abs(result['change_pct']) * 1.5
-                result['daytrading_score'] = result['confidence'] * (1 + result['volatility']/10)
-                
-                daytrading_results.append(result)
-                
-                # 結果表示
-                rec_emoji = {
-                    'BUY': '🟢',
-                    'SELL': '🔴',
-                    'HOLD': '🟡'
-                }.get(result['recommendation'], '⚪')
-                
-                print(f"{rec_emoji} {result['recommendation']} (信頼度: {result['confidence']*100:.1f}%)")
-                print(f"⚡ ボラティリティ: {result['volatility']:.1f}%")
-                print(f"🎯 デイトレスコア: {result['daytrading_score']:.2f}")
-            
-            # ランキング表示
-            daytrading_results.sort(key=lambda x: x['daytrading_score'], reverse=True)
-=======
             output_data = {
                 'analysis_type': analysis_type,
                 'timestamp': timestamp,
                 'total_symbols': len(results),
                 'system_info': {
                     'analysis_engine': self.analysis_type,
-                    'version': '2.0',
+                    'version': '2.1.0',
                     'stats': self.stats
                 },
                 'results': results
             }
->>>>>>> 9715e9ce
             
             import json
             with open(filename, 'w', encoding='utf-8') as f:
@@ -729,7 +595,7 @@
     def get_system_info(self) -> Dict[str, Any]:
         """システム情報取得"""
         return {
-            'version': '2.0',
+            'version': '2.1.0',
             'analysis_engine': self.analysis_type,
             'advanced_available': ADVANCED_ANALYSIS_AVAILABLE,
             'config': {
@@ -746,7 +612,7 @@
 def create_cli_parser() -> argparse.ArgumentParser:
     """CLIパーサー作成"""
     parser = argparse.ArgumentParser(
-        description='Day Trade Core - 統合分析システム v2.0',
+        description='Day Trade Core - 統合分析システム v2.1',
         formatter_class=argparse.RawDescriptionHelpFormatter,
         epilog="""
 使用例:
@@ -762,51 +628,11 @@
   # JSON出力
   python daytrade_core.py --format json
 
-<<<<<<< HEAD
-def create_cli_parser() -> argparse.ArgumentParser:
-    """CLI引数パーサーを作成 - Issue #923対応"""
-    parser = argparse.ArgumentParser(
-        description='Day Trade Core - 株価分析システム (Issue #923対応)',
-        formatter_class=argparse.RawDescriptionHelpFormatter,
-        epilog="""
-使用例:
-  python daytrade_core.py                    # 基本分析（3銘柄）
-  python daytrade_core.py --mode multi       # 複数銘柄分析（8銘柄）
-  python daytrade_core.py --mode validation  # システム検証
-  python daytrade_core.py --mode daytrading  # デイトレード推奨
-  python daytrade_core.py --symbols 7203 8306 9984 --debug  # カスタム銘柄＋デバッグ
-  python daytrade_core.py --quick            # クイック分析モード
-        """
-    )
-    
-    # 分析モード選択
-    parser.add_argument('--mode', '-m', 
-                       choices=['quick', 'multi', 'validation', 'daytrading'],
-                       default='quick',
-                       help='分析モード選択 (デフォルト: quick)')
-    
-    # 銘柄指定
-    parser.add_argument('--symbols', '-s', 
-                       nargs='+',
-                       help='分析対象銘柄コード（例: 7203 8306 9984）')
-    
-    # デバッグモード
-    parser.add_argument('--debug', '-d', 
-                       action='store_true',
-                       help='デバッグモード有効化')
-    
-    # キャッシュ制御
-    parser.add_argument('--no-cache', 
-                       action='store_true',
-                       help='キャッシュ使用無効化')
-    
-    # クイックモード（後方互換性）
-    parser.add_argument('--quick', '-q', 
-                       action='store_true',
-                       help='クイック分析モード（--mode quickと同じ）')
-=======
   # ログファイル出力
   python daytrade_core.py --debug --log-file analysis.log
+  
+  # デイトレード分析
+  python daytrade_core.py --mode daytrading
 
   # システム検証
   python daytrade_core.py --mode validation
@@ -815,7 +641,7 @@
     
     parser.add_argument(
         '--mode', '-m',
-        choices=['quick', 'multi', 'validation'],
+        choices=['quick', 'multi', 'validation', 'daytrading'],
         default='quick',
         help='分析モード (デフォルト: quick)'
     )
@@ -861,64 +687,15 @@
         action='store_true',
         help='システム情報表示'
     )
->>>>>>> 9715e9ce
     
     return parser
 
 
 async def main():
-<<<<<<< HEAD
-    """メイン関数 - Issue #923対応: 完全CLI統合"""
-    parser = create_cli_parser()
-    args = parser.parse_args()
-    
-    # 引数処理
-    debug = args.debug
-    use_cache = not args.no_cache
-    
-    # モード決定
-    if args.quick:
-        mode = 'quick'
-    else:
-        mode = args.mode
-    
-    # システム初期化
-    print("Day Trade Core System - Issue #923対応")
-    print(f"モード: {mode}")
-    print(f"デバッグ: {'有効' if debug else '無効'}")
-    print(f"キャッシュ: {'有効' if use_cache else '無効'}")
-    print("-" * 50)
-    
-    try:
-        core = DayTradeCore(debug=debug, use_cache=use_cache)
-        
-        # モード別実行
-        if mode == 'quick':
-            result = await core.run_quick_analysis(args.symbols)
-        elif mode == 'multi':
-            result = await core.run_multi_analysis(args.symbols)
-        elif mode == 'validation':
-            result = await core.run_validation(args.symbols)
-        elif mode == 'daytrading':
-            result = await core.run_daytrading_analysis(args.symbols)
-        else:
-            print(f"[エラー] 未知のモード: {mode}")
-            return 1
-        
-        return result
-        
-    except KeyboardInterrupt:
-        print("\n[警告] 処理が中断されました")
-        return 1
-    except Exception as e:
-        print(f"[エラー] システムエラー: {e}")
-        if debug:
-=======
     """統合CLIメイン関数"""
     parser = create_cli_parser()
     args = parser.parse_args()
     
-    # システム情報表示
     if args.info:
         core = DayTradeCore(debug=args.debug)
         info = core.get_system_info()
@@ -928,7 +705,6 @@
             print(f"{key}: {value}")
         return 0
     
-    # コア初期化
     try:
         core = DayTradeCore(
             debug=args.debug,
@@ -937,13 +713,14 @@
             output_format=args.format
         )
         
-        # 分析モード実行
         if args.mode == 'quick':
             return await core.run_quick_analysis(args.symbols, args.save_results)
         elif args.mode == 'multi':
             return await core.run_multi_analysis(args.symbols, args.save_results)
         elif args.mode == 'validation':
             return await core.run_validation()
+        elif args.mode == 'daytrading':
+            return await core.run_daytrading_analysis(args.symbols, args.save_results)
         else:
             print(f"❌ 未対応モード: {args.mode}")
             return 1
@@ -954,7 +731,6 @@
     except Exception as e:
         print(f"❌ システムエラー: {e}")
         if args.debug:
->>>>>>> 9715e9ce
             import traceback
             traceback.print_exc()
         return 1
