#!/usr/bin/env python3
"""
DayTrade自動分析システム - メインインターフェース

完全自動化された株式推奨システム
使用方法: python daytrade.py

Features:
- ゼロコンフィグ実行
- リアルタイム進捗表示
- 明確な推奨銘柄出力
- AI駆動の総合分析
"""

import asyncio
import sys
import time
import argparse
from datetime import datetime
from pathlib import Path
from typing import List, Optional

# プロジェクトルートをパスに追加
project_root = Path(__file__).parent
sys.path.insert(0, str(project_root))

# モジュールインポート
from src.day_trade.automation.auto_pipeline_manager import run_auto_pipeline
from src.day_trade.recommendation.recommendation_engine import get_daily_recommendations

<<<<<<< HEAD
class CLIValidationError(Exception):
    """CLI引数検証エラー"""

    pass


def _safe_get_score_value(score_obj, score_type: str):
    """MLスコアオブジェクトから安全に値を取得 - Issue #583対応"""
    if score_obj is None:
        return None

    try:
        score_value = getattr(score_obj, 'score_value', None)
        if score_value is None:
            return None

        # 数値型変換と検証
        if isinstance(score_value, (list, tuple)) and len(score_value) > 0:
            score_value = score_value[0]

        score_val = float(score_value)

        # NaN/無限値チェック
        if not (score_val == score_val and abs(score_val) != float('inf')):  # NaN/Inf check without numpy
            return None

        # 値の範囲チェック（0-100で正規化）
        if score_val < 0:
            return 0.0
        elif score_val > 100:
            return 100.0

        return round(score_val, 1)

    except (ValueError, TypeError, AttributeError, OverflowError):
        return None


def validate_symbols(symbols_str: str) -> List[str]:
    """
    銘柄コード文字列をバリデートし、リストに変換

    Args:
        symbols_str: カンマ区切りの銘柄コード文字列

    Returns:
        バリデート済み銘柄コードリスト

    Raises:
        CLIValidationError: バリデーションエラー
    """
    if not symbols_str:
        raise CLIValidationError("銘柄コードが指定されていません")

    # カンマで分割し、前後の空白を削除
    symbols = [s.strip() for s in symbols_str.split(",")]

    # 空の要素を除外
    symbols = [s for s in symbols if s]

    if not symbols:
        raise CLIValidationError("有効な銘柄コードが見つかりません")

    # 銘柄コードの形式チェック（4桁の数字または4桁+拡張子）
    symbol_pattern = re.compile(r"^\d{4}(\.[A-Z]+)?$")

    invalid_symbols = []
    for symbol in symbols:
        if not symbol_pattern.match(symbol):
            invalid_symbols.append(symbol)

    if invalid_symbols:
        raise CLIValidationError(
            "無効な銘柄コード形式: {}. ".format(", ".join(invalid_symbols))
            + "4桁の数字 (例: 7203) または市場コード付き (例: 7203.T) を使用してください。"
        )

    # 重複を除去
    unique_symbols = list(dict.fromkeys(symbols))

    if len(symbols) != len(unique_symbols):
        logging.getLogger(__name__).warning("注意: 重複する銘柄コードが除去されました")

    return unique_symbols
=======
>>>>>>> c9182ad2

class SimpleProgress:
    """シンプル進捗表示"""

    def __init__(self):
        self.start_time = time.time()
        self.current_step = 0
        self.total_steps = 3

    def show_step(self, step_name: str, step_num: int):
        """ステップ表示"""
        self.current_step = step_num
        elapsed = time.time() - self.start_time

        progress_bar = "=" * step_num + ">" + "." * (self.total_steps - step_num)
        print(f"\n[{progress_bar}] ({step_num}/{self.total_steps}) {step_name}")
        print(f"経過時間: {elapsed:.1f}秒")

    def show_completion(self):
        """完了表示"""
        total_time = time.time() - self.start_time
        print(f"\n[OK] 分析完了！ 総実行時間: {total_time:.1f}秒")


def show_header():
    """ヘッダー表示"""
    print("=" * 60)
    print("          DayTrade 自動分析システム")
    print("=" * 60)
    print(f"実行時刻: {datetime.now().strftime('%Y-%m-%d %H:%M:%S')}")


def parse_arguments():
    """コマンドライン引数解析"""
    parser = argparse.ArgumentParser(
        description='DayTrade自動分析 - シンプル実行インターフェース',
        formatter_class=argparse.RawDescriptionHelpFormatter,
        epilog="""使用例:
  python daytrade.py                    # クイックモード（TOP3推奨）
  python daytrade.py --full             # フルモード（全銘柄分析）
  python daytrade.py --quick            # クイックモード明示
  python daytrade.py --symbols 7203,8306  # 指定銘柄のみ
  python daytrade.py --safe             # 安全モード（低リスク銘柄のみ）"""
    )

    group = parser.add_mutually_exclusive_group()
    group.add_argument('--quick', action='store_true',
                      help='クイックモード: 最速でTOP3推奨のみ（デフォルト）')
    group.add_argument('--full', action='store_true',
                      help='フルモード: 全銘柄分析でTOP5推奨（時間がかかります）')

    parser.add_argument('--symbols', type=str,
                       help='分析対象銘柄（カンマ区切り）例: 7203,8306,9984')
    parser.add_argument('--safe', action='store_true',
                       help='安全モード: 低リスク銘柄除外')
    parser.add_argument('--version', action='version', version='DayTrade Simple Interface v1.0')

    return parser.parse_args()


async def run_quick_mode(symbols: Optional[List[str]] = None) -> bool:
    """
    クイックモード実行

    Args:
        symbols: 対象銘柄リスト

    Returns:
        実行成功かどうか
    """
    progress = SimpleProgress()

    try:
        print("\nクイックモード: 最速でTOP3推奨を実行します")
        print("クイックモード実行中...")

        if symbols:
            print(f"対象銘柄: {len(symbols)} 銘柄")
        else:
            print("対象銘柄: 5 銘柄")  # デフォルト数

        # ステップ1: データ取得
        progress.show_step("最新データ収集中", 1)
        progress.show_step("AI分析・順位計算中", 2)

        # 推奨銘柄取得
        recommendations = await get_daily_recommendations(limit=3)

        # ステップ3: 結果表示
        progress.show_step("結果表示", 3)

        if not recommendations:
            print("\n[!] 現在推奨できる銘柄がありません")
            return False

        print("\n" + "="*50)
        print(f"     本日のTOP {len(recommendations)} 推奨銘柄")
        print("="*50)

        for i, rec in enumerate(recommendations, 1):
            risk_color = {"低": "[L]", "中": "[M]", "高": "[H]"}.get(rec.risk_level, "[?]")

            print(f"\n{i}. {rec.symbol} ({rec.name}) - [{rec.action.value}]")
            print(f"   スコア: {rec.composite_score:.1f}点, 信頼度: {rec.confidence:.0f}%, リスク: {risk_color}{rec.risk_level}")

            if rec.reasons:
                print(f"   理由: {', '.join(rec.reasons[:2])}")

            if rec.price_target:
                print(f"   目標価格: {rec.price_target:.0f}円", end="")
            if rec.stop_loss:
                print(f", ストップロス: {rec.stop_loss:.0f}円", end="")
            print()

        progress.show_completion()

        print("\n[TIP] ワンポイントアドバイス:")
        print("   - 必ずリスクレベルを確認してから投資判断してください")
        print("   - ストップロス価格での損切りを徹底しましょう")

        return True

    except Exception as e:
        print(f"\n[ERROR] エラーが発生しました: {e}")
        return False


async def run_full_mode(symbols: Optional[List[str]] = None) -> bool:
    """
    フルモード実行

    Args:
        symbols: 対象銘柄リスト

    Returns:
        実行成功かどうか
    """
    progress = SimpleProgress()

    try:
        print("\nフルモード: 全銘柄分析でTOP5推奨を実行します（時間がかかります）")
        print("フルモード実行中...")

        # ステップ1: データ収集
        progress.show_step("全データ収集・品質検証中", 1)

        # ステップ2: 分析
        progress.show_step("ML学習・予測分析中", 2)

        # フル自動パイプライン実行
        pipeline_result = await run_auto_pipeline(symbols)

        if not pipeline_result.success:
            print(f"\n[ERROR] パイプライン実行に失敗しました: {pipeline_result.error_message}")
            return False

        # 推奨銘柄取得（TOP5）
        recommendations = await get_daily_recommendations(limit=5)

        # ステップ3: 結果表示
        progress.show_step("詳細結果表示", 3)

        if not recommendations:
            print("\n[!] 現在推奨できる銘柄がありません")
            return False

        # 詳細結果表示
        print("\n" + "="*60)
        print(f"     詳細分析結果 - TOP {len(recommendations)} 推奨銘柄")
        print("="*60)

        print(f"[STATS] パイプライン統計:")
        print(f"   - データ収集: {len(pipeline_result.data_collection.collected_symbols)} 銘柄成功")
        print(f"   - モデル学習: {len(pipeline_result.model_update.models_updated)} モデル更新")
        print(f"   - 品質スコア: {pipeline_result.quality_report.overall_score:.2f}")

        for i, rec in enumerate(recommendations, 1):
            risk_color = {"低": "[L]", "中": "[M]", "高": "[H]"}.get(rec.risk_level, "[?]")

            print(f"\n{i}. {rec.symbol} ({rec.name}) - [{rec.action.value}]")
            print(f"   [SCORE] 総合スコア: {rec.composite_score:.1f}点")
            print(f"   [DETAIL] 内訳: テクニカル {rec.technical_score:.1f}点, ML予測 {rec.ml_score:.1f}点")
            print(f"   [CONF] 信頼度: {rec.confidence:.0f}%, リスク: {risk_color}{rec.risk_level}")

            if rec.reasons:
                print(f"   [REASON] 推奨理由: {', '.join(rec.reasons[:3])}")

            price_info = []
            if rec.price_target:
                price_info.append(f"目標価格 {rec.price_target:.0f}円")
            if rec.stop_loss:
                price_info.append(f"ストップロス {rec.stop_loss:.0f}円")
            if price_info:
                print(f"   [PRICE] {', '.join(price_info)}")

        progress.show_completion()

        print("\n[INFO] 投資判断サポート:")
        print("   [OK] スコア70点以上: 投資検討価値が高い")
        print("   [CAUTION] 信頼度60%未満: 慎重な判断が必要")
        print("   [HIGH-RISK] 高リスク銘柄: 損失許容範囲内での投資を")

        return True

    except Exception as e:
        print(f"\n[ERROR] エラーが発生しました: {e}")
        return False


def filter_safe_recommendations(recommendations):
    """安全モード: 高リスク銘柄を除外"""
    return [rec for rec in recommendations if rec.risk_level != "高"]


async def main():
    """メイン実行関数"""
    show_header()
    args = parse_arguments()

    # 引数に応じた銘柄リスト設定
    symbols = None
    if args.symbols:
        symbols = [symbol.strip() for symbol in args.symbols.split(',')]
        print(f"指定銘柄: {', '.join(symbols)}")

    success = False

    try:
        if args.full:
            success = await run_full_mode(symbols)
        else:
            # デフォルトはクイックモード
            success = await run_quick_mode(symbols)

<<<<<<< HEAD
    # 結果表示
    print_summary(report)

    # 教育的分析の表示（デフォルト有効、機械学習含む）
    if not args.quiet and not args.no_educational:
        analyzer = EducationalMarketAnalyzer()
        all_results = []

        # 全銘柄の分析実行
        for symbol in symbols:
            try:
                educational_result = analyzer.analyze_symbol_educational(symbol)
                all_results.append(educational_result)
            except Exception as e:
                print(f"分析エラー {symbol}: {e}")

        # 詳細レポート（最初の3銘柄のみ）
        print("\n" + "=" * 80)
        print("【詳細技術指標レポート】（上位3銘柄）")
        print("=" * 80)

        for result in all_results[:3]:
            try:
                educational_report = analyzer.format_educational_report(result)
                print(educational_report)
            except Exception as e:
                print(f"詳細レポートエラー {result.symbol}: {e}")

        # 全銘柄MLスコア一覧表（最後に表示）
        if all_results:
            print("\n" + "=" * 100)
            print("【全銘柄 機械学習スコア一覧表】（教育・研究目的）")
            print("=" * 100)
            print("※機械学習スコアは教育・研究目的の技術情報です")
            print("=" * 100)

            # 総合スコアでソート
            scored_results = []
            for result in all_results:
                if result.ml_technical_scores:
                    # 各スコアを取得
                    trend_score = next(
                        (s for s in result.ml_technical_scores if "トレンド" in s.score_name),
                        None,
                    )
                    volatility_score = next(
                        (s for s in result.ml_technical_scores if "変動予測" in s.score_name),
                        None,
                    )
                    pattern_score = next(
                        (s for s in result.ml_technical_scores if "パターン" in s.score_name),
                        None,
                    )

                    # Issue #583対応: MLスコア値の安全な取得と正規化
                    trend_val = _safe_get_score_value(trend_score, "trend")
                    volatility_val = _safe_get_score_value(volatility_score, "volatility")
                    pattern_val = _safe_get_score_value(pattern_score, "pattern")

                    # 総合判定 - ゼロ除算対策と入力検証付き
                    valid_scores = [s for s in [trend_val, volatility_val, pattern_val] if s is not None]
                    if valid_scores:
                        avg_score = sum(valid_scores) / len(valid_scores)
                    else:
                        avg_score = 50.0  # デフォルト値
                    overall = (
                        "強い上昇"
                        if avg_score >= 70
                        else (
                            "上昇傾向"
                            if avg_score >= 55
                            else (
                                "中立"
                                if avg_score >= 45
                                else "下降傾向" if avg_score >= 30 else "弱い"
                            )
                        )
                    )

                    scored_results.append(
                        {
                            "result": result,
                            "trend_val": trend_val,
                            "volatility_val": volatility_val,
                            "pattern_val": pattern_val,
                            "avg_score": avg_score,
                            "overall": overall,
                        }
                    )

            # 総合スコア順でソート（降順）
            scored_results.sort(key=lambda x: x["avg_score"], reverse=True)

            print(
                f"{'ランク':<4} {'銘柄':<8} {'会社名':<12} {'価格':<8} {'トレンド':<8} {'変動予測':<8} {'パターン':<8} {'総合':<6} {'判定':<10}"
            )
            print("-" * 110)

            for i, scored_result in enumerate(scored_results, 1):
                result = scored_result["result"]
                trend_val = scored_result["trend_val"]
                volatility_val = scored_result["volatility_val"]
                pattern_val = scored_result["pattern_val"]
                avg_score = scored_result["avg_score"]
                overall = scored_result["overall"]

                rank_symbol = "🥇" if i == 1 else "🥈" if i == 2 else "🥉" if i == 3 else f"{i:2d}"

                print(
                    f"{rank_symbol:<4} {result.symbol:<8} {result.company_name[:10]:<12} {result.current_price:>7.0f} {trend_val:>6.1f} {volatility_val:>8.1f} {pattern_val:>7.1f} {avg_score:>5.1f} {overall:<10}"
                )

            print("-" * 110)
            print("※数値は0-100のスコア、総合スコア順でランキング表示")
            print("※総合判定は平均値による技術的参考情報、投資判断は自己責任で行ってください")
            print("=" * 100)

    # 成功/失敗判定
    if report.failed_symbols == 0 and not report.errors:
        print("\n[完了] 全自動化処理が正常に完了しました！")
        return 0
    else:  # 何らかの失敗またはエラーがある場合
        if report.successful_symbols > 0:
            print(
                f"\n[警告]  一部の処理が失敗しました ({report.successful_symbols}/{report.total_symbols} 成功)"
            )
        else:
            print("\n[失敗] 処理に失敗しました")
        return 1  # 部分的または全体的な失敗の場合、1を返す


def _print_educational_report_and_ml_scores(symbols, args, analyzer, all_results):
    # 詳細レポート（最初の3銘柄のみ）
    print("\n" + "=" * 80)
    print("【詳細技術指標レポート】（上位3銘柄）")
    print("=" * 80)

    for result in all_results[:3]:
        try:
            educational_report = analyzer.format_educational_report(result)
            print(educational_report)
        except Exception as e:
            print(f"詳細レポートエラー {result.symbol}: {e}")

    # 全銘柄MLスコア一覧表（最後に表示）
    if all_results:
        print("\n" + "=" * 100)
        print("【全銘柄 機械学習スコア一覧表】（教育・研究目的）")
        print("=" * 100)
        print("※機械学習スコアは教育・研究目的の技術情報です")
        print("=" * 100)

        # 総合スコアでソート
        scored_results = []
        for result in all_results:
            if result.ml_technical_scores:
                # 各スコアを取得
                trend_score = next(
                    (s for s in result.ml_technical_scores if "トレンド" in s.score_name),
                    None,
                )
                volatility_score = next(
                    (s for s in result.ml_technical_scores if "変動予測" in s.score_name),
                    None,
                )
                pattern_score = next(
                    (s for s in result.ml_technical_scores if "パターン" in s.score_name),
                    None,
                )

                # Issue #583対応: MLスコア値の安全な取得と正規化
                trend_val = _safe_get_score_value(trend_score, "trend")
                volatility_val = _safe_get_score_value(volatility_score, "volatility")
                pattern_val = _safe_get_score_value(pattern_score, "pattern")

                # 総合判定 - ゼロ除算対策と入力検証付き
                valid_scores = [s for s in [trend_val, volatility_val, pattern_val] if s is not None]
                if valid_scores:
                    avg_score = sum(valid_scores) / len(valid_scores)
                else:
                    avg_score = 50.0  # デフォルト値
                overall = (
                    "強い上昇"
                    if avg_score >= 70
                    else (
                        "上昇傾向"
                        if avg_score >= 55
                        else (
                            "中立" if avg_score >= 45 else "下降傾向" if avg_score >= 30 else "弱い"
                        )
                    )
                )

                scored_results.append(
                    {
                        "result": result,
                        "trend_val": trend_val,
                        "volatility_val": volatility_val,
                        "pattern_val": pattern_val,
                        "avg_score": avg_score,
                        "overall": overall,
                    }
                )

        # 総合スコア順でソート（降順）
        scored_results.sort(key=lambda x: x["avg_score"], reverse=True)

        print(
            f"{'ランク':<4} {'銘柄':<8} {'会社名':<12} {'価格':<8} {'トレンド':<8} {'変動予測':<8} {'パターン':<8} {'総合':<6} {'判定':<10}"
        )
        print("-" * 110)

        for i, scored_result in enumerate(scored_results, 1):
            result = scored_result["result"]
            trend_val = scored_result["trend_val"]
            volatility_val = scored_result["volatility_val"]
            pattern_val = scored_result["pattern_val"]
            avg_score = scored_result["avg_score"]
            overall = scored_result["overall"]

            rank_symbol = "🥇" if i == 1 else "🥈" if i == 2 else "🥉" if i == 3 else f"{i:2d}"

            print(
                f"{rank_symbol:<4} {result.symbol:<8} {result.company_name[:10]:<12} {result.current_price:>7.0f} {trend_val:>6.1f} {volatility_val:>8.1f} {pattern_val:>7.1f} {avg_score:>5.1f} {overall:<10}"
            )

        print("-" * 110)
        print("※数値は0-100のスコア、総合スコア順でランキング表示")
        print("※総合判定は平均値による技術的参考情報、投資判断は自己責任で行ってください")
        print("=" * 100)

    return 0


def main():
    """
    メイン関数
    """

    def _signal_handler(signum, frame, orchestrator_instance: DayTradeOrchestrator):
        print("\n\n[中断] システムを安全に停止しています...")
        if orchestrator_instance:
            orchestrator_instance.cleanup()
        print("[完了] システムが正常に停止されました")
        sys.exit(0)

    # シグナルハンドラ設定 (partialでorchestratorインスタンスを後でバインド)
    signal.signal(signal.SIGINT, partial(_signal_handler, orchestrator_instance=None))
    signal.signal(signal.SIGTERM, partial(_signal_handler, orchestrator_instance=None))

    (
        args,
        validated_symbols,
        validated_config_path,
        validated_log_level,
        validated_interval,
    ) = _parse_and_validate_args()

    # ログ設定（バリデート済みレベルを使用）
    setup_logging(validated_log_level)
    logger = logging.getLogger(__name__)

    try:
        # ダッシュボードモードの処理
        if args.dash:
            return _run_dashboard_mode(args)

        # インタラクティブモードの処理
        if args.interactive:
            return _run_interactive_mode(args)

        # 以下は通常の分析または監視モードの処理
        # オーケストレーター初期化
        orchestrator = DayTradeOrchestrator(
            str(validated_config_path) if validated_config_path else None
        )

        # シグナルハンドラに実際のorchestratorインスタンスをバインド
        signal.signal(signal.SIGINT, partial(_signal_handler, orchestrator_instance=orchestrator))
        signal.signal(signal.SIGTERM, partial(_signal_handler, orchestrator_instance=orchestrator))

        # 設定の表示とシンボル取得
        symbols = validated_symbols
        config_path = str(validated_config_path) if validated_config_path else None

        try:
            config_manager = ConfigManager(config_path)
            if not symbols:
                symbols = config_manager.get_symbol_codes()

            if not args.quiet:
                logger.info("[設定] 設定情報:")
                logger.info(f"   設定ファイル: {config_manager.config_path}")
                logger.info(f"   対象銘柄数: {len(symbols)}")
                logger.info("   銘柄コード: {}".format(", ".join(symbols)))
                logger.info(f"   レポートのみ: {'はい' if args.report_only else 'いいえ'}")

                # 市場時間チェック
                if config_manager.is_market_open():
                    logger.info("   [オープン] 市場オープン中")
                else:
                    logger.info("   [クローズ] 市場クローズ中")

        except Exception as e:
            logger.error(f"設定読み込みエラー: {e}")
            return 1

        # 監視モードの処理
        if args.watch:
            if not args.quiet:
                print_startup_banner()
                print(f"対象銘柄: {symbols}")
            run_watch_mode(symbols, validated_interval, orchestrator)
            return 0

        # 通常分析モードの実行
        return _run_analysis_mode(
            args, symbols, validated_config_path, orchestrator, _signal_handler
        )
=======
        if success:
            print(f"\n[SUCCESS] {datetime.now().strftime('%H:%M:%S')} 分析完了")
            if args.safe:
                print("   [INFO] 安全モードで高リスク銘柄を除外しています")
        else:
            print(f"\n[WARNING] {datetime.now().strftime('%H:%M:%S')} 分析に問題が発生しました")
>>>>>>> c9182ad2

    except KeyboardInterrupt:
        print(f"\n[STOP] ユーザーによって実行が中止されました")
    except Exception as e:
        print(f"\n[FATAL] 予期しないエラーが発生しました: {e}")


if __name__ == "__main__":
    asyncio.run(main())<|MERGE_RESOLUTION|>--- conflicted
+++ resolved
@@ -28,93 +28,6 @@
 from src.day_trade.automation.auto_pipeline_manager import run_auto_pipeline
 from src.day_trade.recommendation.recommendation_engine import get_daily_recommendations
 
-<<<<<<< HEAD
-class CLIValidationError(Exception):
-    """CLI引数検証エラー"""
-
-    pass
-
-
-def _safe_get_score_value(score_obj, score_type: str):
-    """MLスコアオブジェクトから安全に値を取得 - Issue #583対応"""
-    if score_obj is None:
-        return None
-
-    try:
-        score_value = getattr(score_obj, 'score_value', None)
-        if score_value is None:
-            return None
-
-        # 数値型変換と検証
-        if isinstance(score_value, (list, tuple)) and len(score_value) > 0:
-            score_value = score_value[0]
-
-        score_val = float(score_value)
-
-        # NaN/無限値チェック
-        if not (score_val == score_val and abs(score_val) != float('inf')):  # NaN/Inf check without numpy
-            return None
-
-        # 値の範囲チェック（0-100で正規化）
-        if score_val < 0:
-            return 0.0
-        elif score_val > 100:
-            return 100.0
-
-        return round(score_val, 1)
-
-    except (ValueError, TypeError, AttributeError, OverflowError):
-        return None
-
-
-def validate_symbols(symbols_str: str) -> List[str]:
-    """
-    銘柄コード文字列をバリデートし、リストに変換
-
-    Args:
-        symbols_str: カンマ区切りの銘柄コード文字列
-
-    Returns:
-        バリデート済み銘柄コードリスト
-
-    Raises:
-        CLIValidationError: バリデーションエラー
-    """
-    if not symbols_str:
-        raise CLIValidationError("銘柄コードが指定されていません")
-
-    # カンマで分割し、前後の空白を削除
-    symbols = [s.strip() for s in symbols_str.split(",")]
-
-    # 空の要素を除外
-    symbols = [s for s in symbols if s]
-
-    if not symbols:
-        raise CLIValidationError("有効な銘柄コードが見つかりません")
-
-    # 銘柄コードの形式チェック（4桁の数字または4桁+拡張子）
-    symbol_pattern = re.compile(r"^\d{4}(\.[A-Z]+)?$")
-
-    invalid_symbols = []
-    for symbol in symbols:
-        if not symbol_pattern.match(symbol):
-            invalid_symbols.append(symbol)
-
-    if invalid_symbols:
-        raise CLIValidationError(
-            "無効な銘柄コード形式: {}. ".format(", ".join(invalid_symbols))
-            + "4桁の数字 (例: 7203) または市場コード付き (例: 7203.T) を使用してください。"
-        )
-
-    # 重複を除去
-    unique_symbols = list(dict.fromkeys(symbols))
-
-    if len(symbols) != len(unique_symbols):
-        logging.getLogger(__name__).warning("注意: 重複する銘柄コードが除去されました")
-
-    return unique_symbols
-=======
->>>>>>> c9182ad2
 
 class SimpleProgress:
     """シンプル進捗表示"""
@@ -349,334 +262,12 @@
             # デフォルトはクイックモード
             success = await run_quick_mode(symbols)
 
-<<<<<<< HEAD
-    # 結果表示
-    print_summary(report)
-
-    # 教育的分析の表示（デフォルト有効、機械学習含む）
-    if not args.quiet and not args.no_educational:
-        analyzer = EducationalMarketAnalyzer()
-        all_results = []
-
-        # 全銘柄の分析実行
-        for symbol in symbols:
-            try:
-                educational_result = analyzer.analyze_symbol_educational(symbol)
-                all_results.append(educational_result)
-            except Exception as e:
-                print(f"分析エラー {symbol}: {e}")
-
-        # 詳細レポート（最初の3銘柄のみ）
-        print("\n" + "=" * 80)
-        print("【詳細技術指標レポート】（上位3銘柄）")
-        print("=" * 80)
-
-        for result in all_results[:3]:
-            try:
-                educational_report = analyzer.format_educational_report(result)
-                print(educational_report)
-            except Exception as e:
-                print(f"詳細レポートエラー {result.symbol}: {e}")
-
-        # 全銘柄MLスコア一覧表（最後に表示）
-        if all_results:
-            print("\n" + "=" * 100)
-            print("【全銘柄 機械学習スコア一覧表】（教育・研究目的）")
-            print("=" * 100)
-            print("※機械学習スコアは教育・研究目的の技術情報です")
-            print("=" * 100)
-
-            # 総合スコアでソート
-            scored_results = []
-            for result in all_results:
-                if result.ml_technical_scores:
-                    # 各スコアを取得
-                    trend_score = next(
-                        (s for s in result.ml_technical_scores if "トレンド" in s.score_name),
-                        None,
-                    )
-                    volatility_score = next(
-                        (s for s in result.ml_technical_scores if "変動予測" in s.score_name),
-                        None,
-                    )
-                    pattern_score = next(
-                        (s for s in result.ml_technical_scores if "パターン" in s.score_name),
-                        None,
-                    )
-
-                    # Issue #583対応: MLスコア値の安全な取得と正規化
-                    trend_val = _safe_get_score_value(trend_score, "trend")
-                    volatility_val = _safe_get_score_value(volatility_score, "volatility")
-                    pattern_val = _safe_get_score_value(pattern_score, "pattern")
-
-                    # 総合判定 - ゼロ除算対策と入力検証付き
-                    valid_scores = [s for s in [trend_val, volatility_val, pattern_val] if s is not None]
-                    if valid_scores:
-                        avg_score = sum(valid_scores) / len(valid_scores)
-                    else:
-                        avg_score = 50.0  # デフォルト値
-                    overall = (
-                        "強い上昇"
-                        if avg_score >= 70
-                        else (
-                            "上昇傾向"
-                            if avg_score >= 55
-                            else (
-                                "中立"
-                                if avg_score >= 45
-                                else "下降傾向" if avg_score >= 30 else "弱い"
-                            )
-                        )
-                    )
-
-                    scored_results.append(
-                        {
-                            "result": result,
-                            "trend_val": trend_val,
-                            "volatility_val": volatility_val,
-                            "pattern_val": pattern_val,
-                            "avg_score": avg_score,
-                            "overall": overall,
-                        }
-                    )
-
-            # 総合スコア順でソート（降順）
-            scored_results.sort(key=lambda x: x["avg_score"], reverse=True)
-
-            print(
-                f"{'ランク':<4} {'銘柄':<8} {'会社名':<12} {'価格':<8} {'トレンド':<8} {'変動予測':<8} {'パターン':<8} {'総合':<6} {'判定':<10}"
-            )
-            print("-" * 110)
-
-            for i, scored_result in enumerate(scored_results, 1):
-                result = scored_result["result"]
-                trend_val = scored_result["trend_val"]
-                volatility_val = scored_result["volatility_val"]
-                pattern_val = scored_result["pattern_val"]
-                avg_score = scored_result["avg_score"]
-                overall = scored_result["overall"]
-
-                rank_symbol = "🥇" if i == 1 else "🥈" if i == 2 else "🥉" if i == 3 else f"{i:2d}"
-
-                print(
-                    f"{rank_symbol:<4} {result.symbol:<8} {result.company_name[:10]:<12} {result.current_price:>7.0f} {trend_val:>6.1f} {volatility_val:>8.1f} {pattern_val:>7.1f} {avg_score:>5.1f} {overall:<10}"
-                )
-
-            print("-" * 110)
-            print("※数値は0-100のスコア、総合スコア順でランキング表示")
-            print("※総合判定は平均値による技術的参考情報、投資判断は自己責任で行ってください")
-            print("=" * 100)
-
-    # 成功/失敗判定
-    if report.failed_symbols == 0 and not report.errors:
-        print("\n[完了] 全自動化処理が正常に完了しました！")
-        return 0
-    else:  # 何らかの失敗またはエラーがある場合
-        if report.successful_symbols > 0:
-            print(
-                f"\n[警告]  一部の処理が失敗しました ({report.successful_symbols}/{report.total_symbols} 成功)"
-            )
-        else:
-            print("\n[失敗] 処理に失敗しました")
-        return 1  # 部分的または全体的な失敗の場合、1を返す
-
-
-def _print_educational_report_and_ml_scores(symbols, args, analyzer, all_results):
-    # 詳細レポート（最初の3銘柄のみ）
-    print("\n" + "=" * 80)
-    print("【詳細技術指標レポート】（上位3銘柄）")
-    print("=" * 80)
-
-    for result in all_results[:3]:
-        try:
-            educational_report = analyzer.format_educational_report(result)
-            print(educational_report)
-        except Exception as e:
-            print(f"詳細レポートエラー {result.symbol}: {e}")
-
-    # 全銘柄MLスコア一覧表（最後に表示）
-    if all_results:
-        print("\n" + "=" * 100)
-        print("【全銘柄 機械学習スコア一覧表】（教育・研究目的）")
-        print("=" * 100)
-        print("※機械学習スコアは教育・研究目的の技術情報です")
-        print("=" * 100)
-
-        # 総合スコアでソート
-        scored_results = []
-        for result in all_results:
-            if result.ml_technical_scores:
-                # 各スコアを取得
-                trend_score = next(
-                    (s for s in result.ml_technical_scores if "トレンド" in s.score_name),
-                    None,
-                )
-                volatility_score = next(
-                    (s for s in result.ml_technical_scores if "変動予測" in s.score_name),
-                    None,
-                )
-                pattern_score = next(
-                    (s for s in result.ml_technical_scores if "パターン" in s.score_name),
-                    None,
-                )
-
-                # Issue #583対応: MLスコア値の安全な取得と正規化
-                trend_val = _safe_get_score_value(trend_score, "trend")
-                volatility_val = _safe_get_score_value(volatility_score, "volatility")
-                pattern_val = _safe_get_score_value(pattern_score, "pattern")
-
-                # 総合判定 - ゼロ除算対策と入力検証付き
-                valid_scores = [s for s in [trend_val, volatility_val, pattern_val] if s is not None]
-                if valid_scores:
-                    avg_score = sum(valid_scores) / len(valid_scores)
-                else:
-                    avg_score = 50.0  # デフォルト値
-                overall = (
-                    "強い上昇"
-                    if avg_score >= 70
-                    else (
-                        "上昇傾向"
-                        if avg_score >= 55
-                        else (
-                            "中立" if avg_score >= 45 else "下降傾向" if avg_score >= 30 else "弱い"
-                        )
-                    )
-                )
-
-                scored_results.append(
-                    {
-                        "result": result,
-                        "trend_val": trend_val,
-                        "volatility_val": volatility_val,
-                        "pattern_val": pattern_val,
-                        "avg_score": avg_score,
-                        "overall": overall,
-                    }
-                )
-
-        # 総合スコア順でソート（降順）
-        scored_results.sort(key=lambda x: x["avg_score"], reverse=True)
-
-        print(
-            f"{'ランク':<4} {'銘柄':<8} {'会社名':<12} {'価格':<8} {'トレンド':<8} {'変動予測':<8} {'パターン':<8} {'総合':<6} {'判定':<10}"
-        )
-        print("-" * 110)
-
-        for i, scored_result in enumerate(scored_results, 1):
-            result = scored_result["result"]
-            trend_val = scored_result["trend_val"]
-            volatility_val = scored_result["volatility_val"]
-            pattern_val = scored_result["pattern_val"]
-            avg_score = scored_result["avg_score"]
-            overall = scored_result["overall"]
-
-            rank_symbol = "🥇" if i == 1 else "🥈" if i == 2 else "🥉" if i == 3 else f"{i:2d}"
-
-            print(
-                f"{rank_symbol:<4} {result.symbol:<8} {result.company_name[:10]:<12} {result.current_price:>7.0f} {trend_val:>6.1f} {volatility_val:>8.1f} {pattern_val:>7.1f} {avg_score:>5.1f} {overall:<10}"
-            )
-
-        print("-" * 110)
-        print("※数値は0-100のスコア、総合スコア順でランキング表示")
-        print("※総合判定は平均値による技術的参考情報、投資判断は自己責任で行ってください")
-        print("=" * 100)
-
-    return 0
-
-
-def main():
-    """
-    メイン関数
-    """
-
-    def _signal_handler(signum, frame, orchestrator_instance: DayTradeOrchestrator):
-        print("\n\n[中断] システムを安全に停止しています...")
-        if orchestrator_instance:
-            orchestrator_instance.cleanup()
-        print("[完了] システムが正常に停止されました")
-        sys.exit(0)
-
-    # シグナルハンドラ設定 (partialでorchestratorインスタンスを後でバインド)
-    signal.signal(signal.SIGINT, partial(_signal_handler, orchestrator_instance=None))
-    signal.signal(signal.SIGTERM, partial(_signal_handler, orchestrator_instance=None))
-
-    (
-        args,
-        validated_symbols,
-        validated_config_path,
-        validated_log_level,
-        validated_interval,
-    ) = _parse_and_validate_args()
-
-    # ログ設定（バリデート済みレベルを使用）
-    setup_logging(validated_log_level)
-    logger = logging.getLogger(__name__)
-
-    try:
-        # ダッシュボードモードの処理
-        if args.dash:
-            return _run_dashboard_mode(args)
-
-        # インタラクティブモードの処理
-        if args.interactive:
-            return _run_interactive_mode(args)
-
-        # 以下は通常の分析または監視モードの処理
-        # オーケストレーター初期化
-        orchestrator = DayTradeOrchestrator(
-            str(validated_config_path) if validated_config_path else None
-        )
-
-        # シグナルハンドラに実際のorchestratorインスタンスをバインド
-        signal.signal(signal.SIGINT, partial(_signal_handler, orchestrator_instance=orchestrator))
-        signal.signal(signal.SIGTERM, partial(_signal_handler, orchestrator_instance=orchestrator))
-
-        # 設定の表示とシンボル取得
-        symbols = validated_symbols
-        config_path = str(validated_config_path) if validated_config_path else None
-
-        try:
-            config_manager = ConfigManager(config_path)
-            if not symbols:
-                symbols = config_manager.get_symbol_codes()
-
-            if not args.quiet:
-                logger.info("[設定] 設定情報:")
-                logger.info(f"   設定ファイル: {config_manager.config_path}")
-                logger.info(f"   対象銘柄数: {len(symbols)}")
-                logger.info("   銘柄コード: {}".format(", ".join(symbols)))
-                logger.info(f"   レポートのみ: {'はい' if args.report_only else 'いいえ'}")
-
-                # 市場時間チェック
-                if config_manager.is_market_open():
-                    logger.info("   [オープン] 市場オープン中")
-                else:
-                    logger.info("   [クローズ] 市場クローズ中")
-
-        except Exception as e:
-            logger.error(f"設定読み込みエラー: {e}")
-            return 1
-
-        # 監視モードの処理
-        if args.watch:
-            if not args.quiet:
-                print_startup_banner()
-                print(f"対象銘柄: {symbols}")
-            run_watch_mode(symbols, validated_interval, orchestrator)
-            return 0
-
-        # 通常分析モードの実行
-        return _run_analysis_mode(
-            args, symbols, validated_config_path, orchestrator, _signal_handler
-        )
-=======
         if success:
             print(f"\n[SUCCESS] {datetime.now().strftime('%H:%M:%S')} 分析完了")
             if args.safe:
                 print("   [INFO] 安全モードで高リスク銘柄を除外しています")
         else:
             print(f"\n[WARNING] {datetime.now().strftime('%H:%M:%S')} 分析に問題が発生しました")
->>>>>>> c9182ad2
 
     except KeyboardInterrupt:
         print(f"\n[STOP] ユーザーによって実行が中止されました")
