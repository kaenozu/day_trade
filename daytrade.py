--- conflicted
+++ resolved
@@ -6,15 +6,12 @@
 
 import argparse
 import logging
+import re
 import sys
 import traceback
-<<<<<<< HEAD
-import re
-from typing import List
-=======
 from datetime import datetime
 from pathlib import Path
->>>>>>> 720a024e
+from typing import List
 
 from src.day_trade.automation.orchestrator import DayTradeOrchestrator  # Moved to top
 from src.day_trade.config.config_manager import ConfigManager  # Moved to top
@@ -115,7 +112,7 @@
 
     # 読み取り権限チェック
     try:
-        with open(path, "r", encoding="utf-8") as f:
+        with open(path, encoding="utf-8") as f:
             f.read(1)  # 1文字だけ読み取りテスト
     except PermissionError:
         raise CLIValidationError(
@@ -148,7 +145,7 @@
 
     if log_level.upper() not in valid_levels:
         raise CLIValidationError(
-            f"無効なログレベル: {log_level}. " f"有効な値: {', '.join(valid_levels)}"
+            f"無効なログレベル: {log_level}. 有効な値: {', '.join(valid_levels)}"
         )
 
     return log_level.upper()
