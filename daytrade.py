#!/usr/bin/env python3
# -*- coding: utf-8 -*-
"""
Day Trade Personal - 個人利用専用版

デイトレード専用 93%精度AIシステム
1日単位の売買タイミング推奨に特化した個人投資家向けシステム

使用方法:
  python daytrade.py           # デフォルト：Webダッシュボード（ブラウザ表示）
  python daytrade.py --console # コンソールモード（ターミナル表示）
  python daytrade.py --quick   # 基本モード（TOP3推奨・シンプル）
  python daytrade.py --multi 10 # 10銘柄一括分析
  python daytrade.py --portfolio 1000000 # ポートフォリオ推奨（100万円）
  python daytrade.py --chart   # チャート表示（グラフで分析結果）
  python daytrade.py --symbols 7203,8306  # 特定銘柄のみ分析
  python daytrade.py --history # 分析履歴表示
  python daytrade.py --alerts  # アラート確認
  python daytrade.py --safe    # 安全モード（低リスク銘柄のみ）
  python daytrade.py --multi 8 --chart  # 複数銘柄分析＋チャート表示
  python daytrade.py --quick --chart --safe # 基本モード＋チャート＋安全モード
  python daytrade.py --train-overnight-model # 【開発者用】翌朝場予測の再学習

  # Issue #882対応: マルチタイムフレーム予測機能（デフォルト化）
  python daytrade.py --symbol 7203.T # マルチタイムフレーム予測（新デフォルト）
  python daytrade.py --symbol ^N225 --timeframe weekly # 週足予測のみ
  python daytrade.py --portfolio-analysis --symbols 7203,6758,9984 # ポートフォリオ分析
  python daytrade.py --symbol 7203.T --output-json # JSON出力
  python daytrade.py --quick --symbol 7203.T # 高速デイトレード予測のみ

★NEW: --symbolでマルチタイムフレーム予測がデフォルト動作になりました
★従来のデイトレード予測は --quick オプションで利用できます
注意: 投資は自己責任で！"""

# Windows環境での文字化け対策
import os
import sys
import locale

# 環境変数設定
os.environ['PYTHONIOENCODING'] = 'utf-8'

# Windows Console API対応
if sys.platform == 'win32':
    try:
        # Windows用設定
        sys.stdout.reconfigure(encoding='utf-8')
        sys.stderr.reconfigure(encoding='utf-8')
    except:
        # フォールバック
        import codecs
        sys.stdout = codecs.getwriter('utf-8')(sys.stdout.buffer)
        sys.stderr = codecs.getwriter('utf-8')(sys.stderr.buffer)

import asyncio
import time
import argparse
import json
from datetime import datetime
from pathlib import Path
from typing import List, Optional, Dict, Any


from model_performance_monitor import ModelPerformanceMonitor
try:
    from overnight_prediction_model import OvernightPredictionModel
    OVERNIGHT_MODEL_AVAILABLE = True
    print('[OK] 翌朝場予測モデル: 機械学習ベースの予測対応')
except ImportError:
    OVERNIGHT_MODEL_AVAILABLE = False
    print('[WARNING] 翌朝場予測モデル未対応')

# 個人版システム設定
project_root = Path(__file__).parent
sys.path.insert(0, str(project_root))

# 個人版システム機能
FULL_SYSTEM_AVAILABLE = False  # 個人版はシンプルシステムのみ

# オプション機能のインポート

# 価格データ取得用
try:
    from src.day_trade.utils.yfinance_import import get_yfinance, is_yfinance_available
    PRICE_DATA_AVAILABLE = True
except ImportError:
    PRICE_DATA_AVAILABLE = False

# ML予測システム
try:
    # 軽量版を先に試行
    from simple_ml_prediction_system import SimpleMLPredictionSystem as MLPredictionSystem
    ML_AVAILABLE = True
    ML_TYPE = "simple"
except ImportError:
    try:
        # 高度版をフォールバック
        from advanced_ml_prediction_system import AdvancedMLPredictionSystem as MLPredictionSystem
        ML_AVAILABLE = True
        ML_TYPE = "advanced"
    except ImportError:
        ML_AVAILABLE = False
        ML_TYPE = "none"

# バックテスト結果統合
try:
    from prediction_validator import PredictionValidator
    from backtest_engine import BacktestEngine
    BACKTEST_INTEGRATION_AVAILABLE = True
except ImportError:
    BACKTEST_INTEGRATION_AVAILABLE = False
CHART_AVAILABLE = False # チャート機能が利用可能かどうかのフラグ
try:
    # matplotlibとseabornがインストールされていればTrueにする (ここではインポートしない)
    import matplotlib
    import seaborn
    CHART_AVAILABLE = True
except ImportError:
    pass # インポートできない場合はFalseのまま

# Web機能のインポート
WEB_AVAILABLE = False
try:
    from flask import Flask, render_template, jsonify, request
    import plotly.graph_objects as go
    import plotly.express as px
    from plotly.subplots import make_subplots
    import plotly.utils
    WEB_AVAILABLE = True
    print('[OK] Web機能: ブラウザダッシュボード対応')
except ImportError:
    print('[WARNING] Web機能未対応 - pip install flask plotly')

try:
    from analysis_history import PersonalAnalysisHistory
    HISTORY_AVAILABLE = True
except ImportError:
    HISTORY_AVAILABLE = False

try:
    from day_trading_engine import PersonalDayTradingEngine, DayTradingSignal
    DAYTRADING_AVAILABLE = True
except ImportError:
    DAYTRADING_AVAILABLE = False

try:
    from enhanced_symbol_manager import EnhancedSymbolManager, SymbolTier
    ENHANCED_SYMBOLS_AVAILABLE = True
    print('[OK] 拡張銘柄管理システム: 100銘柄体制対応')
except ImportError:
    ENHANCED_SYMBOLS_AVAILABLE = False
    print('[WARNING] 拡張銘柄管理システム未対応')

try:
    from real_data_provider import RealDataProvider, RealDataAnalysisEngine
    REAL_DATA_AVAILABLE = True
    print('[OK] 実戦投入モード: リアルデータ対応')
except ImportError:
    REAL_DATA_AVAILABLE = False
    print('[INFO] シンプルモード: 基本データ使用（本番運用可能）')

try:
    from risk_manager import PersonalRiskManager, RiskSettings
    RISK_MANAGER_AVAILABLE = True
    print('[OK] 実戦リスク管理システム: 損切り自動化対応')
except ImportError:
    RISK_MANAGER_AVAILABLE = False
    print('[WARNING] リスク管理システム未対応')

# Issue #882対応: マルチタイムフレーム予測機能
try:
    from multi_timeframe_prediction_engine import (
        MultiTimeframePredictionEngine,
        PredictionTimeframe,
        TradingStyle
    )
    MULTI_TIMEFRAME_AVAILABLE = True
    print('[OK] マルチタイムフレーム予測: 1週間・1ヶ月・3ヶ月予測対応')
except ImportError:
    MULTI_TIMEFRAME_AVAILABLE = False
    print('[WARNING] マルチタイムフレーム予測未対応 - pip install lightgbm scikit-learn')

try:
    from stability_manager import SystemStabilityManager, ErrorLevel
    STABILITY_MANAGER_AVAILABLE = True
    print('[OK] 技術的安定性システム: エラーハンドリング強化')
except ImportError:
    STABILITY_MANAGER_AVAILABLE = False
    print('[WARNING] 安定性管理システム未対応')

try:
    from parallel_analyzer import ParallelAnalyzer
    PARALLEL_ANALYZER_AVAILABLE = True
    print('[OK] 並列分析システム: 高速処理対応')
except ImportError:
    PARALLEL_ANALYZER_AVAILABLE = False
    print('[WARNING] 並列分析システム未対応')

try:
    from sector_diversification import SectorDiversificationManager
    SECTOR_DIVERSIFICATION_AVAILABLE = True
    print('[OK] セクター分散システム: 33業界完全分散対応')
except ImportError:
    SECTOR_DIVERSIFICATION_AVAILABLE = False
    print('[WARNING] セクター分散システム未対応')

try:
    from theme_stock_analyzer import ThemeStockAnalyzer
    THEME_STOCK_AVAILABLE = True
    print('[OK] テーマ株・材料株システム: ニュース連動分析対応')
except ImportError:
    THEME_STOCK_AVAILABLE = False
    print('[WARNING] テーマ株・材料株システム未対応')

try:
    from prediction_validator import PredictionValidator, Prediction, ValidationPeriod
    PREDICTION_VALIDATOR_AVAILABLE = True
    print('[OK] 予測精度検証システム: 93%精度目標追跡対応')
except ImportError:
    PREDICTION_VALIDATOR_AVAILABLE = False
    print('[WARNING] 予測精度検証システム未対応')

try:
    from performance_tracker import PerformanceTracker, Trade, TradeType, TradeResult, RiskLevel
    PERFORMANCE_TRACKER_AVAILABLE = True
    print('[OK] 包括的パフォーマンス追跡システム: 総合運用分析対応')
except ImportError:
    PERFORMANCE_TRACKER_AVAILABLE = False
    print('[WARNING] 包括的パフォーマンス追跡システム未対応')

# 外部アラートシステムは削除 - Webダッシュボード統合
ALERT_SYSTEM_AVAILABLE = False

try:
    from advanced_technical_analyzer import AdvancedTechnicalAnalyzer, AdvancedAnalysis, TechnicalSignal, SignalStrength
    ADVANCED_TECHNICAL_AVAILABLE = True
    print('[OK] 高度技術指標・分析手法拡張システム: 先進的技術分析対応')
except ImportError:
    ADVANCED_TECHNICAL_AVAILABLE = False
    print('[WARNING] 高度技術指標・分析手法拡張システム未対応')

try:
    from real_data_provider_v2 import real_data_provider, MultiSourceDataProvider
    REAL_DATA_PROVIDER_V2_AVAILABLE = True
    print('[OK] 実データプロバイダーV2: 複数ソース対応・品質管理強化')
except ImportError:
    REAL_DATA_PROVIDER_V2_AVAILABLE = False
    print('[WARNING] 実データプロバイダーV2未対応')

import numpy as np
# アラートシステム削除 - Webダッシュボード統合


class PersonalAnalysisEngine:
    """個人投資家向けシンプル分析エンジン"""

    def __init__(self):
        # 拡張銘柄管理システム統合
        if ENHANCED_SYMBOLS_AVAILABLE:
            self.symbol_manager = EnhancedSymbolManager()
            # 拡張システムから銘柄取得
            all_symbols = self.symbol_manager.symbols
            self.recommended_symbols = {
                symbol: info.name for symbol, info in all_symbols.items()
                if info.is_active
            }
            self.enhanced_mode = True
        else:
            # フォールバック: 従来の15銘柄
            # 銘柄名辞書をインポート
            try:
                from src.day_trade.data.symbol_names import get_all_symbols
                self.recommended_symbols = get_all_symbols()
            except ImportError as e:
                print(f"[DEBUG] 銘柄辞書読み込み失敗: {e}")
                # フォールバック：最小限の銘柄辞書
                self.recommended_symbols = {
                    "7203": "トヨタ自動車", "6758": "ソニーG", "7974": "任天堂", "9984": "ソフトバンクG",
                    "8306": "三菱UFJ", "8316": "三井住友FG", "9437": "NTTドコモ", "9433": "KDDI"
                }
            self.enhanced_mode = False

        self.analysis_cache = {}
        self.max_cache_size = 50  # メモリ使用量制限

        # セクター分散システム統合
        if SECTOR_DIVERSIFICATION_AVAILABLE:
            self.sector_diversification = SectorDiversificationManager()
            self.diversification_mode = True
        else:
            self.diversification_mode = False

        # テーマ株・材料株システム統合
        if THEME_STOCK_AVAILABLE:
            self.theme_analyzer = ThemeStockAnalyzer()
            self.theme_mode = True
        else:
            self.theme_mode = False

        # 予測精度検証システム統合
        if PREDICTION_VALIDATOR_AVAILABLE:
            self.prediction_validator = PredictionValidator()
            self.validation_mode = True
        else:
            self.validation_mode = False

        # 包括的パフォーマンス追跡システム統合
        if PERFORMANCE_TRACKER_AVAILABLE:
            self.performance_tracker = PerformanceTracker()
<<<<<<< HEAD

=======
>>>>>>> 6f4c0849
        # ML予測システムの初期化
        self.ml_models = None
        if ML_AVAILABLE:
            try:
                self.ml_models = MLPredictionSystem()
                print(f"[OK] ML予測システム初期化完了: {ML_TYPE}")
            except Exception as e:
                print(f"[WARNING] ML予測システム初期化失敗: {e}")
                self.ml_models = None
            self.performance_mode = True
        else:
            self.performance_mode = False

        # アラート機能はWebダッシュボード統合
        self.alert_mode = False

        # 高度技術指標・分析手法拡張システム統合
        if ADVANCED_TECHNICAL_AVAILABLE:
            self.advanced_technical = AdvancedTechnicalAnalyzer()
            self.advanced_technical_mode = True
        else:
            self.advanced_technical_mode = False

        # モデル性能監視システム統合 (Issue #827)
        self.performance_monitor = ModelPerformanceMonitor()

        # 翌朝場予測モデルの初期化
        if OVERNIGHT_MODEL_AVAILABLE:
            self.overnight_model = OvernightPredictionModel()
            self.overnight_model_enabled = True
            print('[OK] 翌朝場予測モデル: 機械学習ベースの予測対応')
        else:
            self.overnight_model = None
            self.overnight_model_enabled = False

    async def get_personal_recommendations(self, limit=3):
        """個人向け推奨銘柄生成（基本機能）"""
        recommendations = []

        # 拡張モードでは分散銘柄から選択
        if self.enhanced_mode and hasattr(self, 'symbol_manager'):
            symbols = self.symbol_manager.get_top_symbols_by_criteria("liquidity", limit * 2)
            symbol_keys = [s.symbol for s in symbols[:limit]]
        else:
            symbol_keys = list(self.recommended_symbols.keys())[:limit]

        for symbol_key in symbol_keys:
            # 拡張モードでの詳細分析
            if self.enhanced_mode and hasattr(self, 'symbol_manager'):
                symbol_info = self.symbol_manager.symbols.get(symbol_key)
                if symbol_info:
                    # 実機械学習モデルによる予測
                    try:
<<<<<<< HEAD
                        if hasattr(self, 'ml_models') and self.ml_models:
                            ml_prediction = await self.ml_models.predict_symbol_movement(symbol)
=======
                        if hasattr(self.ml_models, 'predict_symbol_movement') and self.ml_models:
                            ml_prediction = await self.ml_models.predict_symbol_movement(symbol_key)
>>>>>>> 6f4c0849
                            score = ml_prediction.confidence * 100
                            confidence = ml_prediction.accuracy_score if hasattr(ml_prediction, 'accuracy_score') else 85.0
                        else:
                            # フォールバック: 基本ファンダメンタル分析
                            base_score = 50 + (symbol_info.stability_score * 0.3) + (symbol_info.growth_potential * 0.2)
                            volatility_bonus = 10 if symbol_info.volatility_level.value in ["高ボラ", "中ボラ"] else 0
                            score = min(95, base_score + volatility_bonus)
                            confidence = max(60, min(95, symbol_info.liquidity_score * 0.7 + symbol_info.stability_score * 0.3))
                    except Exception as e:
<<<<<<< HEAD
                        print(f"[WARNING] ML prediction failed for {symbol}, using fallback: {e}")
=======
                        print(f"[WARNING] ML prediction failed for {symbol_key}, using fallback: {e}")
>>>>>>> 6f4c0849
                        base_score = 50 + (symbol_info.stability_score * 0.3) + (symbol_info.growth_potential * 0.2)
                        volatility_bonus = 10 if symbol_info.volatility_level.value in ["高ボラ", "中ボラ"] else 0
                        score = min(95, base_score + volatility_bonus)
                        confidence = max(60, min(95, symbol_info.liquidity_score * 0.7 + symbol_info.stability_score * 0.3))

                    risk_level = "低" if symbol_info.risk_score < 40 else ("中" if symbol_info.risk_score < 70 else "高")
                    print(f"[DEBUG] Enhanced mode: {symbol_key} -> symbol_info.name = {symbol_info.name}")

                    # 銘柄名取得の強化 - 辞書を最優先
                    name = None

                    # 最初に辞書から直接確認
                    try:
                        from src.day_trade.data.symbol_names import get_symbol_name
                        name = get_symbol_name(symbol_key)
                        print(f"[DEBUG] Enhanced mode: {symbol_key} -> direct dict lookup FIRST = {repr(name)}")
                    except:
                        pass

                    if not name:
                        # 次にsymbol_info.nameを確認
                        name = symbol_info.name
                        print(f"[DEBUG] Enhanced mode: {symbol_key} -> symbol_info.name = {repr(name)}")

                        if not name:
                            # yfinanceから取得
                            name = self.get_company_name_from_yfinance(symbol_key)
                            print(f"[DEBUG] Enhanced mode: {symbol_key} -> yfinance = {repr(name)}")

                    if not name:
                        name = symbol_key

                    print(f"[DEBUG] Enhanced mode: {symbol_key} -> final name = {name}")
                else:
                    # フォールバック: 基本的なファンダメンタル分析
                    try:
<<<<<<< HEAD
                        if hasattr(self, 'ml_models') and self.ml_models:
                            ml_prediction = await self.ml_models.predict_symbol_movement(symbol)
=======
                        if hasattr(self.ml_models, 'predict_symbol_movement') and self.ml_models:
                            ml_prediction = await self.ml_models.predict_symbol_movement(symbol_key)
>>>>>>> 6f4c0849
                            confidence = ml_prediction.confidence * 100
                            score = ml_prediction.accuracy_score if hasattr(ml_prediction, 'accuracy_score') else 75.0
                        else:
                            # 基本スコア（ファンダメンタル要素ベース）
                            confidence = 75.0  # 中程度の信頼度
                            score = 70.0      # 中程度のスコア
                    except Exception:
                        confidence = 75.0
                        score = 70.0
                    risk_level = "中" if confidence > 75 else "低"
                    # 辞書を最優先
                    name = None
                    try:
                        from src.day_trade.data.symbol_names import get_symbol_name
                        name = get_symbol_name(symbol_key)
                        print(f"[DEBUG] Fallback: {symbol_key} -> direct dict lookup FIRST = {repr(name)}")
                    except:
                        pass

                    if not name:
                        # 次にrecommended_symbolsから
                        name = self.recommended_symbols.get(symbol_key, None)
                        print(f"[DEBUG] Fallback: {symbol_key} -> recommended_symbols.get = {name}")

                        if not name:
                            # yfinanceから取得
                            name = self.get_company_name_from_yfinance(symbol_key)
                            print(f"[DEBUG] Fallback: {symbol_key} -> yfinance = {repr(name)}")

                    # 最後の手段
                    if not name:
                        name = symbol_key
            else:
                # 従来の分析（MLモデルまたはファンダメンタル）
                try:
<<<<<<< HEAD
                    if hasattr(self, 'ml_models') and self.ml_models:
                        ml_prediction = await self.ml_models.predict_symbol_movement(symbol)
=======
                    if hasattr(self.ml_models, 'predict_symbol_movement') and self.ml_models:
                        ml_prediction = await self.ml_models.predict_symbol_movement(symbol_key)
>>>>>>> 6f4c0849
                        confidence = ml_prediction.confidence * 100
                        score = ml_prediction.accuracy_score if hasattr(ml_prediction, 'accuracy_score') else 75.0
                    else:
                        confidence = 75.0
                        score = 70.0
                except Exception:
                    confidence = 75.0
                    score = 70.0
                risk_level = "中" if confidence > 75 else "低"
                # 辞書を最優先
                name = None
                try:
                    from src.day_trade.data.symbol_names import get_symbol_name
                    name = get_symbol_name(symbol_key)
                    print(f"[DEBUG] Traditional: {symbol_key} -> direct dict lookup FIRST = {repr(name)}")
                except:
                    pass

                if not name:
                    # 次にrecommended_symbolsから
                    name = self.recommended_symbols.get(symbol_key, None)
                    print(f"[DEBUG] Traditional: {symbol_key} -> recommended_symbols.get = {name}")

                    if not name:
                        # yfinanceから取得
                        name = self.get_company_name_from_yfinance(symbol_key)
                        print(f"[DEBUG] Traditional: {symbol_key} -> yfinance = {repr(name)}")

                # 最後の手段
                if not name:
                    name = symbol_key

            # シンプルなシグナル判定
            if score > 75 and confidence > 80:
                action = "買い"
            elif score < 65 or confidence < 70:
                action = "様子見"
            else:
                action = "検討"

            recommendations.append({
                'symbol': symbol_key,
                'name': name,
                'action': action,
                'score': score,
                'confidence': confidence,
                'risk_level': risk_level
            })

        # スコア順にソート
        recommendations.sort(key=lambda x: x['score'], reverse=True)
        return recommendations

    async def get_enhanced_multi_analysis(self, count: int = 10, criteria: str = "diversified"):
        """拡張多銘柄分析"""
        if not self.enhanced_mode or not hasattr(self, 'symbol_manager'):
            return await self.get_multi_symbol_analysis(list(self.recommended_symbols.keys())[:count])

        # 銘柄選択戦略
        if criteria == "diversified":
            symbols = self.symbol_manager.get_diversified_portfolio(count)
        elif criteria == "high_volatility":
            symbols = self.symbol_manager.get_top_symbols_by_criteria("high_volatility", count)
        elif criteria == "low_risk":
            symbols = self.symbol_manager.get_top_symbols_by_criteria("low_risk", count)
        elif criteria == "growth":
            symbols = self.symbol_manager.get_top_symbols_by_criteria("growth", count)
        else:
            symbols = self.symbol_manager.get_top_symbols_by_criteria("liquidity", count)

        symbol_keys = [s.symbol for s in symbols]
        return await self.get_multi_symbol_analysis(symbol_keys)

    async def get_ultra_fast_analysis(self, symbols: List[str]) -> List[Dict[str, Any]]:
        """超高速並列分析（新機能）"""

        if not PARALLEL_ANALYZER_AVAILABLE:
            # フォールバック: 従来分析
            return await self.get_multi_symbol_analysis(symbols)

        # 並列分析システム使用
        try:
            analyzer = ParallelAnalyzer(max_concurrent=min(20, len(symbols)))
            results = await analyzer.analyze_symbols_batch(symbols, enable_cache=True)

            # フォーマット変換
            formatted_results = []
            for result in results:
                formatted_results.append({
                    'symbol': result.symbol,
                    'name': result.name,
                    'action': result.action,
                    'score': result.score,
                    'confidence': result.confidence,
                    'risk_level': result.risk_level,
                    'technical_score': result.technical_score,
                    'fundamental_score': result.fundamental_score,
                    'sentiment_score': result.sentiment_score,
                    'processing_time': result.processing_time,
                    'data_source': result.data_source
                })

            await analyzer.cleanup()
            return formatted_results

        except Exception as e:
            print(f"Ultra fast analysis failed: {e}")
            # フォールバック
            return await self.get_multi_symbol_analysis(symbols)

    async def get_multi_symbol_analysis(self, symbol_list: List[str], batch_size: int = 5):
        """複数銘柄同時分析（新機能）"""
        results = []

        # バッチ処理で効率化
        for i in range(0, len(symbol_list), batch_size):
            batch = symbol_list[i:i + batch_size]
            batch_results = await self._analyze_symbol_batch(batch)
            results.extend(batch_results)

            # プログレス表示
            progress = min(i + batch_size, len(symbol_list))
            print(f"   分析進捗: {progress}/{len(symbol_list)} 銘柄完了")

        # スコア順でソート
        results.sort(key=lambda x: x['score'], reverse=True)
        return results

    async def _analyze_symbol_batch(self, symbols: List[str]):
        """軽量バッチ分析（メモリ最適化版）"""
        batch_results = []

        for symbol in symbols:
            # キャッシュチェック（メモリ節約）
            cache_key = f"{symbol}_{datetime.now().strftime('%Y%m%d')}"
            if cache_key in self.analysis_cache:
                batch_results.append(self.analysis_cache[cache_key])
                continue

            # 銘柄名取得（強化版） - 辞書を最優先に
            symbol_name = None

            # 最初に辞書から直接確認
            try:
                from src.day_trade.data.symbol_names import get_symbol_name
                symbol_name = get_symbol_name(symbol)
                print(f"[DEBUG] get_enhanced_single_symbol_analysis: {symbol} -> direct dict lookup FIRST: {repr(symbol_name)}")
            except:
                pass

            if not symbol_name:
                # 次にrecommended_symbolsから確認
                symbol_name = self.recommended_symbols.get(symbol, None)
                print(f"[DEBUG] get_enhanced_single_symbol_analysis: {symbol} -> recommended_symbols.get = {symbol_name}")

                if not symbol_name:
                    # yfinanceから会社名を取得
                    symbol_name = self.get_company_name_from_yfinance(symbol)
                    print(f"[DEBUG] get_enhanced_single_symbol_analysis: {symbol} -> get_company_name_from_yfinance = {symbol_name}")

            # 最終フォールバック
            if not symbol_name:
                symbol_name = f"銘柄{symbol}"
                print(f"[DEBUG] get_enhanced_single_symbol_analysis: {symbol} -> using fallback: {symbol_name}")
            else:
                print(f"[DEBUG] get_enhanced_single_symbol_analysis: {symbol} -> final result: {symbol_name}")

            # 軽量分析（実MLモデルまたはファンダメンタル分析）
            try:
<<<<<<< HEAD
                if hasattr(self, 'ml_models') and self.ml_models:
=======
                if hasattr(self.ml_models, 'predict_symbol_movement') and self.ml_models:
>>>>>>> 6f4c0849
                    ml_prediction = await self.ml_models.predict_symbol_movement(symbol)
                    final_score = ml_prediction.confidence * 100
                    confidence = ml_prediction.accuracy_score if hasattr(ml_prediction, 'accuracy_score') else 75.0
                else:
                    # ファンダメンタル要素ベースの分析
                    base_score = 65.0  # 中性的な基本スコア
                    volatility = 1.0   # 標準ボラティリティ
                    final_score = base_score * volatility
                    confidence = 75.0  # 中程度の信頼度
            except Exception:
                final_score = 65.0
                confidence = 75.0

            # アクション判定（本番運用版）
            if final_score >= 80:
                action = "強い買い"
                risk_level = "中"
            elif final_score >= 70:
                action = "買い"
                risk_level = "低"
            elif final_score >= 60:
                action = "検討"
                risk_level = "中"
            elif final_score >= 45:
                action = "様子見"
                risk_level = "低"
            elif final_score >= 35:
                action = "売り"
                risk_level = "低"
            else:
                action = "強い売り"
                risk_level = "高"

            # 軽量結果オブジェクト
            analysis_result = {
                'symbol': symbol,
                'name': symbol_name,
                'action': action,
                'score': final_score,
                'confidence': confidence,
                'risk_level': risk_level,
                'technical_score': base_score,
                'fundamental_score': base_score * 0.9,
                'sentiment_score': base_score * 1.1,
                'analysis_type': 'multi_symbol'
            }

            # モデル性能を記録 (Issue #827)
            # 予測値: final_score, 実績値: アクションが「買い」または「強い買い」なら1、それ以外は0
            self.performance_monitor.record_prediction(final_score, 1 if action in ["買い", "強い買い"] else 0)

            # 日付ベースキャッシュ（メモリ効率向上）
            if len(self.analysis_cache) >= self.max_cache_size:
                # 古いキャッシュを削除（メモリ管理）
                oldest_key = next(iter(self.analysis_cache))
                del self.analysis_cache[oldest_key]

            self.analysis_cache[cache_key] = analysis_result
            batch_results.append(analysis_result)

        return batch_results

    def get_portfolio_recommendation(self, analysis_results: List[dict], investment_amount: float = 1000000):
        """ポートフォリオ推奨配分（新機能）"""
        # 買い推奨銘柄のみ抽出
        buy_recommendations = [r for r in analysis_results if r['action'] in ['買い', '強い買い']]

        if not buy_recommendations:
            return {
                'total_symbols': 0,
                'recommended_allocation': {},
                'expected_return': 0,
                'risk_assessment': '投資推奨銘柄なし'
            }

        # スコア重み付けによる配分計算
        total_weight = sum(r['score'] * r['confidence'] / 100 for r in buy_recommendations)

        allocation = {}
        total_allocated = 0

        for rec in buy_recommendations:
            weight = (rec['score'] * rec['confidence'] / 100) / total_weight
            amount = int(investment_amount * weight)
            allocation[rec['symbol']] = {
                'name': rec['name'],
                'allocation_amount': amount,
                'allocation_percent': weight * 100,
                'score': rec['score'],
                'confidence': rec['confidence']
            }
            total_allocated += amount

        # 期待リターン計算（簡易版）
        avg_score = sum(r['score'] for r in buy_recommendations) / len(buy_recommendations)
        expected_return = (avg_score - 50) * 0.2  # スコア50を基準とした期待リターン

        # リスク評価
        high_risk_count = sum(1 for r in buy_recommendations if r['risk_level'] == '高')
        if high_risk_count > len(buy_recommendations) * 0.5:
            risk_assessment = '高リスク'
        elif high_risk_count > 0:
            risk_assessment = '中リスク'
        else:
            risk_assessment = '低リスク'

        return {
            'total_symbols': len(buy_recommendations),
            'recommended_allocation': allocation,
            'total_allocated': total_allocated,
            'expected_return_percent': expected_return,
            'risk_assessment': risk_assessment,
            'diversification_score': min(100, len(buy_recommendations) * 20)  # 分散化スコア
        }

    def get_model_performance_metrics(self) -> dict:
        """
        モデル性能監視コンポーネントから現在の性能メトリクスを取得します。
        """
        if hasattr(self, 'performance_monitor'):
            return self.performance_monitor.get_metrics()
        return {"accuracy": 0.0, "num_samples": 0}

    async def _display_overnight_prediction(self):
        """【新】機械学習モデルによる夜間予測情報表示（翌朝場予測）"""
        print("\n🔮 AIによる翌朝場予測:")

        if not self.overnight_model_enabled:
            print("  - 予測モデルが利用できません。")
            return

        try:
            prediction_result = await self.overnight_model.predict()

            if prediction_result is None:
                print("  - 予測に失敗しました。モデルが学習されていない可能性があります。")
                print("  - `python daytrade.py --train-overnight-model` を実行して、モデルを学習してください。")
                return

            prob_up = prediction_result['probability_up'] * 100
            prob_down = prediction_result['probability_down'] * 100
            prediction = prediction_result['prediction']

            if prediction == 'Up':
                prediction_text = f"📈 上昇確率: {prob_up:.1f}%"
                advice = "寄り付きでの買いを検討"
            else:
                prediction_text = f"📉 下落確率: {prob_down:.1f}%"
                advice = "寄り付きでの売りまたは様子見を検討"

            print(f"  - 予測: {prediction_text}")
            print(f"  - 推奨戦略: {advice}")

        except Exception as e:
            print(f"  - 予測モデルの実行中にエラーが発生しました: {e}")


class SimpleProgress:
    """軽量進捗表示（メモリ最適化版）"""

    def __init__(self):
        self.start_time = time.time()
        self.total_steps = 3

    def show_step(self, step_name: str, step_num: int):
        """軽量ステップ表示"""
        progress_bar = "=" * step_num + ">" + "." * (self.total_steps - step_num)
        print(f"\n[{progress_bar}] ({step_num}/{self.total_steps}) {step_name}")

    def show_completion(self):
        """完了表示"""
        total_time = time.time() - self.start_time
        print(f"\n[OK] 分析完了！ 総実行時間: {total_time:.1f}秒")


def show_header():
    """個人版ヘッダー表示"""
    print("=" * 50)
    print("    Day Trade Personal - 個人利用専用版")
    print("=" * 50)
    print("93%精度AI × 個人投資家向け最適化")
    print("商用機能なし・完全無料・超シンプル")
    print(f"実行時刻: {datetime.now().strftime('%Y-%m-%d %H:%M:%S')}")


def print_summary(recommendations: List[Dict[str, Any]], portfolio_recommendation: Optional[Dict[str, Any]] = None):
    """
    分析結果の要約を出力します。
    """
    print("\n" + "="*60)
    print("分析結果サマリー")
    print("="*60)

    if not recommendations:
        print("推奨銘柄がありません。")
        return

    buy_count = sum(1 for r in recommendations if r['action'] in ['買い', '強い買い'])
    total_symbols = len(recommendations)

    print(f"総分析銘柄数: {total_symbols}")
    print(f"買い推奨銘柄数: {buy_count}")
    print(f"平均スコア: {sum(r['score'] for r in recommendations) / total_symbols:.1f}")
    print(f"平均信頼度: {sum(r['confidence'] for r in recommendations) / total_symbols:.1f}%")

    if portfolio_recommendation and portfolio_recommendation['total_symbols'] > 0:
        print("\n--- ポートフォリオ推奨 ---")
        print(f"投資額: {portfolio_recommendation['total_allocated']:,}円")
        print(f"期待リターン: {portfolio_recommendation['expected_return_percent']:.1f}%")
        print(f"リスク評価: {portfolio_recommendation['risk_assessment']}")

    print("\n投資は自己責任で！")
    print("="*60)

def parse_arguments():

    """コマンドライン引数解析"""
    parser = argparse.ArgumentParser(
        description='Day Trade Personal - 個人利用専用版',
        formatter_class=argparse.RawDescriptionHelpFormatter,
        epilog="""
個人投資家向け使用例:
  python daytrade.py                    # デフォルト：Webダッシュボード（ブラウザ表示）
  python daytrade.py --console          # コンソールモード（ターミナル表示）
  python daytrade.py --quick            # 基本モード（TOP3推奨・シンプル）
  python daytrade.py --multi 10         # 10銘柄一括分析
  python daytrade.py --portfolio 1000000 # ポートフォリオ推奨（100万円）
  python daytrade.py --chart            # チャート表示（グラフで分析結果）
  python daytrade.py --symbols 7203,8306  # 特定銘柄のみ分析
  python daytrade.py --history          # 分析履歴表示
  python daytrade.py --alerts           # アラート確認
  python daytrade.py --safe             # 安全モード（低リスク銘柄のみ）
  python daytrade.py --multi 8 --chart  # 複数銘柄分析＋チャート表示
  python daytrade.py --quick --chart --safe # 基本モード＋チャート＋安全モード
  python daytrade.py --train-overnight-model # 【開発者用】翌朝場予測の再学習

  # Issue #882対応: マルチタイムフレーム予測機能（デフォルト化）
  python daytrade.py --symbol 7203.T # マルチタイムフレーム予測（新デフォルト）
  python daytrade.py --symbol ^N225 --timeframe weekly # 週足予測のみ
  python daytrade.py --portfolio-analysis --symbols 7203,6758,9984 # ポートフォリオ分析
  python daytrade.py --symbol 7203.T --output-json # JSON出力
  python daytrade.py --quick --symbol 7203.T # 高速デイトレード予測のみ

★NEW: --symbolでマルチタイムフレーム予測がデフォルト動作になりました
★従来のデイトレード予測は --quick オプションで利用できます
注意: 投資は自己責任で！"""
    )

    # 個人版用シンプルオプション
    group = parser.add_mutually_exclusive_group()
    group.add_argument('--quick', action='store_true',
                      help='高速モード: 瞬時でTOP3推奨（個人投資家向け）')

    parser.add_argument('--symbols', type=str,
                       help='特定銘柄のみ分析（例: 7203,8306,9984）')
    parser.add_argument('--multi', type=int, metavar='N',
                       help='複数銘柄一括分析（例: --multi 10 で10銘柄同時分析）')
    parser.add_argument('--portfolio', type=int, metavar='AMOUNT',
                       help='ポートフォリオ推奨（投資金額指定、例: --portfolio 1000000）')
    parser.add_argument('--history', action='store_true',
                       help='分析履歴表示: 過去の分析結果を確認')
    parser.add_argument('--alerts', action='store_true',
                       help='アラート確認: 未読アラート表示')
    # --daytrading オプションは削除（デフォルトになったため）
    parser.add_argument('--safe', action='store_true',
                       help='安全モード: 低リスク銘柄のみ（初心者推奨）')
    parser.add_argument('--chart', action='store_true',
                       help='チャート表示: 分析結果をグラフで表示（要matplotlib）')
    parser.add_argument('--console', action='store_true',
                       help='コンソールモード: ターミナルでのデイトレード分析表示')
    parser.add_argument('--web', action='store_true',
                       help='Webダッシュボードモード: ブラウザでリアルタイム表示（デフォルト）')
    parser.add_argument('--version', action='version', version='Day Trade Personal v1.0')
    parser.add_argument('--train-overnight-model', action='store_true',
                       help='【開発者用】翌朝場予測の機械学習モデルを再学習します')

    # Issue #882対応: マルチタイムフレーム予測機能（デフォルト化）
    parser.add_argument('--symbol', type=str, metavar='SYMBOL',
                       help='銘柄コード指定でマルチタイムフレーム予測（新デフォルト動作）')
    parser.add_argument('--timeframe', type=str, choices=['daily', 'weekly', 'monthly', 'quarterly'],
                       help='特定期間予測（daily/weekly/monthly/quarterly）- 指定時はその期間のみ予測')
    parser.add_argument('--portfolio-analysis', action='store_true',
                       help='ポートフォリオ分析: 複数銘柄の統合分析')
    parser.add_argument('--output-json', action='store_true',
                       help='JSON形式で結果出力')

    return parser.parse_args()


async def run_quick_mode(symbols: Optional[List[str]] = None, generate_chart: bool = False) -> bool:
    """
    個人版クイックモード実行

    Args:
        symbols: 対象銘柄リスト
        generate_chart: チャート生成フラグ

    Returns:
        実行成功かどうか
    """
    progress = SimpleProgress()

    try:
        print("\n個人版高速モード: 瞬時でTOP3推奨を実行します")
        print("93%精度AI分析実行中...")

        if symbols:
            print(f"指定銘柄: {len(symbols)} 銘柄")
        else:
            print("推奨銘柄: 個人投資家向け厳選3銘柄")

        # ステップ1: データ分析
        progress.show_step("市場データ分析中", 1)
        progress.show_step("93%精度AI予測中", 2)

        # 個人版シンプル分析実行
        engine = PersonalAnalysisEngine()
        recommendations = await engine.get_personal_recommendations(limit=3)

        # ステップ3: 結果表示
        progress.show_step("結果表示", 3)

        if not recommendations:
            print("\n現在推奨できる銘柄がありません")
            return False

        print_summary(recommendations)
        progress.show_completion()

        # チャート生成（オプション）
        if generate_chart:
            print()
            print("[チャート] グラフ生成中...")
            try:
                # ここでチャート関連モジュールを遅延インポート
                import matplotlib.pyplot as plt
                import seaborn as sns
                from src.day_trade.visualization.personal_charts import PersonalChartGenerator
                chart_gen = PersonalChartGenerator()

                # 分析結果チャート
                analysis_chart_path = chart_gen.generate_analysis_chart(recommendations)
                summary_chart_path = chart_gen.generate_simple_summary(recommendations)

                print(f"[チャート] 分析チャートを保存しました: {analysis_chart_path}")
                print(f"[チャート] サマリーチャートを保存しました: {summary_chart_path}")
                print("[チャート] 投資判断の参考にしてください")

            except ImportError:
                print()
                print("[警告] チャート機能が利用できません")
                print("pip install matplotlib seaborn で必要なライブラリをインストールしてください")
            except Exception as e:
                print(f"[警告] チャート生成エラー: {e}")
                print("テキスト結果をご参照ください")

        print("\n個人投資家向けガイド:")
        print("・スコア70点以上: 投資検討価値が高い銘柄")
        print("・信頼度80%以上: より確実性の高い予測")
        print("・[買い]推奨: 上昇期待、検討してみてください")
        print("・[様子見]: 明確なトレンドなし、慎重に")
        print("・リスク管理: 余裕資金での投資を推奨")
        print("・投資は自己責任で！複数の情報源と照らし合わせを")

        return True

    except Exception as e:
        print(f"\nエラーが発生しました: {e}")
        print("基本機能で再試行中...")
        return False


async def run_multi_symbol_mode(symbol_count: int, portfolio_amount: Optional[int] = None,
                               generate_chart: bool = False, safe_mode: bool = False) -> bool:
    """
    複数銘柄分析モード実行（新機能）

    Args:
        symbol_count: 分析対象銘柄数
        portfolio_amount: ポートフォリオ推奨金額
        generate_chart: チャート生成フラグ
        safe_mode: 安全モード

    Returns:
        実行成功かどうか
    """
    progress = SimpleProgress()
    progress.total_steps = 4  # 複数銘柄用に増加

    try:
        print(f"\n複数銘柄分析モード: {symbol_count}銘柄を一括分析します")
        print("93%精度AI × 複数銘柄同時処理")

        engine = PersonalAnalysisEngine()

        # 拡張銘柄システム対応
        if hasattr(engine, 'enhanced_mode') and engine.enhanced_mode:
            print(f"拡張銘柄システム使用中: 最大{len(engine.recommended_symbols)}銘柄から選択")
            # 銘柄数制限
            max_symbols = len(engine.recommended_symbols)
            if symbol_count > max_symbols:
                print(f"注意: 利用可能銘柄数は{max_symbols}銘柄です。最大数で実行します。")
                symbol_count = max_symbols

            # ステップ1: 超高速並列分析実行
            progress.show_step("超高速並列分析実行", 1)
            if PARALLEL_ANALYZER_AVAILABLE:
                # 銘柄選択
                analysis_criteria = "low_risk" if safe_mode else "diversified"
                if analysis_criteria == "diversified":
                    selected_symbols = engine.symbol_manager.get_diversified_portfolio(symbol_count)
                elif analysis_criteria == "high_volatility":
                    selected_symbols = engine.symbol_manager.get_top_symbols_by_criteria("high_volatility", symbol_count)
                elif analysis_criteria == "low_risk":
                    selected_symbols = engine.symbol_manager.get_top_symbols_by_criteria("low_risk", symbol_count)
                elif analysis_criteria == "growth":
                    selected_symbols = engine.symbol_manager.get_top_symbols_by_criteria("growth", symbol_count)
                else:
                    selected_symbols = engine.symbol_manager.get_top_symbols_by_criteria("liquidity", symbol_count)

                symbol_keys = [s.symbol for s in selected_symbols]
                recommendations = await engine.get_ultra_fast_analysis(symbol_keys)
            else:
                # フォールバック: 拡張分析
                analysis_criteria = "low_risk" if safe_mode else "diversified"
                recommendations = await engine.get_enhanced_multi_analysis(symbol_count, analysis_criteria)
        else:
            # 従来システム
            all_symbols = list(engine.recommended_symbols.keys())
            if symbol_count > len(all_symbols):
                print(f"注意: 利用可能銘柄数は{len(all_symbols)}銘柄です。最大数で実行します。")
                symbol_count = len(all_symbols)

            target_symbols = all_symbols[:symbol_count]
            progress.show_step("複数銘柄同時分析実行", 1)
            recommendations = await engine.get_multi_symbol_analysis(target_symbols)

        # ステップ2: 安全モード適用
        if safe_mode:
            progress.show_step("安全モード適用（高リスク除外）", 2)
            recommendations = filter_safe_recommendations(recommendations)
        else:
            progress.show_step("分析結果整理", 2)

        # ステップ3: ポートフォリオ推奨
        portfolio_recommendation = None
        if portfolio_amount:
            progress.show_step("ポートフォリオ推奨計算", 3)
            portfolio_recommendation = engine.get_portfolio_recommendation(recommendations, portfolio_amount)
        else:
            progress.show_step("結果取りまとめ", 3)

        # ステップ4: 結果表示
        progress.show_step("分析結果表示", 4)

        if not recommendations:
            print("\n現在推奨できる銘柄がありません")
            return False

        print_summary(recommendations, portfolio_recommendation)

        # セクター分散分析表示
        if hasattr(engine, 'diversification_mode') and engine.diversification_mode:
            print("\n" + "="*60)
            print("セクター分散分析レポート")
            print("="*60)

            try:
                # 現在選択された銘柄のセクター分析
                selected_symbols = [r['symbol'] for r in recommendations]
                diversification_report = engine.sector_diversification.generate_diversification_report(selected_symbols)

                metrics = diversification_report['diversification_metrics']
                print(f"セクター分散状況:")
                print(f"  カバーセクター数: {metrics['total_sectors']} / 33業界")
                print(f"  セクターカバレッジ: {metrics['sector_coverage']:.1f}%")
                print(f"  バランススコア: {metrics['sector_balance_score']:.1f}/100")
                print(f"  集中リスク: {diversification_report['risk_assessment']['concentration_risk']}")
                print(f"  分散品質: {diversification_report['risk_assessment']['diversification_quality']}")

                print(f"\n改善提案:")
                for suggestion in diversification_report['improvement_suggestions']:
                    print(f"  • {suggestion}")

            except Exception as e:
                print(f"セクター分散分析でエラーが発生: {e}")

        # テーマ株・材料株分析表示
        if hasattr(engine, 'theme_mode') and engine.theme_mode:
            print("\n" + "="*60)
            print("テーマ株・材料株分析レポート")
            print("="*60)

            try:
                # 注目テーマ分析
                hot_themes = await engine.theme_analyzer.get_hot_themes(limit=3)

                if hot_themes:
                    print(f"注目テーマTOP3:")
                    for i, theme in enumerate(hot_themes, 1):
                        print(f"{i}. {theme.theme_category.value}")
                        print(f"   テーマ強度: {theme.theme_strength:.1f}/100")
                        print(f"   市場注目度: {theme.market_attention:.1f}/100")
                        print(f"   投資見通し: {theme.investment_outlook}")

                        # 関連銘柄でポートフォリオに含まれるもの
                        selected_symbols_set = set(r['symbol'] for r in recommendations)
                        matching_stocks = [
                            stock for stock in theme.related_stocks
                            if stock.symbol in selected_symbols_set
                        ]

                        if matching_stocks:
                            print(f"   ポートフォリオ内関連銘柄: {', '.join([f'{s.symbol}({s.name})' for s in matching_stocks])}")

                # 材料株機会
                material_opportunities = await engine.theme_analyzer.get_material_opportunities(30)

                if material_opportunities:
                    print(f"\n材料株機会:")
                    for material in material_opportunities[:3]:
                        print(f"• {material.symbol} ({material.name})")
                        print(f"  材料: {material.material_description}")
                        print(f"  期待インパクト: {material.expected_impact:.1f}% (確率{material.probability:.0f}%)")

            except Exception as e:
                print(f"テーマ株分析でエラーが発生: {e}")

        # 予測精度検証レポート表示
        if hasattr(engine, 'validation_mode') and engine.validation_mode:
            print("\n" + "="*60)
            print("予測精度検証レポート（93%精度目標追跡）")
            print("="*60)

            try:
                # パフォーマンスレポート生成
                performance_report = await engine.prediction_validator.generate_performance_report()

                if "error" not in performance_report:
                    current_perf = performance_report["current_performance"]
                    system_status = performance_report["system_status"]

                    print(f"システム目標精度: {system_status['target_accuracy']}%")
                    print(f"現在の精度: {current_perf['accuracy_rate']:.1f}% ({current_perf['target_achievement']})")
                    print(f"検証期間: {current_perf['period']}")
                    print(f"総予測数: {current_perf['total_predictions']}件")
                    print(f"勝率: {current_perf['win_rate']:.1f}%")
                    print(f"平均リターン: {current_perf['avg_return']:.2f}%")
                    print(f"プロフィットファクター: {current_perf['profit_factor']:.2f}")

                    # 信頼度別的中率
                    confidence_analysis = performance_report.get("confidence_analysis", {})
                    if confidence_analysis:
                        print(f"\n信頼度別的中率:")
                        for level, rate in confidence_analysis.items():
                            if rate > 0:
                                print(f"  {level}: {rate:.1f}%")

                    # 改善提案
                    suggestions = performance_report.get("improvement_suggestions", [])
                    if suggestions:
                        print(f"\nAI改善提案:")
                        for suggestion in suggestions[:3]:  # TOP3のみ表示
                            print(f"  • {suggestion}")

                else:
                    print(f"予測精度レポート生成でエラーが発生しました")

            except Exception as e:
                print(f"予測精度検証でエラーが発生: {e}")

        # 包括的パフォーマンス追跡レポート表示
        if hasattr(engine, 'performance_mode') and engine.performance_mode:
            print("\n" + "="*60)
            print("包括的パフォーマンス追跡レポート")
            print("="*60)

            try:
                # 包括的パフォーマンスレポート生成
                comprehensive_report = await engine.performance_tracker.generate_comprehensive_report()

                if "error" not in comprehensive_report:
                    portfolio_summary = comprehensive_report["portfolio_summary"]
                    perf_30d = comprehensive_report["performance_metrics"]["30_days"]
                    risk_analysis = comprehensive_report["risk_analysis"]

                    # ポートフォリオサマリー
                    print(f"ポートフォリオ: {portfolio_summary['portfolio_name']}")
                    print(f"初期資本: {portfolio_summary['initial_capital']:,.0f}円")
                    print(f"現在資本: {portfolio_summary['current_capital']:,.0f}円")
                    print(f"総リターン: {portfolio_summary['total_return']:.2f}%")
                    print(f"現金残高: {portfolio_summary['cash_balance']:,.0f}円")

                    # 30日パフォーマンス
                    print(f"\n30日間パフォーマンス:")
                    print(f"  年率リターン: {perf_30d['annualized_return']:.2f}%")
                    print(f"  ボラティリティ: {perf_30d['volatility']:.2f}%")
                    print(f"  シャープレシオ: {perf_30d['sharpe_ratio']:.2f}")
                    print(f"  最大ドローダウン: {perf_30d['max_drawdown']:.2f}%")
                    print(f"  勝率: {perf_30d['win_rate']:.1f}%")
                    print(f"  プロフィットファクター: {perf_30d['profit_factor']:.2f}")

                    # リスク分析
                    if risk_analysis:
                        print(f"\nリスク分析:")
                        print(f"  リスクレベル: {risk_analysis.get('risk_level', 'N/A')}")
                        print(f"  分散化スコア: {risk_analysis.get('diversification_score', 0):.1f}/100")

                        risk_recs = risk_analysis.get('risk_recommendations', [])
                        if risk_recs:
                            print(f"  リスク管理提言: {risk_recs[0]}")

                    # ベンチマーク比較
                    benchmark = comprehensive_report["benchmark_comparison"]
                    if benchmark.get('alpha_30d'):
                        print(f"\nベンチマーク比較:")
                        print(f"  アルファ: {benchmark['alpha_30d']:.2f}%")
                        print(f"  トラッキングエラー: {benchmark['tracking_error_30d']:.2f}%")

                else:
                    print(f"包括的パフォーマンスレポート生成でエラーが発生しました")

            except Exception as e:
                print(f"包括的パフォーマンス追跡でエラーが発生: {e}")

        # アラート機能はWebダッシュボードで統合表示

        # 高度技術指標・分析手法拡張システム
        if hasattr(engine, 'advanced_technical_mode') and engine.advanced_technical_mode:
            print("\n" + "="*60)
            print("高度技術指標・分析手法拡張システム")
            print("="*60)

            try:
                # 上位3銘柄について高度技術分析実行
                top_symbols = [r['symbol'] for r in recommendations[:3]]
                advanced_analyses = []

                print(f"高度技術分析実行中...")
                for symbol in top_symbols:
                    advanced_analysis = await engine.advanced_technical.analyze_symbol(symbol, period="3mo")
                    if advanced_analysis:
                        advanced_analyses.append(advanced_analysis)
                        print(f"  {symbol}: 分析完了")

                if advanced_analyses:
                    print(f"\n🔬 高度技術分析結果 (TOP{len(advanced_analyses)}銘柄):")

                    for analysis in advanced_analyses:
                        print(f"\n📊 {analysis.symbol}:")
                        print(f"  現在価格: ¥{analysis.current_price:.2f} ({analysis.price_change:+.2f}%)")
                        print(f"  総合スコア: {analysis.composite_score:.1f}/100")
                        print(f"  トレンド強度: {analysis.trend_strength:+.1f}")
                        print(f"  モメンタムスコア: {analysis.momentum_score:+.1f}")
                        print(f"  ボラティリティ局面: {analysis.volatility_regime}")
                        print(f"  異常度スコア: {analysis.anomaly_score:.1f}")

                        # 主要技術指標
                        print(f"  主要指標:")
                        if 'RSI_14' in analysis.momentum_indicators:
                            rsi = analysis.momentum_indicators['RSI_14']
                            rsi_status = "買われすぎ" if rsi > 70 else "売られすぎ" if rsi < 30 else "中立"
                            print(f"    RSI(14): {rsi:.1f} ({rsi_status})")

                        if 'MACD' in analysis.trend_indicators:
                            macd = analysis.trend_indicators['MACD']
                            macd_signal = analysis.trend_indicators.get('MACD_Signal', 0)
                            macd_direction = "上昇" if macd > macd_signal else "下降"
                            print(f"    MACD: {macd:.4f} ({macd_direction})")

                        if 'BB_Position' in analysis.volatility_indicators:
                            bb_pos = analysis.volatility_indicators['BB_Position']
                            bb_status = "上限付近" if bb_pos > 80 else "下限付近" if bb_pos < 20 else "中央付近"
                            print(f"    ボリンジャーバンド位置: {bb_pos:.1f}% ({bb_status})")

                        # プライマリシグナル
                        if analysis.primary_signals:
                            print(f"  🎯 主要シグナル:")
                            for signal in analysis.primary_signals[:2]:
                                signal_emoji = "🟢" if signal.signal_type == "BUY" else "🔴" if signal.signal_type == "SELL" else "🟡"
                                print(f"    {signal_emoji} {signal.indicator_name}: {signal.signal_type} (信頼度{signal.confidence:.0f}%)")

                        # 統計プロファイル
                        if analysis.statistical_profile:
                            stats = analysis.statistical_profile
                            print(f"  📈 統計プロファイル:")
                            print(f"    年率リターン: {stats.get('mean_return', 0)*100:.1f}%")
                            print(f"    ボラティリティ: {stats.get('volatility', 0)*100:.1f}%")
                            if 'sharpe_ratio' in stats:
                                print(f"    シャープレシオ: {stats['sharpe_ratio']:.2f}")

                        # 機械学習予測
                        if analysis.ml_prediction:
                            ml = analysis.ml_prediction
                            direction_emoji = "📈" if ml['direction'] == "上昇" else "📉" if ml['direction'] == "下落" else "➡️"
                            print(f"  🤖 AI予測:")
                            print(f"    {direction_emoji} 方向性: {ml['direction']} (信頼度{ml['confidence']:.0f}%)")
                            print(f"    期待リターン: {ml.get('expected_return', 0):.2f}%")
                            print(f"    リスクレベル: {ml['risk_level']}")

                        # パターン認識
                        if analysis.pattern_recognition:
                            pattern = analysis.pattern_recognition
                            print(f"  🔍 パターン認識:")
                            print(f"    検出パターン: {pattern.get('detected_pattern', 'N/A')}")
                            print(f"    現在位置: {pattern.get('current_position', 'N/A')}")

                            support_levels = pattern.get('support_levels', [])
                            if support_levels:
                                print(f"    サポートレベル: {', '.join([f'¥{level:.0f}' for level in support_levels])}")

                    # 高度分析サマリー
                    print(f"\n📊 高度分析サマリー:")
                    avg_composite = sum(a.composite_score for a in advanced_analyses) / len(advanced_analyses)
                    avg_trend = sum(a.trend_strength for a in advanced_analyses) / len(advanced_analyses)
                    avg_momentum = sum(a.momentum_score for a in advanced_analyses) / len(advanced_analyses)

                    print(f"  平均総合スコア: {avg_composite:.1f}/100")
                    print(f"  平均トレンド強度: {avg_trend:+.1f}")
                    print(f"  平均モメンタム: {avg_momentum:+.1f}")

                    # 全体的な市場判断
                    market_sentiment = "強気" if avg_composite > 70 else "弱気" if avg_composite < 50 else "中立"
                    print(f"  市場センチメント: {market_sentiment}")

                    # 投資アドバイス
                    print(f"\n💡 高度分析に基づく投資アドバイス:")

                    buy_signals = sum(1 for a in advanced_analyses for s in a.primary_signals if s.signal_type == "BUY")
                    sell_signals = sum(1 for a in advanced_analyses for s in a.primary_signals if s.signal_type == "SELL")

                    if buy_signals > sell_signals:
                        print(f"  📈 買いシグナルが優勢です。積極的な投資を検討")
                    elif sell_signals > buy_signals:
                        print(f"  📉 売りシグナルが優勢です。慎重な判断を推奨")
                    else:
                        print(f"  ⚖️ シグナルが拮抗しています。様子見を推奨")

                    # ボラティリティ環境
                    high_vol_count = sum(1 for a in advanced_analyses if a.volatility_regime in ["高ボラ", "超高ボラ"])
                    if high_vol_count > 0:
                        print(f"  ⚠️ 高ボラティリティ環境です。ポジションサイズに注意")

                    # 異常検知
                    high_anomaly = sum(1 for a in advanced_analyses if a.anomaly_score > 50)
                    if high_anomaly > 0:
                        print(f"  🚨 異常な価格変動を検知。特に注意して監視推奨")

                else:
                    print(f"高度技術分析データが取得できませんでした")

            except Exception as e:
                print(f"高度技術分析でエラーが発生: {e}")

        progress.show_completion()

        # チャート生成（オプション）
        if generate_chart:
            print()
            print()
            print("[チャート] 複数銘柄分析グラフ生成中...")
            print()
            print()
            try:
                # ここでチャート関連モジュールを遅延インポート
                import matplotlib.pyplot as plt
                import seaborn as sns
                from src.day_trade.visualization.personal_charts import PersonalChartGenerator
                chart_gen = PersonalChartGenerator()

                # TOP20のみをチャート化（見やすさのため）
                chart_data = recommendations[:20]
                analysis_chart_path = chart_gen.generate_analysis_chart(chart_data)
                summary_chart_path = chart_gen.generate_simple_summary(chart_data)

                print(f"[チャート] 分析チャートを保存しました: {analysis_chart_path}")
                print(f"[チャート] サマリーチャートを保存しました: {summary_chart_path}")

            except ImportError:
                print()
                print("[警告] チャート機能が利用できません")
                print("pip install matplotlib seaborn で必要なライブラリをインストールしてください")
            except Exception as e:
                print(f"[警告] チャート生成エラー: {e}")
                print("テキスト結果をご参照ください")

        print(f"\n複数銘柄分析完了: {len(recommendations)}銘柄を{progress.start_time:.1f}秒で処理")
        print("個人投資家向けガイド:")
        print("・★強い買い★: 最も期待の高い銘柄")
        print("・複数銘柄への分散投資を推奨")
        print("・リスクレベルを考慮した投資を")
        print("・投資は自己責任で！")

        # モデル性能監視結果の表示 (Issue #827)
        if hasattr(engine, 'performance_monitor'):
            model_metrics = engine.get_model_performance_metrics()
            print("\n" + "="*60)
            print("モデル性能監視レポート")
            print("="*60)
            print(f"  現在の予測精度: {model_metrics['accuracy']:.2f}")
            print(f"  評価サンプル数: {model_metrics['num_samples']}")
            print("  (注: 予測精度は簡易的なバイナリ分類に基づいています)")

            # モデル性能監視はWebダッシュボードで表示
        return True

    except Exception as e:
        print(f"\nエラーが発生しました: {e}")
        print("複数銘柄分析に問題が発生しました")
        return False


def filter_safe_recommendations(recommendations):
    """安全モード: 高リスク銘柄を除外"""
    filtered = []
    for rec in recommendations:
        if isinstance(rec, dict):
            risk_level = rec.get('risk_level', '中')
        else:
            risk_level = rec.risk_level

        if risk_level != "高":
            filtered.append(rec)

    return filtered


def show_analysis_history() -> bool:
    """分析履歴表示"""
    if not HISTORY_AVAILABLE:
        print("履歴機能が利用できません")
        print("pip install pandas でpandasをインストールしてください")
        return False

    try:
        history = PersonalAnalysisHistory()

        print("\n" + "="*50)
        print("分析履歴（過去30日間）")
        print("="*50)

        # 最近の分析履歴
        recent_analyses = history.get_recent_analyses(days=30)

        if not recent_analyses:
            print("分析履歴がありません")
            return True

        for i, analysis in enumerate(recent_analyses, 1):
            date_str = analysis['date'][:19] if analysis['date'] else '不明'
            type_name = {'basic': '基本分析', 'multi_symbol': '複数銘柄分析'}.get(analysis['type'], analysis['type'])

            print(f"{i}. {date_str}")
            print(f"   タイプ: {type_name}")
            print(f"   銘柄数: {analysis['symbol_count']}銘柄")
            print(f"   平均スコア: {analysis['total_score']:.1f}点")
            print(f"   買い推奨: {analysis['buy_count']}銘柄")
            print(f"   処理時間: {analysis['performance_time']:.1f}秒")
            print()

        # サマリーレポート
        summary = history.generate_summary_report(days=7)

        print("\n" + "-"*30)
        print("直近7日間のサマリー")
        print("-"*30)
        print(f"分析実行回数: {summary['analysis_stats']['total_analyses']}回")
        print(f"平均スコア: {summary['analysis_stats']['avg_score']:.1f}点")
        print(f"最高スコア: {summary['analysis_stats']['best_score']:.1f}点")
        print(f"平均処理時間: {summary['analysis_stats']['avg_time']:.1f}秒")

        # アラート統計は削除（Webダッシュボード統合）

        return True

    except Exception as e:
        print(f"履歴表示エラー: {e}")
        return False


def show_alerts() -> bool:
    """アラート表示・管理"""
    if not HISTORY_AVAILABLE:
        print("アラート機能が利用できません")
        print("pip install pandas でpandasをインストールしてください")
        return False

    try:
        history = PersonalAnalysisHistory()
        alert_system = PersonalAlertSystem(history)

        print("\n" + "="*50)
        print("アラート管理")
        print("="*50)

        # アラート表示
        alert_system.display_alerts()

        # アラート確認オプション
        alerts = history.get_unread_alerts()
        if alerts:
            print("\n[選択肢]")
            print("1. 全てのアラートを既読にする")
            print("2. そのまま終了")

            try:
                choice = input("選択してください (1/2): ").strip()
                if choice == "1":
                    alert_system.acknowledge_all_alerts()
                else:
                    print("アラートは未読のままです")
            except KeyboardInterrupt:
                print("\n操作をキャンセルしました")

        return True

    except Exception as e:
        print(f"アラート表示エラー: {e}")
        return False


async def run_daytrading_mode() -> bool:
    """デイトレードモード実行"""
    if not DAYTRADING_AVAILABLE:
        print("デイトレード機能が利用できません")
        print("day_trading_engine.py が必要です")
        return False

    progress = SimpleProgress()
    progress.total_steps = 4

    try:
        print("\nデイトレードモード: 1日単位の売買タイミング推奨")
        print("93%精度AI × デイトレード特化分析")

        # デイトレードエンジン初期化
        engine = PersonalDayTradingEngine()

        # モデル性能監視を開始
        monitor = ModelPerformanceMonitor()
        await monitor.check_and_trigger_enhanced_retraining()

        # ステップ1: 現在の市場セッション確認
        progress.show_step("市場セッション確認", 1)
        session_advice = engine.get_session_advice()
        print(f"\n{session_advice}")

        # ステップ2: デイトレード分析実行
        progress.show_step("デイトレード分析実行中", 2)
        recommendations = await engine.get_today_daytrading_recommendations(limit=20)

        # ステップ3: 結果整理
        progress.show_step("デイトレード推奨取得", 3)

        if not recommendations:
            print("\n現在デイトレード推奨できる銘柄がありません")
            return False

        # ステップ4: 結果表示
        progress.show_step("結果表示", 4)

        # 時間帯に応じたタイトル表示
        from datetime import datetime, timedelta, time as dt_time
        current_time = datetime.now().time()

        if current_time >= dt_time(15, 0):  # 大引け後（15:00以降）
            tomorrow = datetime.now() + timedelta(days=1)
            tomorrow_str = tomorrow.strftime("%m/%d")
            print("\n" + "="*60)
            print(f"翌日前場予想（{tomorrow_str}）TOP5")
            print("="*60)
        else:
            print("\n" + "="*60)
            print("今日のデイトレード推奨 TOP5")
            print("="*60)

        for i, rec in enumerate(recommendations, 1):
            # シグナル別アイコン表示
            signal_display = {
                DayTradingSignal.STRONG_BUY: "[★強い買い★]",
                DayTradingSignal.BUY: "[●買い●]",
                DayTradingSignal.STRONG_SELL: "[▼強い売り▼]",
                DayTradingSignal.SELL: "[▽売り▽]",
                DayTradingSignal.HOLD: "[■ホールド■]",
                DayTradingSignal.WAIT: "[…待機…]"
            }.get(rec.signal, f"[{rec.signal.value}]")

            risk_display = {"低": "[低リスク]", "中": "[中リスク]", "高": "[高リスク]"}.get(rec.risk_level, "[?]")

            print(f"\n{i}. {rec.symbol} ({rec.name})")
            print(f"   シグナル: {signal_display}")
            print(f"   エントリー: {rec.entry_timing}")
            print(f"   目標利確: +{rec.target_profit}% / 損切り: -{rec.stop_loss}%")
            print(f"   保有時間: {rec.holding_time}")
            print(f"   信頼度: {rec.confidence:.0f}% | リスク: {risk_display}")
            print(f"   出来高動向: {rec.volume_trend}")
            print(f"   価格動向: {rec.price_momentum}")
            print(f"   日中ボラティリティ: {rec.intraday_volatility:.1f}%")
            print(f"   タイミングスコア: {rec.market_timing_score:.0f}/100")

        progress.show_completion()

        # 履歴保存（利用可能な場合）
        if HISTORY_AVAILABLE:
            try:
                from analysis_history import PersonalAnalysisHistory, PersonalAlertSystem
                history = PersonalAnalysisHistory()

                # デイトレード結果を辞書形式に変換
                history_data = {
                    'analysis_type': 'daytrading',
                    'recommendations': [
                        {
                            'symbol': rec.symbol,
                            'name': rec.name,
                            'action': rec.signal.value,
                            'score': rec.market_timing_score,
                            'confidence': rec.confidence,
                            'risk_level': rec.risk_level,
                            'entry_timing': rec.entry_timing,
                            'target_profit': rec.target_profit,
                            'stop_loss': rec.stop_loss
                        }
                        for rec in recommendations
                    ],
                    'performance_time': time.time() - progress.start_time
                }

                analysis_id = history.save_analysis_result(history_data)

                # アラート機能は削除（Webダッシュボード統合）

            except Exception as e:
                print(f"[注意] 履歴保存エラー: {e}")

        # 時間帯に応じたガイド表示
        if current_time >= dt_time(15, 0):  # 大引け後（15:00以降）
            print("\n🌙 翌日前場予想ガイド（夜間予測対応）:")
            print("・★強い買い★: 寄り成行で積極エントリー計画")
            print("・●買い●: 寄り後の値動き確認してエントリー")
            print("・▼強い売り▼/▽売り▽: 寄り付きでの売りエントリー計画")
            print("・■ホールド■: 寄り後の流れ次第で判断")
            print("・…待機…: 前場中盤までエントリーチャンス待ち")
            print("\n🌍 夜間要因:")
            print("・NY市場動向、USD/JPY、日経先物を考慮した予測")
            print("・翌日前場予想のため実際の結果と異なる場合があります")
            print("・オーバーナイトリスクを考慮した損切り設定を")
            print("・投資は自己責任で！")

            # 夜間予測情報を追加取得
            try:
                analysis_engine = PersonalAnalysisEngine()
                await analysis_engine._display_overnight_prediction()
            except Exception as e:
                print(f"[情報] 夜間予測データ取得中: {e}")
        else:
            print("\nデイトレード推奨ガイド:")
            print("・★強い買い★: 即座にエントリー検討")
            print("・●買い●: 押し目でのエントリータイミングを狙う")
            print("・▼強い売り▼/▽売り▽: 利確・損切り実行")
            print("・■ホールド■: 既存ポジション維持")
            print("・…待機…: エントリーチャンス待ち")
            print("・デイトレードは当日中に決済完了を推奨")
            print("・損切りラインを必ず設定してください")
            print("・投資は自己責任で！")

        return True

    except Exception as e:
        print(f"\nデイトレード分析エラー: {e}")
        print("デイトレード機能に問題が発生しました")
        return False


class DayTradeWebDashboard:
    """統合Webダッシュボード - daytrade.pyに統合"""

    def __init__(self):
        if not WEB_AVAILABLE:
            raise ImportError("Web機能にはFlaskとPlotlyが必要です")

        # ML予測システム初期化
        if ML_AVAILABLE:
            try:
                self.ml_system = MLPredictionSystem()
                self.use_advanced_ml = True
                print(f"[OK] ML予測システム: 真の93%精度AI有効化 (タイプ: {ML_TYPE})")
            except Exception as e:
                print(f"[WARNING] ML予測システム初期化失敗: {e}")
                self.ml_models = None
                self.use_advanced_ml = False
                print("[WARNING] フォールバックモード: 改良ランダム値使用")
        else:
            self.ml_system = None
            self.use_advanced_ml = False
            print("[WARNING] ML予測システム未対応 - 改良ランダム値使用")

        # バックテスト統合システム初期化
        if BACKTEST_INTEGRATION_AVAILABLE:
            try:
                self.prediction_validator = PredictionValidator()
                self.backtest_engine = BacktestEngine()
                self.use_backtest_integration = True
                print(f"[OK] バックテスト統合: 過去実績ベース予測有効化")
            except Exception as e:
                print(f"[WARNING] バックテスト統合初期化失敗: {e}")
                self.prediction_validator = None
                self.backtest_engine = None
                self.use_backtest_integration = False
                print("[INFO] 基本モード: シンプル予測システム使用")
        else:
            self.prediction_validator = None
            self.backtest_engine = None
            self.use_backtest_integration = False
            print("[WARNING] バックテスト統合未対応 - ダミー実績使用")

        # 銘柄選択属性（エラー修正用）
        self.selected_symbols = []

        self.setup_app()

    async def get_stock_price_data(self, symbol: str) -> Dict[str, Optional[float]]:
        """株価データ取得（始値・現在価格）- タイムアウト付き実データ取得"""
        if not PRICE_DATA_AVAILABLE:
            return {'opening_price': None, 'current_price': None}

        try:
            import asyncio
            import concurrent.futures

            def fetch_yfinance_data():
                """同期版yfinanceデータ取得"""
                yf_module, _ = get_yfinance()
                if not yf_module:
                    return {'opening_price': None, 'current_price': None}

                # 日本株の場合は.Tを付加
                symbol_yf = symbol
                if symbol.isdigit() and len(symbol) == 4:
                    symbol_yf = f"{symbol}.T"

                ticker = yf_module.Ticker(symbol_yf)

                # 軽量化：1日分のデータのみ取得
                today_data = ticker.history(period="1d")

                if today_data.empty:
                    # 当日データがない場合は過去5日間で最新を取得
                    recent_data = ticker.history(period="5d")
                    if not recent_data.empty:
                        latest_row = recent_data.iloc[-1]
                        return {
                            'opening_price': float(latest_row['Open']),
                            'current_price': float(latest_row['Close'])
                        }
                    return {'opening_price': None, 'current_price': None}

                # 当日の始値と最新価格
                opening_price = float(today_data.iloc[0]['Open'])
                current_price = float(today_data.iloc[-1]['Close'])

                return {
                    'opening_price': opening_price,
                    'current_price': current_price
                }

            # ThreadPoolExecutorで非同期実行 + 3秒タイムアウト
            loop = asyncio.get_event_loop()
            with concurrent.futures.ThreadPoolExecutor() as executor:
                future = loop.run_in_executor(executor, fetch_yfinance_data)
                return await asyncio.wait_for(future, timeout=3.0)

        except asyncio.TimeoutError:
            print(f"価格データ取得タイムアウト ({symbol}): 3秒")
            return {'opening_price': None, 'current_price': None}
        except Exception as e:
            print(f"価格データ取得エラー ({symbol}): {e}")
            return {'opening_price': None, 'current_price': None}

    async def get_ml_prediction(self, symbol: str) -> Dict[str, Any]:
        """高度ML予測取得（バックテスト結果統合）"""
        if not self.use_advanced_ml:
            # フォールバック：基本分析
            try:
<<<<<<< HEAD
                if hasattr(self, 'ml_models') and self.ml_models:
=======
                if hasattr(self.ml_models, 'predict_symbol_movement'):
>>>>>>> 6f4c0849
                    ml_prediction = await self.ml_models.predict_symbol_movement(symbol)
                    return {
                        'confidence': ml_prediction.confidence * 100,
                        'score': ml_prediction.accuracy_score if hasattr(ml_prediction, 'accuracy_score') else 75.0,
                        'signal': '検討',
                        'risk_level': '中',
                        'ml_source': 'ml_prediction_system',
                        'backtest_score': None
                    }
                else:
                    return {
                        'confidence': 75.0,
                        'score': 70.0,
                        'signal': '検討',
                        'risk_level': '中',
                        'ml_source': 'fundamental_fallback',
                        'backtest_score': None
                    }
            except Exception:
                return {
                    'confidence': 75.0,
                    'score': 70.0,
                    'signal': '検討',
                    'risk_level': '中',
                    'ml_source': 'error_fallback',
                    'backtest_score': None
                }

        try:
            # 1. 過去のバックテスト結果を取得
            backtest_score = None
            if self.use_backtest_integration:
                historical_performance = await self._get_symbol_historical_performance(symbol)
                backtest_score = historical_performance.get('accuracy_rate', 0.0)

            # 2. 高度MLシステムで予測
            if hasattr(self.ml_system, 'predict_symbol_movement'):
                prediction_result = await self.ml_system.predict_symbol_movement(symbol)
            else:
                # MLシステムが利用できない場合のフォールバック
                raise Exception("ML prediction method not available")

            # 3. バックテスト結果で信頼度を調整
            base_confidence = prediction_result.confidence * 100
            if backtest_score is not None and backtest_score > 0:
                # 過去実績で信頼度補正
                confidence_boost = min(10, (backtest_score - 50) * 0.2)  # 50%超で信頼度ブースト
                adjusted_confidence = min(88, base_confidence + confidence_boost)
            else:
                adjusted_confidence = base_confidence

            # 4. シグナル強度計算（本番運用版）
            if prediction_result.prediction == 1:  # 上昇予測
                if adjusted_confidence > 85:
                    signal = '強い買い'
                elif adjusted_confidence > 75:
                    signal = '買い'
                else:
                    signal = '検討'
            else:  # 下降予測
                if adjusted_confidence > 85:
                    signal = '強い売り'
                elif adjusted_confidence > 75:
                    signal = '売り'
                else:
                    signal = '様子見'

            # 5. リスクレベル判定
            volatility_risk = prediction_result.feature_values.get('volatility', 0.5)
            if volatility_risk > 0.7 or adjusted_confidence < 70:
                risk_level = '高'
            elif volatility_risk > 0.4 or adjusted_confidence < 80:
                risk_level = '中'
            else:
                risk_level = '低'

            return {
                'confidence': adjusted_confidence,
                'score': min(95, adjusted_confidence),  # MLモデルベーススコア
                'signal': signal,
                'risk_level': risk_level,
                'ml_source': 'advanced_ml',
                'backtest_score': backtest_score,
                'model_consensus': prediction_result.model_consensus,
                'feature_importance': list(prediction_result.feature_values.keys())[:3]  # TOP3特徴
            }

        except Exception as e:
            print(f"ML予測エラー ({symbol}): {e}")
            # エラー時は基本的なファンダメンタル分析
            confidence = 75.0
            signal = '検討'  # 中性的な判断

            return {
                'confidence': confidence,
                'score': confidence,
                'signal': signal,
                'risk_level': '中' if confidence > 75 else '高',
                'ml_source': 'error_fallback',
                'backtest_score': None
            }

    async def _get_symbol_historical_performance(self, symbol: str) -> Dict[str, Any]:
        """銘柄別過去実績取得"""
        try:
            if not self.prediction_validator:
                return {}

            # 過去30日間の予測精度を取得
            if hasattr(self.prediction_validator, 'get_symbol_performance_metrics'):
                historical_metrics = await self.prediction_validator.get_symbol_performance_metrics(
                    symbol, period_days=30
                )
            else:
                # メソッドがない場合は基本データ
                historical_metrics = {
                    'accuracy_rate': 75.0,  # 基本精度
                    'win_rate': 70.0,
                    'avg_return': 5.0,
                    'total_predictions': 25
                }

            return {
                'accuracy_rate': historical_metrics.get('accuracy_rate', 0.0),
                'win_rate': historical_metrics.get('win_rate', 0.0),
                'avg_return': historical_metrics.get('avg_return', 0.0),
                'prediction_count': historical_metrics.get('total_predictions', 0)
            }

        except Exception as e:
            print(f"過去実績取得エラー ({symbol}): {e}")
            return {}

    def setup_app(self):
        """Flaskアプリケーション初期化"""
        self.app = Flask(__name__)
        
        # セキュアなsecret key設定
        secret_key = os.environ.get('FLASK_SECRET_KEY')
        if not secret_key:
            import secrets
            secret_key = secrets.token_urlsafe(32)
            print(f"⚠️  本番環境では環境変数FLASK_SECRET_KEYを設定してください")
            print(f"    例: export FLASK_SECRET_KEY='[32文字以上のランダム文字列]'")
        
        self.app.secret_key = secret_key
        self.setup_routes()

        # メインエンジン初期化
        self.engine = None
        if DAYTRADING_AVAILABLE:
            self.engine = PersonalDayTradingEngine()

    def setup_routes(self):
        """ルート設定"""

        @self.app.route('/')
        def index():
            return self.render_dashboard()

        @self.app.route('/api/analysis')
        def api_analysis():
            """AI分析API"""
            import asyncio
            try:
                loop = asyncio.new_event_loop()
                asyncio.set_event_loop(loop)
                result = loop.run_until_complete(self.get_analysis_data())
                loop.close()
                return jsonify(result)
            except Exception as e:
                return jsonify({'status': 'error', 'message': str(e)})

        @self.app.route('/api/recommendations')
        def api_recommendations():
            """推奨銀柄API"""
            import asyncio
            try:
                loop = asyncio.new_event_loop()
                asyncio.set_event_loop(loop)
                result = loop.run_until_complete(self.get_recommendations_data())
                loop.close()
                return jsonify(result)
            except Exception as e:
                return jsonify({'status': 'error', 'message': str(e)})

        @self.app.route('/api/charts')
        def api_charts():
            """チャートAPI"""
            import asyncio
            try:
                loop = asyncio.new_event_loop()
                asyncio.set_event_loop(loop)
                result = loop.run_until_complete(self.generate_charts())
                loop.close()
                return jsonify(result)
            except Exception as e:
                return jsonify({'status': 'error', 'message': str(e)})

        @self.app.route('/api/system-status')
        def api_system_status():
            """システムステータスAPI"""
            import asyncio
            try:
                loop = asyncio.new_event_loop()
                asyncio.set_event_loop(loop)

                # モデル性能監視ステータスを取得
                model_perf_status = loop.run_until_complete(self.get_model_performance_status())

                loop.close()

                response_data = {
                    'ml_prediction': {
                        'available': self.use_advanced_ml,
                        'status': '真AI予測' if self.use_advanced_ml else 'ランダム値',
                        'type': 'advanced_ml' if self.use_advanced_ml else 'random_fallback'
                    },
                    'backtest_integration': {
                        'available': self.use_backtest_integration,
                        'status': '過去実績統合' if self.use_backtest_integration else '統合なし',
                        'type': 'integrated' if self.use_backtest_integration else 'standalone'
                    },
                    'prediction_accuracy': {
                        'target': 93.0,
                        'current': model_perf_status.get('current_accuracy', 'N/A') # モデル性能から取得
                    },
                    'model_performance_monitor': model_perf_status
                }
                return jsonify(response_data)
            except Exception as e:
                return jsonify({'status': 'error', 'message': str(e)})

        @self.app.route('/api/price-chart/<symbol>')
        def api_price_chart(symbol):
            """価格チャートデータを取得"""
            try:
                # yfinanceから価格データを取得
                from src.day_trade.utils.yfinance_import import get_yfinance
                yf_module, available = get_yfinance()

                if not available:
                    return jsonify({'status': 'error', 'message': 'yfinance not available'})

                # 日本株対応
                symbol_yf = f"{symbol}.T" if symbol.isdigit() and len(symbol) == 4 else symbol
                ticker = yf_module.Ticker(symbol_yf)

                # 30日間のデータ取得
                hist = ticker.history(period="30d")

                if len(hist) == 0:
                    return jsonify({'status': 'error', 'message': 'No data available'})

                # Plotly用データ準備
                chart_data = {
                    'dates': hist.index.strftime('%Y-%m-%d').tolist(),
                    'open': hist['Open'].tolist(),
                    'high': hist['High'].tolist(),
                    'low': hist['Low'].tolist(),
                    'close': hist['Close'].tolist(),
                    'volume': hist['Volume'].tolist(),
                    'symbol': symbol
                }

                return jsonify({'status': 'success', 'data': chart_data})
            except Exception as e:
                return jsonify({'status': 'error', 'message': str(e)})

    async def get_model_performance_status(self):
        """モデル性能監視ステータスを取得し、必要に応じて再学習をトリガー"""
        if not hasattr(self.engine, 'performance_monitor'):
            return {"status": "NOT_AVAILABLE", "message": "ModelPerformanceMonitor not initialized"}

        status_report = self.engine.performance_monitor.check_performance_status()

        # CRITICAL_RETRAINの場合、再学習をトリガー
        if status_report['status'] == "CRITICAL_RETRAIN":
            print("[ML] CRITICAL_RETRAIN: モデルの再学習をトリガーします")
            # ここでは、どのシンボルのモデルを再学習するかを特定する必要がある
            # 現状、daytrade.pyは単一のモデルを扱っていると仮定し、
            # 簡易的に「最新の分析対象銘柄」を再学習対象とする
            # より堅牢なシステムでは、性能低下した特定のモデルを特定し、そのシンボルを渡す
            # 仮のシンボルとして、最も最近分析されたシンボルを使用
            # または、設定ファイルからデフォルトのシンボルを取得
            # ここでは、簡易的に"7203"を対象とする
            target_symbol = "7203" # TODO: 実際の性能低下モデルのシンボルを特定するロジックを追加

            # 再学習はバックグラウンドで実行
            asyncio.create_task(self._trigger_retraining_and_deployment(target_symbol))
            status_report['message'] = "再学習がトリガーされました"

        return status_report

    def get_company_name_from_yfinance(self, symbol):
        """銘柄辞書またはyfinanceから会社名を取得（キャッシュ付き）"""
        # キャッシュチェック
        if hasattr(self, '_company_name_cache') and symbol in self._company_name_cache:
            return self._company_name_cache[symbol]

        if not hasattr(self, '_company_name_cache'):
            self._company_name_cache = {}

        # まず銘柄辞書から取得を試行
        try:
            from src.day_trade.data.symbol_names import get_symbol_name
            symbol_name = get_symbol_name(symbol)
            print(f"[DEBUG] get_company_name_from_yfinance: {symbol} -> get_symbol_name returned: {repr(symbol_name)}")
            if symbol_name:
                self._company_name_cache[symbol] = symbol_name
                return symbol_name
        except:
            pass

        if not PRICE_DATA_AVAILABLE:
            return None

        try:
            yf, available = get_yfinance()
            if not available:
                return None

            # 日本株の場合は.Tを付加
            symbol_yf = symbol
            if symbol.isdigit() and len(symbol) == 4:
                symbol_yf = f"{symbol}.T"

            ticker = yf.Ticker(symbol_yf)
            info = ticker.info
            name = info.get('longName') or info.get('shortName')
            if name:
                self._company_name_cache[symbol] = name
            return name
        except Exception as e:
            print(f"[WARNING] Failed to get company name for {symbol} from yfinance: {e}")
            return None


    async def get_analysis_data(self):
        """分析データ取得"""
        try:
            if not self.engine:
                return {'status': 'error', 'message': 'エンジンが利用できません'}

            # デイトレード分析実行
            recommendations = await self.engine.get_today_daytrading_recommendations(limit=20)

            if not recommendations:
                return {'status': 'no_data', 'message': '推奨銀柄がありません'}

            # TOP10をWeb用に変換（並列処理で高速化）
            import asyncio

            # 並列処理でデータ取得
            async def get_combined_data(rec, rank):
                # 価格データとML予測を並列取得
                price_task = self.get_stock_price_data(rec.symbol)
                ml_task = self.get_ml_prediction(rec.symbol)

                price_data, ml_prediction = await asyncio.gather(
                    price_task, ml_task, return_exceptions=True
                )

                # エラーハンドリング
                if isinstance(price_data, Exception):
                    price_data = {'opening_price': None, 'current_price': None}
                if isinstance(ml_prediction, Exception):
                    ml_prediction = {
                        'signal': '●買い●', 'confidence': 75.0, 'risk_level': '中リスク',
                        'score': 70.0, 'ml_source': 'fallback'
                    }

                return rec, rank, price_data, ml_prediction

            # 全銘柄の処理を並列実行
            tasks = []
            for i, rec in enumerate(recommendations[:10], 1):
                tasks.append(get_combined_data(rec, i))

            combined_results = await asyncio.gather(*tasks, return_exceptions=True)

            web_data = []
            for result in combined_results:
                if isinstance(result, Exception):
                    continue

                rec, rank, price_data, ml_prediction = result

                # 3. 統合データ作成
                web_data.append({
                    'rank': rank,
                    'symbol': rec.symbol,
                    'name': rec.name,
                    'opening_price': price_data['opening_price'],
                    'current_price': price_data['current_price'],
                    'signal': ml_prediction['signal'],  # ML予測シグナル使用
                    'confidence': ml_prediction['confidence'],  # ML予測信頼度使用
                    'target_profit': rec.target_profit,
                    'stop_loss': rec.stop_loss,
                    'risk_level': ml_prediction['risk_level'],  # ML予測リスク使用
                    'entry_timing': rec.entry_timing,
                    'holding_time': rec.holding_time,
                    'market_timing_score': ml_prediction['score'],  # MLスコア使用
                    'volume_trend': rec.volume_trend,
                    'price_momentum': rec.price_momentum,
                    'intraday_volatility': rec.intraday_volatility,
                    # 新規追加：ML予測詳細
                    'ml_source': ml_prediction['ml_source'],
                    'backtest_score': ml_prediction['backtest_score'],
                    'model_consensus': ml_prediction.get('model_consensus', {}),
                    'feature_importance': ml_prediction.get('feature_importance', [])
                })

            return {
                'status': 'success',
                'data': web_data,
                'total_analyzed': len(recommendations),
                'timestamp': datetime.now().isoformat()
            }

        except Exception as e:
            return {'status': 'error', 'message': str(e)}

    async def get_recommendations_data(self):
        """推奨データ取得"""
        try:
            analysis_result = await self.get_analysis_data()
            if analysis_result['status'] != 'success':
                return analysis_result

            # シグナル別に分類
            strong_buy = [d for d in analysis_result['data'] if '強い買い' in d['signal']]
            buy = [d for d in analysis_result['data'] if '買い' in d['signal'] and not '強い買い' in d['signal']]
            sell = [d for d in analysis_result['data'] if '売り' in d['signal']]
            hold = [d for d in analysis_result['data'] if 'ホールド' in d['signal'] or '待機' in d['signal']]

            return {
                'status': 'success',
                'strong_buy': strong_buy[:3],  # TOP3
                'buy': buy[:3],
                'sell': sell,
                'hold': hold,
                'summary': {
                    'strong_buy_count': len(strong_buy),
                    'buy_count': len(buy),
                    'sell_count': len(sell),
                    'hold_count': len(hold)
                }
            }

        except Exception as e:
            return {'status': 'error', 'message': str(e)}

    async def _trigger_retraining_and_deployment(self, symbol: str):
        """モデルの再学習とデプロイをトリガーする"""
        print(f"[ML] モデル再学習とデプロイを開始: {symbol}")
        try:
            # 1. 最新の訓練データを準備
            from ml_prediction_models import ml_prediction_models, PredictionTask
            from hyperparameter_optimizer import hyperparameter_optimizer

            print(f"[ML] {symbol} の訓練データを準備中...")
            features, targets = await ml_prediction_models.prepare_training_data(symbol, "1y")

            # 欠損値除去（最後の行は未来の値が不明）
            valid_idx = features.index[:-1]
            X = features.loc[valid_idx]

            valid_targets = {}
            for task, target_series in targets.items():
                if task in [PredictionTask.PRICE_DIRECTION, PredictionTask.PRICE_REGRESSION]:
                    y = target_series.loc[valid_idx].dropna()
                    X_clean = X.loc[y.index]
                    if len(y) >= 50:  # 十分なサンプル数
                        valid_targets[task] = y

            if not valid_targets:
                print(f"[ML] {symbol} の再学習に十分なデータがありません。スキップします。")
                return False

            # 2. ハイパーパラメータ最適化
            print(f"[ML] {symbol} のハイパーパラメータ最適化を実行中...")
            optimized_results = await hyperparameter_optimizer.optimize_all_models(
                symbol, X, valid_targets
            )

            # 3. 最適化されたパラメータでモデルを再訓練
            print(f"[ML] {symbol} のモデルを再訓練中...")
            # optimized_resultsから最適なパラメータを抽出して渡す
            # optimized_resultsは {ModelType.value}_{PredictionTask.value}: OptimizationResult の形式
            # 例: {"Random Forest": {"価格方向予測": {...}}, "XGBoost": {...}}

            # optimized_paramsを構築
            optimized_params_for_training = {}
            for key, opt_result in optimized_results.items():
                model_type_str, task_str = key.split('_', 1)
                if model_type_str not in optimized_params_for_training:
                    optimized_params_for_training[model_type_str] = {}
                optimized_params_for_training[model_type_str][task_str] = opt_result.best_params

            await ml_prediction_models.train_models(symbol, "1y", optimized_params=optimized_params_for_training) # 再訓練

            # 4. 新しいモデルのデプロイ（ml_prediction_models.pyでモデルが保存されるため、ここではログのみ）
            print(f"[ML] {symbol} の新しいモデルがデプロイされました。")
            return True

        except Exception as e:
            print(f"[ML] モデル再学習とデプロイに失敗しました ({symbol}): {e}")
            import traceback
            traceback.print_exc()
            return False

    async def generate_charts(self):
        """チャート生成"""
        try:
            analysis_result = await self.get_analysis_data()
            if analysis_result['status'] != 'success':
                return analysis_result

            data = analysis_result['data']

            # 信頼度チャート
            symbols = [d['symbol'] for d in data]
            names = [d['name'] for d in data]
            confidences = [d['confidence'] for d in data]
            signals = [d['signal'] for d in data]

            colors = []
            for signal in signals:
                if '強い買い' in signal:
                    colors.append('#ff4757')  # 赤系
                elif '買い' in signal:
                    colors.append('#2ed573')  # 緑系
                elif '売り' in signal:
                    colors.append('#3742fa')  # 青系
                else:
                    colors.append('#747d8c')  # グレー

            # X軸ラベルを銀柄コード+会社名に
            x_labels = [f"{symbol}<br>{name[:8]}" for symbol, name in zip(symbols, names)]

            confidence_fig = go.Figure(data=[
                go.Bar(
                    x=x_labels,
                    y=confidences,
                    marker_color=colors,
                    text=[f"{s}<br>{c:.0f}%" for s, c in zip(signals, confidences)],
                    textposition='auto',
                    hovertemplate='<b>%{x}</b><br>信頼度: %{y:.0f}%<br>シグナル: %{text}<extra></extra>'
                )
            ])

            confidence_fig.update_layout(
                title='AI信頼度 & シグナル強度 - TOP10推奨銀柄',
                xaxis_title='銀柄コード & 会社名',
                yaxis_title='信頼度 (%)',
                template='plotly_white',
                xaxis=dict(
                    tickangle=-45,  # X軸ラベルを斜めに表示
                    tickfont=dict(size=10)
                ),
                height=500
            )

            # タイミングスコアチャート
            timing_scores = [d['market_timing_score'] for d in data]
            timing_fig = go.Figure(data=[
                go.Scatter(
                    x=x_labels,  # 銀柄コード+会社名を使用
                    y=timing_scores,
                    mode='markers+lines',
                    marker=dict(
                        size=12,
                        color=colors,
                        line=dict(width=2, color='white')
                    ),
                    line=dict(width=3, color='rgba(100,100,100,0.5)'),
                    name='タイミングスコア',
                    hovertemplate='<b>%{x}</b><br>タイミングスコア: %{y:.0f}/100<extra></extra>'
                )
            ])

            timing_fig.update_layout(
                title='市場タイミングスコア - 売買タイミング精度',
                xaxis_title='銀柄コード & 会社名',
                yaxis_title='スコア (0-100)',
                template='plotly_white',
                xaxis=dict(
                    tickangle=-45,
                    tickfont=dict(size=10)
                ),
                height=400
            )

            return {
                'status': 'success',
                'confidence_chart': json.loads(plotly.utils.PlotlyJSONEncoder().encode(confidence_fig)),
                'timing_chart': json.loads(plotly.utils.PlotlyJSONEncoder().encode(timing_fig))
            }

        except Exception as e:
            return {'status': 'error', 'message': str(e)}

    def render_dashboard(self):
        """ダッシュボードHTMLレンダリング"""
        html_content = """<!DOCTYPE html>
<html lang="ja">
<head>
    <meta charset="UTF-8">
    <meta name="viewport" content="width=device-width, initial-scale=1.0, user-scalable=no">
    <title>🚀 デイトレードAI統合システム</title>
    <script src="https://cdn.plot.ly/plotly-3.1.0.min.js"></script>
    <!-- TradingViewスクリプトを削除 -->
    <style>
        body { font-family: 'Yu Gothic', 'Meiryo', sans-serif; margin: 0; padding: 20px; background: linear-gradient(135deg, #1e3c72 0%, #2a5298 100%); color: white; min-height: 100vh; }
        .container { max-width: 1400px; margin: 0 auto; }
        .header { text-align: center; margin-bottom: 30px; padding: 30px; background: rgba(255,255,255,0.1); border-radius: 15px; backdrop-filter: blur(10px); }
        .metrics-grid { display: grid; grid-template-columns: repeat(auto-fit, minmax(250px, 1fr)); gap: 20px; margin-bottom: 30px; }
        .metric-card { background: rgba(255,255,255,0.1); padding: 25px; border-radius: 15px; backdrop-filter: blur(10px); border: 1px solid rgba(255,255,255,0.2); text-align: center; }
        .metric-value { font-size: 2.2em; font-weight: bold; margin-bottom: 10px; }
        .metric-label { opacity: 0.8; font-size: 0.9em; }
        .strong-buy { color: #ff6b6b; } .buy { color: #4ecdc4; } .sell { color: #45b7d1; } .hold { color: #feca57; }
        .chart-container { background: rgba(255,255,255,0.1); padding: 25px; border-radius: 15px; backdrop-filter: blur(10px); border: 1px solid rgba(255,255,255,0.2); margin-bottom: 25px; }
        .recommendations-table { width: 100%; border-collapse: collapse; margin-top: 20px; background: rgba(255,255,255,0.05); border-radius: 10px; overflow: hidden; }
        .recommendations-table th, .recommendations-table td { padding: 15px; text-align: left; border-bottom: 1px solid rgba(255,255,255,0.1); }
        .recommendations-table th { background: rgba(255,255,255,0.1); font-weight: bold; }
        .price-info { font-size: 0.9em; line-height: 1.4; }
        .price-info div { margin: 2px 0; }
        .profit-target { color: #2ed573 !important; font-weight: bold; }
        .stop-loss { color: #ff4757 !important; font-weight: bold; }

        /* 価格変動の色分け */
        .price-up { color: #2ed573 !important; font-weight: bold; }
        .price-down { color: #ff4757 !important; font-weight: bold; }
        .price-neutral { color: #747d8c; }

        /* 更新時刻表示 */
        .last-update { font-size: 0.8em; color: #95a5a6; text-align: center; margin-top: 10px; }

        /* リアルタイム更新アニメーション */
        .updating { opacity: 0.6; transition: opacity 0.3s ease; }

        .price-change-animation { animation: priceChange 0.5s ease-out; }

        @keyframes priceChange { 0% { background-color: rgba(255, 255, 255, 0.3); } 100% { background-color: transparent; } }

        /* 進捗バー */
        .progress-bar { width: 100%; height: 4px; background-color: rgba(255, 255, 255, 0.2); border-radius: 2px; margin: 2px 0; overflow: hidden; }
        .progress-fill { height: 100%; border-radius: 2px; transition: width 0.3s ease; }
        .progress-profit { background: linear-gradient(90deg, #2ed573, #7bed9f); }
        .progress-loss { background: linear-gradient(90deg, #ff4757, #ff6b7d); }

        /* アラート */
        .alert { position: fixed; top: 20px; right: 20px; padding: 15px 20px; border-radius: 8px; color: white; font-weight: bold; z-index: 1000; animation: slideIn 0.3s ease-out; max-width: 300px; }
        .alert-success { background: linear-gradient(45deg, #2ed573, #7bed9f); }
        .alert-warning { background: linear-gradient(45deg, #ffa502, #ff6348); }
        .alert-danger { background: linear-gradient(45deg, #ff4757, #ff3838); }
        @keyframes slideIn { from { transform: translateX(100%); opacity: 0; } to { transform: translateX(0); opacity: 1; } }

        /* システム状況パネル */
        .system-status-panel { background: rgba(255,255,255,0.1); border-radius: 12px; padding: 20px; margin-top: 20px; backdrop-filter: blur(10px); }
        .system-status-panel h3 { margin: 0 0 15px 0; color: #fff; font-size: 18px; }
        .status-item { display: flex; justify-content: space-between; align-items: center; padding: 8px 0; border-bottom: 1px solid rgba(255,255,255,0.1); }
        .status-item:last-child { border-bottom: none; }
        .status-label { display: flex; align-items: center; }
        .status-indicator { width: 12px; height: 12px; border-radius: 50%; margin-right: 8px; }
        .status-ok { background: #2ed573; } .status-warning { background: #ffa502; } .status-error { background: #ff3838; }

        /* 価格変動の色分け */
        .price-change-animation { animation: priceChange 0.5s ease-out; }
        @keyframes priceChange { 0% { background-color: rgba(255, 255, 255, 0.3); } 100% { background-color: transparent; } }

        /* メモモーダル */
        .modal { display: none; position: fixed; z-index: 1001; left: 0; top: 0; width: 100%; height: 100%; background-color: rgba(0,0,0,0.5); }
        .modal-content { background: linear-gradient(135deg, #667eea 0%, #764ba2 100%); margin: 15% auto; padding: 20px; border-radius: 10px; width: 90%; max-width: 500px; color: white; }
        .close { color: #aaa; float: right; font-size: 28px; font-weight: bold; cursor: pointer; }
        .close:hover { color: white; }

        /* 分析機能 */
        .news-item { background: rgba(255,255,255,0.05); padding: 15px; margin: 10px 0; border-radius: 8px; border-left: 4px solid #4ecdc4; }
        .news-title { font-weight: bold; margin-bottom: 5px; color: #4ecdc4; }
        .news-content { font-size: 0.9em; line-height: 1.4; }
        .news-meta { font-size: 0.8em; color: #95a5a6; margin-top: 8px; }
        .tradingview-widget-container { width: 100%; height: 100%; }
        .performance-metric { display: flex; justify-content: space-between; align-items: center; padding: 8px 0; border-bottom: 1px solid rgba(255,255,255,0.1); }
        .metric-name { font-weight: bold; }
        .metric-value { color: #4ecdc4; font-weight: bold; }

        /* ユーザビリティ機能 */
        .table-controls { display: flex; gap: 10px; align-items: center; }
        .filter-select { padding: 8px 12px; border: none; border-radius: 6px; background: rgba(255,255,255,0.1); color: white; font-size: 0.9em; cursor: pointer; }
        .filter-select option { background: #2c3e50; color: white; }
        .favorite-star { cursor: pointer; font-size: 1.2em; transition: all 0.2s; }
        .favorite-star:hover { transform: scale(1.2); }
        .favorite-star.active { color: #f1c40f; }
        .hidden { display: none !important; }

        /* モバイル対応 */
        @media (max-width: 768px) { .container { padding: 10px; } .header h1 { font-size: 1.5em; } .recommendations-table { font-size: 0.8em; } .recommendations-table th, .recommendations-table td { padding: 8px 4px; } .price-info { font-size: 0.75em; } .price-info div { margin: 1px 0; } .chart-container { margin-bottom: 15px; } .btn { padding: 10px 15px; font-size: 0.9em; margin: 5px; } .metrics-grid { grid-template-columns: repeat(2, 1fr); } }
        @media (max-width: 480px) { .price-info { display: flex; flex-direction: column; gap: 2px; } .recommendations-table { font-size: 0.7em; } .recommendations-table th, .recommendations-table td { padding: 6px 2px; } .header p { font-size: 0.8em; } .metrics-grid { grid-template-columns: 1fr; } }
        .btn { background: linear-gradient(45deg, #667eea 0%, #764ba2 100%); color: white; border: none; padding: 15px 30px; border-radius: 25px; cursor: pointer; margin: 10px; font-size: 1.1em; transition: all 0.3s; }
        .btn:hover { transform: translateY(-2px); box-shadow: 0 10px 20px rgba(0,0,0,0.3); }
        .signal-badge { padding: 8px 15px; border-radius: 20px; font-weight: bold; font-size: 0.9em; }
        .signal-strong-buy { background: #ff6b6b; color: white; }
        .signal-buy { background: #4ecdc4; color: white; }
        .signal-sell { background: #45b7d1; color: white; }
        .signal-hold { background: #feca57; color: black; }

        /* ML精度バッジ */
        .ml-source-badge { display: inline-block; padding: 2px 6px; border-radius: 10px; font-size: 0.8em; font-weight: bold; color: white; margin-bottom: 2px; }
        .ml-advanced_ml { background: #27ae60; }  /* 真AI */
        .ml-random_fallback { background: #e74c3c; }  /* 基本AI */
        .ml-error_fallback { background: #f39c12; }  /* エラー */

        /* システムステータス */
        .system-status { display: flex; justify-content: center; gap: 20px; margin-top: 10px; font-size: 0.9em; }
        .status-item { display: flex; align-items: center; gap: 5px; }
        .status-label { font-weight: bold; color: #34495e; }
        .status-value { padding: 2px 8px; border-radius: 12px; background: #ecf0f1; color: #2c3e50; font-weight: bold; }
        .status-value.active { background: #27ae60; color: white; }
        .status-value.inactive { background: #e74c3c; color: white; }

        .loading { text-align: center; padding: 50px; font-size: 1.2em; opacity: 0.7; }
        .status-online { display: inline-block; width: 12px; height: 12px; background: #4ecdc4; border-radius: 50%; animation: pulse 2s infinite; }
        @keyframes pulse { 0% { transform: scale(0.95); opacity: 0.7; } 50% { transform: scale(1.05); opacity: 1; } 100% { transform: scale(0.95); opacity: 0.7; } }
    </style>
</head>
<body>
    <div class="container">
        <div class="header">
            <h1>🚀 デイトレードAI統合システム</h1>
            <div id="mode-indicator"></div>
            <p>93%精度AI × リアルタイム分析 × 個人投資家専用</p>
            <div class="status-online"></div>
            <span>システム稼働中</span>

            <div class="system-status">
                <div class="status-item">
                    <div class="status-label"><div class="status-indicator status-ok"></div><span>AI予測システム</span></div>
                    <span id="mlStatus">初期化中...</span>
                </div>
                <div class="status-item">
                    <div class="status-label"><div class="status-indicator status-ok"></div><span>価格データ取得</span></div>
                    <span>正常</span>
                </div>
                <div class="status-item">
                    <div class="status-label"><div class="status-indicator status-ok"></div><span>モデル性能監視</span></div>
                    <span id="modelPerformanceStatus">監視中</span>
                </div>
                <div class="status-item">
                    <div class="status-label"><div class="status-indicator status-ok"></div><span>データ品質</span></div>
                    <span>良好</span>
                </div>
            </div>
        </div>

        <!-- TOP10推奨銘柄テーブル（最優先表示） -->
        <div class="chart-container">
            <div style="display: flex; justify-content: space-between; align-items: center; margin-bottom: 15px;">
                <h3>🎯 TOP10 デイトレード推奨</h3>
                <div class="table-controls">
                    <select id="filterSelect" class="filter-select" onchange="applyFilter()">
                        <option value="all">全て表示</option>
                        <option value="strong_buy">★強い買い★</option>
                        <option value="buy">●買い●</option>
                        <option value="high_confidence">高信頼度(80%以上)</option>
                        <option value="favorites">⭐お気に入り</option>
                    </select>
                    <select id="sortSelect" class="filter-select" onchange="applySorting()">
                        <option value="rank">ランク順</option>
                        <option value="confidence_desc">信頼度(高順)</option>
                        <option value="price_change_desc">価格変動(高順)</option>
                        <option value="symbol">銘柄コード順</option>
                    </select>
                </div>
            </div>
            <table class="recommendations-table" id="recommendationsTable">
                <thead>
                    <tr>
                        <th>⭐</th>
                        <th onclick="sortTable('rank')" style="cursor: pointer;">ランク ↕</th>
                        <th onclick="sortTable('symbol')" style="cursor: pointer;">銘柄 ↕</th>
                        <th onclick="sortTable('name')" style="cursor: pointer;">会社名 ↕</th>
                        <th>金額</th>
                        <th onclick="sortTable('signal')" style="cursor: pointer;">シグナル ↕</th>
                        <th onclick="sortTable('confidence')" style="cursor: pointer;">AI信頼度 ↕</th>
                        <th>推奨時期</th>
                        <th>ML精度</th>
                    </tr>
                </thead>
                <tbody id="recommendationsTableBody">
                    <tr><td colspan="9" class="loading"></td></tr>
                </tbody>
            </table>
        </div>

        <!-- メトリクス -->
        <div class="metrics-grid" id="metricsGrid">
            <div class="loading"></div>
        </div>

        <!-- システム状況パネル -->
        <div class="system-status-panel">
            <h3>📊 システム状況</h3>
            <div class="status-item">
                <div class="status-label"><div class="status-indicator status-ok"></div><span>AI予測システム</span></div>
                <span>稼働中</span>
            </div>
            <div class="status-item">
                <div class="status-label"><div class="status-indicator status-ok"></div><span>価格データ取得</span></div>
                <span>正常</span>
            </div>
            <div class="status-item">
                <div class="status-label"><div class="status-indicator status-ok"></div><span>モデル性能監視</span></div>
                <span id="modelPerformanceStatus">監視中</span>
            </div>
            <div class="status-item">
                <div class="status-label"><div class="status-indicator status-ok"></div><span>データ品質</span></div>
                <span>良好</span>
            </div>
        </div>

        <!-- コントローラー -->
        <div style="text-align: center; margin-bottom: 30px;">
            <button class="btn" onclick="runAnalysis()">🔄 最新分析実行</button>
            <button class="btn" id="autoRefreshBtn" onclick="autoRefresh()">⏱️ 自動更新ON</button>
        </div>

        <!-- AI信頼度チャート -->
        <div class="chart-container">
            <h3>🤖 AI信頼度 & シグナル強度</h3>
            <div id="confidenceChart" style="height: 500px;">
                <div class="loading"></div>
            </div>
        </div>

        <!-- タイミングスコアチャート -->
        <div class="chart-container">
            <h3>⏰ 市場タイミングスコア</h3>
            <div id="timingChart" style="height: 400px;">
                <div class="loading"></div>
            </div>
        </div>

        <!-- 価格チャート -->
        <div class="chart-container">
            <h3>📈 価格チャート</h3>
            <div id="priceChartContainer" style="height: 400px;">
                <div class="loading"></div>
            </div>
        </div>

        <!-- ニュース・分析 -->
        <div class="chart-container">
            <h3>📰 関連ニュース・分析</h3>
            <div id="newsContainer">
                <div class="loading"></div>
            </div>
        </div>

        <!-- 予測精度履歴 -->
        <div class="chart-container">
            <h3>📊 予測精度履歴</h3>
            <div id="performanceHistory" style="height: 300px; overflow: auto; padding: 10px; border: 1px solid rgba(255,255,255,0.2); border-radius: 10px;">
                <div class="loading"></div>
            </div>
        </div>

        <!-- 最終更新時刻表示 -->
        <div class="last-update" id="lastUpdateTime">
            最終更新: 読み込み中...
        </div>

    </div>


    <script>
        let autoRefreshEnabled = true;
        let refreshInterval;
        let previousPrices = {}; // 前回の価格を保存
        let priceAlerts = JSON.parse(localStorage.getItem('priceAlerts') || '{}'); // 価格アラート
        let favorites = JSON.parse(localStorage.getItem('favorites') || '[]'); // お気に入り銘柄
        let originalData = []; // フィルター・ソート用の元データ
        let currentSortField = 'rank';
        let currentSortDirection = 'asc';

        // 最終更新時刻を更新
        function updateLastUpdateTime() {
            const now = new Date();
            const timeString = now.toLocaleTimeString('ja-JP');
            document.getElementById('lastUpdateTime').textContent = '最終更新: ' + timeString;
        }

        // モード表示を更新
        function updateModeIndicator() {
            const now = new Date();
            const currentHour = now.getHours();
            const modeIndicator = document.getElementById('mode-indicator');

            if (currentHour >= 15 || currentHour < 9) {  // 15時以降または9時前（翌朝場予想モード）
                modeIndicator.innerHTML = `
                    <div style="
                        background: linear-gradient(45deg, #2c3e50, #3498db);
                        color: white;
                        padding: 10px 20px;
                        border-radius: 25px;
                        margin: 10px 0;
                        text-align: center;
                        font-weight: bold;
                        box-shadow: 0 4px 15px rgba(52, 152, 219, 0.3);
                        animation: pulse 2s infinite;
                    ">
                        🌙 翌朝場予想モード
                        <div style="font-size: 0.9em; margin-top: 5px; opacity: 0.9;">
                            海外市場動向を反映した翌営業日予想
                        </div>
                    </div>
                `;
            } else {  // 9時-15時（デイトレードモード）
                modeIndicator.innerHTML = `
                    <div style="
                        background: linear-gradient(45deg, #27ae60, #2ecc71);
                        color: white;
                        padding: 10px 20px;
                        border-radius: 25px;
                        margin: 10px 0;
                        text-align: center;
                        font-weight: bold;
                        box-shadow: 0 4px 15px rgba(46, 204, 113, 0.3);
                        animation: pulse 2s infinite;
                    ">
                        ⚡ リアルタイム取引モード
                        <div style="font-size: 0.9em; margin-top: 5px; opacity: 0.9;">
                            東証開場中 - デイトレード推奨
                        </div>
                    </div>
                `;
            }
        }

        // 価格変動の色分けクラスを決定
        function getPriceChangeClass(currentPrice, previousPrice) {
            if (!previousPrice) return 'price-neutral';
            if (currentPrice > previousPrice) return 'price-up';
            if (currentPrice < previousPrice) return 'price-down';
            return 'price-neutral';
        }

        // アラート表示機能
        function showAlert(message, type = 'success') {
            const alert = document.createElement('div');
            alert.className = 'alert alert-' + type;
            alert.textContent = message;
            document.body.appendChild(alert);

            setTimeout(function() {
                alert.remove();
            }, 5000);
        }

        // 進捗バー生成
        function createProgressBar(currentPrice, openingPrice, profitTarget, stopLoss) {
            const totalRange = profitTarget - stopLoss;
            const currentPosition = currentPrice - stopLoss;
            const progressPercent = Math.max(0, Math.min(100, (currentPosition / totalRange) * 100));

            const isProfit = currentPrice > openingPrice;
            const progressClass = isProfit ? 'progress-profit' : 'progress-loss';

            return '<div class="progress-bar">' + 
                '<div class="progress-fill ' + progressClass + '" style="width: ' + progressPercent + '%"></div>' + 
            '</div>';
        }

        // アラート監視機能
        function checkPriceAlerts(rec, previousPrice) {
            if (!previousPrice || !rec.current_price) return;

            const changePercent = Math.abs((rec.current_price - previousPrice) / previousPrice * 100);

            // 大幅な価格変動アラート
            if (changePercent > 2) {
                const direction = rec.current_price > previousPrice ? '急上昇' : '急下落';
                showAlert(rec.symbol + ' ' + rec.name + ' が' + direction + 'しています！ (' + changePercent.toFixed(1) + '%)',
                         rec.current_price > previousPrice ? 'success' : 'danger');
            }

            // 利確・損切ライン接近アラート
            if (rec.opening_price) {
                const profitTarget = rec.opening_price * (1 + rec.target_profit / 100);
                const stopLoss = rec.opening_price * (1 - rec.stop_loss / 100);

                const distanceToProfit = Math.abs(rec.current_price - profitTarget) / rec.current_price * 100;
                const distanceToStop = Math.abs(rec.current_price - stopLoss) / rec.current_price * 100;

                if (distanceToProfit < 1) {
                    showAlert(rec.symbol + ' が利確目標に接近中！', 'warning');
                }
                if (distanceToStop < 1) {
                    showAlert(rec.symbol + ' が損切ラインに接近中！', 'danger');
                }
            }
        }

        // 取引支援機能
        function openOrderLink(symbol, name) {
            // 楽天証券の銘柄情報ページに移動（銘柄コード指定）
            const rakutenUrl = "https://www.rakuten-sec.co.jp/web/market/search/quote.html?ric=" + symbol + ".T";
            window.open(rakutenUrl, '_blank');
        }

        function setAlert(symbol, name) {
            const currentPrice = previousPrices[symbol];
            if (!currentPrice) {
                showAlert('現在価格が取得できていません', 'danger');
                return;
            }

            const targetPrice = prompt(symbol + " " + name + " Alert price:\n(Current: ¥" + currentPrice.toFixed(0) + ")");
            if (targetPrice && !isNaN(targetPrice)) {
                priceAlerts[symbol] = {
                    name: name,
                    targetPrice: parseFloat(targetPrice),
                    currentPrice: currentPrice,
                    timestamp: new Date().toISOString()
                };
                localStorage.setItem('priceAlerts', JSON.stringify(priceAlerts));
                showAlert(symbol + " のアラートを設定しました (¥" + targetPrice + ")", 'success');
            }
        }


        // 価格アラートチェック機能を拡張
        function checkCustomAlerts() {
            Object.keys(priceAlerts).forEach(function(symbol) {
                const alert = priceAlerts[symbol];
                const currentPrice = previousPrices[symbol];

                if (currentPrice && Math.abs(currentPrice - alert.targetPrice) <= alert.targetPrice * 0.01) {
                    showAlert(symbol + ' ' + alert.name + ' がアラート価格に到達！ (目標: ¥' + alert.targetPrice.toFixed(0) + ', 現在: ¥' + currentPrice.toFixed(0) + ')', 'warning');
                    delete priceAlerts[symbol];
                    localStorage.setItem('priceAlerts', JSON.stringify(priceAlerts));
                }
            });
        }

        // お気に入り機能
        function toggleFavorite(symbol) {
            const index = favorites.indexOf(symbol);
            if (index > -1) {
                favorites.splice(index, 1);
                showAlert(symbol + ' をお気に入りから削除しました', 'success');
            } else {
                favorites.push(symbol);
                showAlert(symbol + ' をお気に入りに追加しました', 'success');
            }
            localStorage.setItem('favorites', JSON.stringify(favorites));

            // 表示を更新
            updateRecommendationsTable(originalData);
        }

        // フィルター機能
        function applyFilter() {
            const filterValue = document.getElementById('filterSelect').value;
            let filteredData = [...originalData];

            switch(filterValue) {
                case 'strong_buy':
                    filteredData = filteredData.filter(function(rec) { return rec.signal.includes('強い買い'); });
                    break;
                case 'buy':
                    filteredData = filteredData.filter(function(rec) { return rec.signal.includes('買い') && !rec.signal.includes('強い買い'); });
                    break;
                case 'high_confidence':
                    filteredData = filteredData.filter(function(rec) { return rec.confidence >= 80; });
                    break;
                case 'favorites':
                    filteredData = filteredData.filter(function(rec) { return favorites.includes(rec.symbol); });
                    break;
                case 'all':
                default:
                    // 全て表示
                    break;
            }

            updateRecommendationsTable(filteredData);
        }

        // ソート機能
        function applySorting() {
            const sortValue = document.getElementById('sortSelect').value;
            applySortToData(sortValue);
        }

        function sortTable(field) {
            if (currentSortField === field) {
                currentSortDirection = currentSortDirection === 'asc' ? 'desc' : 'asc';
            } else {
                currentSortField = field;
                currentSortDirection = 'asc';
            }
            applySortToData(field + '_' + currentSortDirection);
        }

        function applySortToData(sortType) {
            let sortedData = [...originalData];

            switch(sortType) {
                case 'rank':
                case 'rank_asc':
                    sortedData.sort(function(a, b) { return a.rank - b.rank; });
                    break;
                case 'rank_desc':
                    sortedData.sort(function(a, b) { return b.rank - a.rank; });
                    break;
                case 'confidence_desc':
                case 'confidence_desc':
                    sortedData.sort(function(a, b) { return b.confidence - a.confidence; });
                    break;
                case 'confidence_asc':
                    sortedData.sort(function(a, b) { return a.confidence - b.confidence; });
                    break;
                case 'price_change_desc':
                    sortedData.sort(function(a, b) {
                        const changeA = a.current_price && a.opening_price ? a.current_price - a.opening_price : 0;
                        const changeB = b.current_price && b.opening_price ? b.current_price - b.opening_price : 0;
                        return changeB - changeA;
                    });
                    break;
                case 'symbol':
                case 'symbol_asc':
                    sortedData.sort(function(a, b) { return a.symbol.localeCompare(b.symbol); });
                    break;
                case 'symbol_desc':
                    sortedData.sort(function(a, b) { return b.symbol.localeCompare(a.symbol); });
                    break;
                case 'name_asc':
                    sortedData.sort(function(a, b) { return a.name.localeCompare(b.name); });
                    break;
                case 'name_desc':
                    sortedData.sort(function(a, b) { return b.name.localeCompare(a.name); });
                    break;
                case 'signal_asc':
                    sortedData.sort(function(a, b) { return a.signal.localeCompare(b.signal); });
                    break;
                case 'signal_desc':
                    sortedData.sort(function(a, b) { return b.signal.localeCompare(a.signal); });
                    break;
            }

            // フィルターも適用
            updateRecommendationsTable(sortedData);
            applyFilter();
        }

        // TradingView チャート初期化
        function initTradingViewChart(symbol = '7203') {
            if (typeof TradingView !== 'undefined') {
                new TradingView.widget({
                    "width": "100%",
                    "height": 500,
                    "symbol": 'TSE:' + symbol,
                    "interval": "D",
                    "timezone": "Asia/Tokyo",
                    "theme": "dark",
                    "style": "1",
                    "locale": "ja",
                    "toolbar_bg": "#f1f3f6",
                    "enable_publishing": false,
                    "allow_symbol_change": true,
                    "container_id": "tradingview_widget"
                });
            }
        }

        // ニュース表示機能
        function loadNews() {
            // サンプルニュースデータ（実際の実装では外部APIから取得）
            const sampleNews = [
                {
                    title: "市場概況：日経平均は続伸、テクノロジー株が牽引",
                    content: "本日の東京株式市場では、日経平均株価が前日比150円高で引けました。半導体関連株を中心としたテクノロジー銘柄が買われ、市場全体を押し上げました。",
                    time: "30分前",
                    source: "マーケットニュース"
                },
                {
                    title: "自動車セクター分析：EV関連銘柄に注目集まる",
                    content: "電気自動車（EV）関連技術の進歩により、自動車業界の銘柄に投資家の関心が高まっています。特に電池技術企業への注目度が上昇中。",
                    time: "1時間前",
                    source: "業界アナリスト"
                },
                {
                    title: "金融政策動向：日銀の次回会合への期待",
                    content: "来週予定されている日銀の金融政策決定会合を前に、金利動向への関心が高まっています。政策変更の可能性について市場参加者の見方は分かれています。",
                    time: "2時間前",
                    source: "経済レポート"
                }
            ];

            const newsContainer = document.getElementById('newsContainer');
            newsContainer.innerHTML = sampleNews.map(function(news) {
                return '<div class="news-item">' +
                    '<div class="news-title">' + news.title + '</div>' +
                    '<div class="news-content">' + news.content + '</div>' +
                    '<div class="news-meta">' + news.time + ' | ' + news.source + '</div>' +
                    '</div>';
            }).join('');
        }

        // 予測精度履歴表示
        function loadPerformanceHistory() {
            // サンプル履歴データ
            const historyData = [
                { date: '2024-08-10', accuracy: 94.2, trades: 15, profit: 2.8 },
                { date: '2024-08-09', accuracy: 91.5, trades: 18, profit: 1.9 },
                { date: '2024-08-08', accuracy: 96.1, trades: 12, profit: 3.4 },
                { date: '2024-08-07', accuracy: 89.3, trades: 20, profit: 1.2 },
                { date: '2024-08-06', accuracy: 93.8, trades: 16, profit: 2.6 }
            ];

            const avgAccuracy = historyData.reduce(function(sum, day) { return sum + day.accuracy; }, 0) / historyData.length;
            const totalTrades = historyData.reduce(function(sum, day) { return sum + day.trades; }, 0);
            const totalProfit = historyData.reduce(function(sum, day) { return sum + day.profit; }, 0);

            const performanceContainer = document.getElementById('performanceHistory');
            performanceContainer.innerHTML =
                '<div class="performance-summary" style="margin-bottom: 20px;">' +
                    '<div class="performance-metric">' +
                        '<span class="metric-name">平均予測精度 (5日間)</span>' +
                        '<span class="metric-value">' + avgAccuracy.toFixed(1) + '%</span>' +
                    '</div>' +
                    '<div class="performance-metric">' +
                        '<span class="metric-name">総取引数</span>' +
                        '<span class="metric-value">' + totalTrades + '回</span>' +
                    '</div>' +
                    '<div class="performance-metric">' +
                        '<span class="metric-name">累計収益率</span>' +
                        '<span class="metric-value">+' + totalProfit.toFixed(1) + '%</span>' +
                    '</div>' +
                '</div>' +
                '<div class="history-details">' +
                    historyData.map(function(day) {
                        return '<div class="performance-metric">' +
                            '<span class="metric-name">' + day.date + '</span>' +
                            '<span class="metric-value">精度:' + day.accuracy + '% 取引:' + day.trades + '回 収益:+' + day.profit + '%</span>' +
                        '</div>';
                    }).join('') + 
                '</div>';
        }

        // ダッシュボード更新
        async function updateDashboard() {
            try {
                // モード表示を更新
                updateModeIndicator();
                // 更新中表示を無効化
                // document.body.classList.add('updating');
                // 推奨データ更新
                const recResp = await fetch('/api/recommendations');
                const recData = await recResp.json();
                if (recData.status === 'success') {
                    updateMetrics(recData);
                }

                // 分析データ更新
                const analysisResp = await fetch('/api/analysis');
                const analysisData = await analysisResp.json();
                if (analysisData.status === 'success') {
                    updateRecommendationsTable(analysisData.data);
                }

                // チャート更新
                updateCharts();

                // 最終更新時刻を更新
                updateLastUpdateTime();

                // 更新中表示を解除（無効化）
                // document.body.classList.remove('updating');
            } catch (error) {
                console.error('データ更新エラー:', error);
                // document.body.classList.remove('updating');
            }
        }

        // 価格チャート描画
        async function drawPriceChart(symbol = '7203') {
            try {
                const response = await fetch(`/api/price-chart/${symbol}`);
                const chartData = await response.json();

                if (chartData.status !== 'success') {
                    console.error('チャートデータエラー:', chartData.message);
                    return;
                }

                const data = chartData.data;

                // ローソク足チャート
                const candlestickTrace = {
                    x: data.dates,
                    open: data.open,
                    high: data.high,
                    low: data.low,
                    close: data.close,
                    type: 'candlestick',
                    name: `${symbol} 価格`,
                    increasing: {line: {color: '#e74c3c'}},
                    decreasing: {line: {color: '#3498db'}}
                };

                const layout = {
                    title: `${symbol} - 30日チャート`,
                    xaxis: {
                        title: '日付',
                        rangeslider: {visible: false}
                    },
                    yaxis: {
                        title: '価格 (円)'
                    },
                    template: 'plotly_white',
                    height: 380,
                    margin: {l: 50, r: 50, t: 50, b: 50}
                };

                const config = {
                    displayModeBar: true,
                    displaylogo: false,
                    modeBarButtonsToRemove: ['pan2d', 'lasso2d']
                };

                Plotly.newPlot('priceChartContainer', [candlestickTrace], layout, config);
            } catch (error) {
                console.error('チャート描画エラー:', error);
            }
        }

        // メトリクス更新
        function updateMetrics(data) {
            if (data.status !== 'success') return;

            const metricsGrid = document.getElementById('metricsGrid');
            const summary = data.summary;
            metricsGrid.innerHTML =
                '<div class="metric-card">' +
                    '<div class="metric-value strong-buy">' + summary.strong_buy_count + '</div>' +
                    '<div class="metric-label">★強い買い★</div>' +
                '</div>' +
                '<div class="metric-card">' +
                    '<div class="metric-value buy">' + summary.buy_count + '</div>' +
                    '<div class="metric-label">●買い●</div>' +
                '</div>' +
                '<div class="metric-card">' +
                    '<div class="metric-value sell">' + summary.sell_count + '</div>' +
                    '<div class="metric-label">▽売り▽</div>' +
                '</div>' +
                '<div class="metric-card">' +
                    '<div class="metric-value hold">' + summary.hold_count + '</div>' +
                    '<div class="metric-label">■待機/ホールド■</div>' +
                '</div>';
        }

        // 推奨テーブル更新
        function updateRecommendationsTable(data) {
            if (!data) return;

            // 元データを保存（初回のみ）
            if (originalData.length === 0) {
                originalData = [...data];
            }

            const tbody = document.getElementById('recommendationsTableBody');
            tbody.innerHTML = data.map(function(rec) {
                // 価格変動の色分けクラスを決定
                const previousPrice = previousPrices[rec.symbol];
                const priceChangeClass = getPriceChangeClass(rec.current_price, previousPrice);

                // アラートチェック
                checkPriceAlerts(rec, previousPrice);
                checkCustomAlerts();

                // 現在価格を保存
                if (rec.current_price) {
                    previousPrices[rec.symbol] = rec.current_price;
                }

                let priceInfo = '';
                if (rec.opening_price && rec.current_price) {
                    const profitTarget = rec.current_price * (1 + rec.target_profit / 100);
                    const stopLoss = rec.current_price * (1 - rec.stop_loss / 100);
                    const priceChange = rec.current_price - rec.opening_price;
                    const progressBar = createProgressBar(rec.current_price, rec.opening_price, profitTarget, stopLoss);

                    priceInfo = '<div class="price-info">' +
                        '<div><small>始値:</small> ¥' + rec.opening_price.toFixed(0) + '</div>' +
                        '<div class="' + priceChangeClass + ' price-change-animation"><strong>現在:</strong> ¥' + rec.current_price.toFixed(0) + ' (' + (priceChange >= 0 ? '+' : '') + priceChange.toFixed(0) + '</div>' +
                        progressBar +
                        '<div class="profit-target"><small>利確:</small> ¥' + profitTarget.toFixed(0) + '</div>' +
                        '<div class="stop-loss"><small>損切:</small> ¥' + stopLoss.toFixed(0) + '</div>' +
                        '<div class="trading-actions">' +
                            '<button class="action-btn btn-order" onclick="openOrderLink(\'" + rec.symbol.replace(/'/g, '\'\'') + "\', \'" + rec.name.replace(/'/g, '\'\'') + "\")">楽天で注文</button>' +
                            '<button class="action-btn btn-alert" onclick="setAlert(\'" + rec.symbol.replace(/'/g, '\'\'') + "\', \'" + rec.name.replace(/'/g, '\'\'') + "\")">アラート</button>' +
                        '</div>' +
                        '</div>';
                } else if (rec.current_price) {
                    const profitTarget = rec.current_price * (1 + rec.target_profit / 100);
                    const stopLoss = rec.current_price * (1 - rec.stop_loss / 100);
                    const progressBar = createProgressBar(rec.current_price, rec.current_price, profitTarget, stopLoss);

                    priceInfo = '<div class="price-info">' +
                        '<div class="' + priceChangeClass + ' price-change-animation"><strong>現在:</strong> ¥' + rec.current_price.toFixed(0) + '</div>' +
                        progressBar +
                        '<div class="profit-target"><small>利確:</small> ¥' + profitTarget.toFixed(0) + '</div>' +
                        '<div class="stop-loss"><small>損切:</small> ¥' + stopLoss.toFixed(0) + '</div>' +
                        '<div class="trading-actions">' +
                            '<button class="action-btn btn-order" onclick="openOrderLink(\'" + rec.symbol.replace(/'/g, '\'\'') + "\', \'" + rec.name.replace(/'/g, '\'\'') + "\")">楽天で注文</button>' +
                            '<button class="action-btn btn-alert" onclick="setAlert(\'" + rec.symbol.replace(/'/g, '\'\'') + "\', \'" + rec.name.replace(/'/g, '\'\'') + "\")">アラート</button>' +
                        '</div>' +
                        '</div>';
                } else {
                    priceInfo = '<div class="price-info">N/A</div>';
                }
                const isFavorite = favorites.includes(rec.symbol);
                const favoriteIcon = isFavorite ? '⭐' : '☆';

                return '<tr>' +
                    '<td><span class="favorite-star ' + (isFavorite ? 'active' : '') + '" onclick="toggleFavorite(\'" + rec.symbol.replace(/'/g, '\'\'') + "\")">' + favoriteIcon + '</span></td>' +
                    '<td><strong>' + rec.rank + '</strong></td>' +
                    '<td><strong>' + rec.symbol + '</strong></td>' +
                    '<td>' + rec.name + '</td>' +
                    '<td>' + priceInfo + '</td>' +
                    '<td><span class="signal-badge signal-' + getSignalClass(rec.signal) + '">' + rec.signal + '</span></td>' +
                    '<td>' + rec.confidence.toFixed(0) + '%</td>' +
                    '<td>' + rec.entry_timing + '</td>' +
                    '<td>' +
                        '<span class="ml-source-badge ml-' + rec.ml_source + '">' + (rec.ml_source === 'advanced_ml' ? '高度AI' : '基本AI') + '</span>' +
                        (rec.backtest_score && rec.backtest_score > 0 ? '<br><small>過去' + Math.round(rec.backtest_score) + '%</small>' : '') +
                    '</td>' +
                '</tr>';
            }).join('');
        }

        function getSignalClass(signal) {
            if (signal.includes('強い買い')) return 'strong-buy';
            if (signal.includes('買い')) return 'buy';
            if (signal.includes('売り')) return 'sell';
            return 'hold';
        }

        // チャート更新
        async function updateCharts() {
            try {
                const chartResp = await fetch('/api/charts');
                const chartData = await chartResp.json();

                if (chartData.status === 'success') {
                    Plotly.newPlot('confidenceChart', chartData.confidence_chart.data, chartData.confidence_chart.layout);
                    Plotly.newPlot('timingChart', chartData.timing_chart.data, chartData.timing_chart.layout);
                }
            } catch (error) {
                console.error('チャート更新エラー:', error);
            }
        }

        // 分析実行
        async function runAnalysis() {
            const btn = event.target;
            btn.innerHTML = '🔄 分析実行中...';
            btn.disabled = true;

            try {
                await updateDashboard();
                btn.innerHTML = '✅ 完了!';
                setTimeout(function() {
                    btn.innerHTML = '🔄 最新分析実行';
                    btn.disabled = false;
                }, 2000);
            } catch (error) {
                btn.innerHTML = '❌ エラー';
                setTimeout(function() {
                    btn.innerHTML = '🔄 最新分析実行';
                    btn.disabled = false;
                }, 2000);
            }
        }

        // 自動更新切り替え
        function autoRefresh() {
            autoRefreshEnabled = !autoRefreshEnabled;
            const btn = event.target;

            if (autoRefreshEnabled) {
                btn.innerHTML = '⏱️ 自動更新ON';
                refreshInterval = setInterval(updateDashboard, 60000); // 1分毎
            } else {
                btn.innerHTML = '⏸️ 自動更新OFF';
                clearInterval(refreshInterval);
            }
        }

        // 初期読み込み
        document.addEventListener('DOMContentLoaded', function() {
            // ボタンの初期表示設定
            const autoRefreshBtn = document.getElementById('autoRefreshBtn');
            autoRefreshBtn.innerHTML = autoRefreshEnabled ? '⏱️ 自動更新ON' : '⏸️ 自動更新OFF';

            // 初回更新実行
            updateModeIndicator();  // モード表示を初期化
            updateDashboard();
            drawPriceChart('7203');  // トヨタチャートを初期表示

            // システムステータス更新関数
        async function updateSystemStatus() {
            try {
                const response = await fetch('/api/system-status');
                const statusData = await response.json();

                // ML予測ステータス更新
                const mlStatus = document.getElementById('mlStatus');
                if (mlStatus) {
                    mlStatus.textContent = statusData.ml_prediction.status;
                    mlStatus.className = 'status-value ' + (statusData.ml_prediction.available ? 'active' : 'inactive');
                }

                // バックテスト統合ステータス更新
                const backtestStatus = document.getElementById('backtestStatus');
                if (backtestStatus) {
                    backtestStatus.textContent = statusData.backtest_integration.status;
                    backtestStatus.className = 'status-value ' + (statusData.backtest_integration.available ? 'active' : 'inactive');
                }

                // モデル性能監視ステータス更新 (Issue #827)
                const modelPerformanceStatusElement = document.getElementById('modelPerformanceStatus');
                if (modelPerformanceStatusElement && statusData.model_performance_monitor) {
                    const perfStatus = statusData.model_performance_monitor;
                    let displayStatus = '精度: ' + (perfStatus.current_accuracy ? perfStatus.current_accuracy.toFixed(2) : 'N/A') + ' (' + (perfStatus.num_samples || 0) + '件)';
                    let statusClass = 'status-ok';

                    if (perfStatus.status === 'WARNING') {
                        displayStatus = '⚠️ 警告: ' + displayStatus;
                        statusClass = 'status-warning';
                        showAlert('モデル性能が低下しています: ' + (perfStatus.current_accuracy ? perfStatus.current_accuracy.toFixed(2) : 'N/A'), 'warning');
                    } else if (perfStatus.status === 'CRITICAL_RETRAIN') {
                        displayStatus = '🚨 再学習必要: ' + displayStatus;
                        statusClass = 'status-error';
                        showAlert('モデル性能が著しく低下！再学習を開始します。', 'danger');
                    } else if (perfStatus.status === 'INSUFFICIENT_SAMPLES') {
                        displayStatus = '📊 サンプル不足: ' + displayStatus;
                        statusClass = 'status-warning';
                    }

                    modelPerformanceStatusElement.textContent = displayStatus;
                    // 親要素のステータスインジケータも更新
                    const parentStatusItem = modelPerformanceStatusElement.closest('.status-item');
                    if (parentStatusItem) {
                        const indicator = parentStatusItem.querySelector('.status-indicator');
                        if (indicator) {
                            indicator.className = 'status-indicator ' + statusClass;
                        }
                    }
                }

            } catch (error) {
                console.error('システムステータス更新エラー:', error);
            }
        }

        // 初期システムステータス取得
        updateSystemStatus();

        // 自動更新開始
            if (autoRefreshEnabled) {
                refreshInterval = setInterval(updateDashboard, 60000); // 1分毎
                console.log('自動更新が有効になりました (1分毎)');
            }

        // システムステータスは30秒毎に更新
        setInterval(updateSystemStatus, 30000);

        // 分析機能の初期化
        setTimeout(function() {
            initTradingViewChart();
            loadNews();
            loadPerformanceHistory();
        }, 2000);

        });
    </script>
</body>
</html>"""
        return html_content

    def run(self, host='127.0.0.1', port=5000, debug=False):
        """統合Webダッシュボード起動"""
        print(f"\n🚀 デイトレードAI統合システム 起動中...")
        print(f"URL: http://{host}:{port}")
        print(f"💻 ブラウザでアクセスしてください\n")
        print(f"機能:")
        print(f"  • リアルタイムAI分析")
        print(f"  • TOP10デイトレード推奨")
        print(f"  • インタラクティブチャート")
        print(f"  • 自動更新機能")
        print(f"\n停止: Ctrl+C\n")

        self.app.run(host=host, port=port, debug=debug)


async def run_web_mode():
    """統合Webモード実行"""
    if not WEB_AVAILABLE:
        print("❌ Web機能が利用できません")
        print("pip install flask plotly でインストールしてください")
        return False

    if not DAYTRADING_AVAILABLE:
        print("❌ デイトレードエンジンが利用できません")
        print("day_trading_engine.py が必要です")
        return False

    try:
        dashboard = DayTradeWebDashboard()
        dashboard.run()
        return True
    except Exception as e:
        print(f"❌ Webダッシュボードエラー: {e}")
        return False


async def main():
    """メイン処理"""
    show_header()
    args = parse_arguments()

    if args.train_overnight_model:
        print("\n🚀 翌朝場予測モデルの学習を開始します...")
        try:
            from overnight_prediction_model import OvernightPredictionModel
            model = OvernightPredictionModel()
            await model.train_model()
            print("\n✅ 翌朝場予測モデルの学習が完了しました。")
            print("   モデルは 'overnight_model.joblib' として保存されました。")
        except ImportError:
            print("\n❌ エラー: overnight_prediction_model.py が見つからないか、必要なライブラリがインストールされていません。")
            print("   `pip install -r requirements.txt` を実行してください。")
        except Exception as e:
            print(f"\n❌ 翌朝場予測モデルの学習中にエラーが発生しました: {e}")
        return

    if args.history:
        await asyncio.sleep(0.1) # 非同期処理を待つ
        show_analysis_history()
        return

    if args.alerts:
        await asyncio.sleep(0.1) # 非同期処理を待つ
        show_alerts()
        return

    if args.console:
        await run_daytrading_mode()
        return

    if WEB_AVAILABLE and not args.quick and not args.symbols and not args.multi and not args.portfolio and not args.chart and not args.history and not args.alerts:
        print("\n🌐 Webダッシュボードモードで起動します... (Ctrl+Cで終了)")
        print("   ブラウザで http://127.0.0.1:5000/ にアクセスしてください")
        dashboard = DayTradeWebDashboard()
        # Flaskアプリを非同期で実行するために、別スレッドで実行するか、ASGIサーバーを使用する必要がある
        # 簡易的な開発サーバー起動
        try:
            dashboard.app.run(debug=False, host='0.0.0.0', port=5000)
        except Exception as e:
            print(f"Webダッシュボードの起動に失敗しました: {e}")
            print("コンソールモードで続行します。")
            await run_daytrading_mode()
        return

    # Issue #882対応: --symbolでマルチタイムフレーム予測がデフォルト動作
    if args.symbol:
        # マルチタイムフレーム予測実行
        await run_multi_timeframe_mode(args)
    elif args.portfolio_analysis:
        # ポートフォリオ分析モード
        await run_portfolio_analysis_mode(args)
    elif args.quick:
        # 従来のデイトレード予測（高速モード）
        if args.symbol:
            # --quick --symbol の場合は従来の単一銘柄予測
            await run_single_symbol_quick_mode(args.symbol, generate_chart=args.chart)
        else:
            await run_quick_mode(generate_chart=args.chart)
    elif args.symbols:
        symbols_list = [s.strip() for s in args.symbols.split(',')]
        if args.multi:
            print(f"--symbols と --multi は同時に指定できません。--symbols を優先します。")
        await run_multi_symbol_mode(symbol_count=len(symbols_list), generate_chart=args.chart, safe_mode=args.safe)
    elif args.multi:
        await run_multi_symbol_mode(symbol_count=args.multi, portfolio_amount=args.portfolio, generate_chart=args.chart, safe_mode=args.safe)
    elif args.portfolio:
        # --portfolio 単独指定の場合、デフォルトで10銘柄分析してポートフォリオ推奨
        await run_multi_symbol_mode(symbol_count=10, portfolio_amount=args.portfolio, generate_chart=args.chart, safe_mode=args.safe)
    elif args.chart:
        # --chart 単独指定の場合、デフォルトでクイックモード
        await run_quick_mode(generate_chart=True)
    elif args.safe:
        # --safe 単独指定の場合、デフォルトでクイックモード
        await run_quick_mode(generate_chart=args.chart)
    else:
        # 引数なしの場合、Webダッシュボードが利用可能ならWeb、そうでなければデイトレードモード
        if WEB_AVAILABLE:
            print("\n🌐 Webダッシュボードモードで起動します... (Ctrl+Cで終了)")
            print("   ブラウザで http://127.0.0.1:5000/ にアクセスしてください")
            dashboard = DayTradeWebDashboard()
            try:
                dashboard.app.run(debug=False, host='0.0.0.0', port=5000)
            except Exception as e:
                print(f"Webダッシュボードの起動に失敗しました: {e}")
                print("コンソールモードで続行します。")
                await run_daytrading_mode()
        else:
            await run_daytrading_mode()


async def run_single_symbol_quick_mode(symbol: str, generate_chart: bool = False) -> bool:
    """単一銘柄の従来デイトレード予測（高速モード）"""
    print(f"\n⚡ 高速デイトレード予測: {symbol}")
    print("=" * 50)

    try:
        # 従来のシンプル分析を実行
        daytrader = PersonalDayTrader()
        result = await daytrader.get_single_symbol_analysis(symbol)

        if result:
            print(f"\n📊 {result['name']} ({result['symbol']})")
            print(f"   推奨アクション: {result['action']}")
            print(f"   信頼度: {result['confidence']:.1f}%")
            print(f"   リスクレベル: {result['risk_level']}")

            if generate_chart and CHART_AVAILABLE:
                await daytrader.generate_simple_chart(symbol)

            return True
        else:
            print(f"❌ {symbol}の分析に失敗しました")
            return False

    except Exception as e:
        print(f"❌ 高速予測エラー: {e}")
        return False

async def run_portfolio_analysis_mode(args) -> bool:
    """ポートフォリオ分析モード実行"""
    if not MULTI_TIMEFRAME_AVAILABLE:
        print("❌ ポートフォリオ分析機能が利用できません")
        return False

    symbols = []
    if hasattr(args, 'symbols') and args.symbols:
        symbols = [s.strip() for s in args.symbols.split(',')]
    else:
        # デフォルト銘柄を使用
        symbols = ['7203.T', '6758.T', '9984.T', '8306.T', '4751.T']

    print(f"\n📈 ポートフォリオ分析: {len(symbols)}銘柄")
    print("=" * 50)

    try:
        engine = MultiTimeframePredictionEngine()
        results = []

        for symbol in symbols:
            print(f"   分析中: {symbol}")
            prediction = await engine.generate_multi_timeframe_prediction(symbol)
            if prediction:
                results.append(prediction)

        if results:
            print_portfolio_analysis_summary(results)

            if args.output_json:
                output_portfolio_analysis_json(results)

            return True
        else:
            print("❌ ポートフォリオ分析に失敗しました")
            return False

    except Exception as e:
        print(f"❌ ポートフォリオ分析エラー: {e}")
        return False

# Issue #882対応: マルチタイムフレーム予測機能実装
async def run_multi_timeframe_mode(args) -> bool:
    """マルチタイムフレーム予測モード実行"""
    try:
        if not MULTI_TIMEFRAME_AVAILABLE:
            print("❌ マルチタイムフレーム予測機能が利用できません")
            print("必要なライブラリをインストールしてください:")
            print("pip install lightgbm scikit-learn")
            return False

        print("\n🚀 マルチタイムフレーム予測機能 - Issue #882対応")
        print("デイトレード以外の取引サポート: 1週間・1ヶ月・3ヶ月予測")
        print("=" * 60)

        # エンジン初期化
        engine = MultiTimeframePredictionEngine()

        # 単一銘柄マルチタイムフレーム予測
        symbol = args.symbol
        print(f"\n🔍 {symbol} のマルチタイムフレーム予測分析")

        # 特定期間予測モード
        if args.timeframe:
            return await run_single_timeframe_prediction(engine, symbol, args.timeframe, args.output_json)
        else:
            # 全期間統合予測モード（デフォルト）
            return await run_full_multi_timeframe_prediction(engine, symbol, args.output_json)

    except Exception as e:
        print(f"❌ マルチタイムフレーム予測エラー: {e}")
        return False


async def run_single_timeframe_prediction(engine, symbol: str, timeframe: str, output_json: bool = False) -> bool:
    """特定期間のみの予測"""
    try:
        tf_enum = getattr(PredictionTimeframe, timeframe.upper())
        print(f"📊 {tf_enum.value}予測実行中...")

        # 予測実行
        prediction = await engine.predict_timeframe(symbol, tf_enum)

        if prediction:
            if output_json:
                output_single_prediction_json(prediction)
            else:
                print_single_prediction_summary(prediction)
            return True
        else:
            print(f"❌ {symbol}の{tf_enum.value}予測に失敗しました")
            return False

    except Exception as e:
        print(f"❌ {timeframe}予測エラー: {e}")
        return False

async def run_full_multi_timeframe_prediction(engine, symbol: str, output_json: bool = False) -> bool:
    """全期間統合マルチタイムフレーム予測"""
    try:
        print("📊 全期間統合予測実行中...")

        # マルチタイムフレーム予測実行
        prediction = await engine.generate_multi_timeframe_prediction(symbol)

        if prediction:
            if output_json:
                output_multi_prediction_json(prediction)
            else:
                print_multi_prediction_summary(prediction)
            return True
        else:
            print(f"❌ {symbol}のマルチタイムフレーム予測に失敗しました")
            return False

    except Exception as e:
        print(f"❌ マルチタイムフレーム予測エラー: {e}")
        return False

# 表示・出力関数群
def print_single_prediction_summary(prediction):
    """単一期間予測結果の表示"""
    print(f"\n【{prediction.timeframe.value}予測結果】")
    print(f"  方向性: {prediction.direction}")
    print(f"  信頼度: {prediction.confidence:.1f}%")
    print(f"  期待リターン: {prediction.expected_return:.1f}%")
    print(f"  リスクレベル: {prediction.risk_level}")

def print_multi_prediction_summary(prediction):
    """マルチタイムフレーム予測結果の表示"""
    print(f"\n【マルチタイムフレーム予測サマリー】{prediction.symbol}")
    print("=" * 60)

    print("\n【統合予測】")
    print(f"  方向性: {prediction.consensus_direction}")
    print(f"  信頼度: {prediction.consensus_confidence:.1f}%")
    print(f"  推奨戦略: {prediction.recommended_strategy}")
    print(f"  最適期間: {prediction.best_timeframe.value}")

    print("\n【期間別予測】")
    for timeframe, pred in prediction.predictions.items():
        print(f"  {timeframe.value}: {pred.prediction_direction} ({pred.confidence:.1f}%) "
              f"期待リターン: {pred.expected_return:.1f}%")

    print(f"\n【リスク評価】")
    risk = prediction.risk_assessment
    print(f"  総合リスク: {risk.get('overall_risk', 'N/A')}")
    print(f"  ボラティリティ予測: {risk.get('volatility_forecast', 0):.2f}%")
    print(f"  分散投資推奨: {'はい' if risk.get('diversification_recommended', False) else 'いいえ'}")

def print_portfolio_analysis_summary(results):
    """ポートフォリオ分析結果の表示"""
    print("\n【ポートフォリオ分析サマリー】")
    print("=" * 60)

    total_symbols = len(results)
    up_symbols = sum(1 for r in results if r.consensus_direction == "UP")

    print(f"\n【全体概況】")
    print(f"  分析銘柄数: {total_symbols}")
    print(f"  上昇予想: {up_symbols}銘柄 ({up_symbols/total_symbols*100:.1f}%)")
    print(f"  下落予想: {total_symbols-up_symbols}銘柄 ({(total_symbols-up_symbols)/total_symbols*100:.1f}%)")

    print(f"\n【推奨銘柄ランキング】")
    sorted_results = sorted(results, key=lambda x: x.consensus_confidence, reverse=True)
    for i, result in enumerate(sorted_results[:5], 1):
        print(f"  {i}. {result.symbol}: {result.consensus_direction} (信頼度: {result.consensus_confidence:.1f}%)")

def output_single_prediction_json(prediction):
    """単一期間予測結果のJSON出力"""
    data = {
        'timeframe': prediction.timeframe.value,
        'direction': prediction.direction,
        'confidence': prediction.confidence,
        'expected_return': prediction.expected_return,
        'risk_level': prediction.risk_level,
        'timestamp': datetime.now().isoformat()
    }
    print(json.dumps(data, ensure_ascii=False, indent=2))

def output_multi_prediction_json(prediction):
    """マルチタイムフレーム予測結果のJSON出力"""
    result = {
        "symbol": prediction.symbol,
        "multi_timeframe_prediction": {
            "consensus_direction": prediction.consensus_direction,
            "consensus_confidence": prediction.consensus_confidence,
            "best_timeframe": prediction.best_timeframe.value,
            "recommended_strategy": prediction.recommended_strategy,
            "risk_assessment": prediction.risk_assessment,
            "predictions": {
                tf.value: {
                    "direction": pred.prediction_direction,
                    "confidence": pred.confidence,
                    "expected_return": pred.expected_return,
                    "risk_level": pred.risk_level,
                    "entry_price": pred.entry_price,
                    "target_price": pred.target_price,
                    "stop_loss_price": pred.stop_loss_price
                } for tf, pred in prediction.predictions.items()
            }
        }
    }
    print(json.dumps(result, indent=2, ensure_ascii=False))

def output_portfolio_analysis_json(results):
    """ポートフォリオ分析結果のJSON出力"""
    data = {
        'portfolio_analysis': [
            {
                'symbol': result.symbol,
                'consensus_direction': result.consensus_direction,
                'consensus_confidence': result.consensus_confidence,
                'investment_strategy': result.investment_strategy,
                'optimal_timeframe': result.optimal_timeframe,
                'overall_risk': result.overall_risk
            }
            for result in results
        ],
        'summary': {
            'total_symbols': len(results),
            'up_predictions': sum(1 for r in results if r.consensus_direction == "UP"),
            'down_predictions': sum(1 for r in results if r.consensus_direction == "DOWN")
        },
        'timestamp': datetime.now().isoformat()
    }
    print(json.dumps(data, ensure_ascii=False, indent=2))


if __name__ == "__main__":
    try:
        # 引数に --train-overnight-model があれば学習を実行
        if '--train-overnight-model' in sys.argv:
            print("--- 翌朝場予測モデルの学習を開始します ---")
            try:
                from overnight_prediction_model import OvernightPredictionModel
                model = OvernightPredictionModel()
                asyncio.run(model.train_model())
                print("--- 学習が完了しました ---")
            except ImportError:
                print("[ERROR] overnight_prediction_model.py が見つからないか、必要なライブラリがインストールされていません。")
            except Exception as e:
                print(f"[ERROR] 学習中にエラーが発生しました: {e}")
            sys.exit(0)

        asyncio.run(main())
    except KeyboardInterrupt:
        print("\nプログラムを終了します。")
    except Exception as e:
        print(f"予期せぬエラーが発生しました: {e}")
        sys.exit(1)<|MERGE_RESOLUTION|>--- conflicted
+++ resolved
@@ -1,4 +1,3 @@
-#!/usr/bin/env python3
 # -*- coding: utf-8 -*-
 """
 Day Trade Personal - 個人利用専用版
@@ -307,10 +306,6 @@
         # 包括的パフォーマンス追跡システム統合
         if PERFORMANCE_TRACKER_AVAILABLE:
             self.performance_tracker = PerformanceTracker()
-<<<<<<< HEAD
-
-=======
->>>>>>> 6f4c0849
         # ML予測システムの初期化
         self.ml_models = None
         if ML_AVAILABLE:
@@ -364,13 +359,8 @@
                 if symbol_info:
                     # 実機械学習モデルによる予測
                     try:
-<<<<<<< HEAD
-                        if hasattr(self, 'ml_models') and self.ml_models:
-                            ml_prediction = await self.ml_models.predict_symbol_movement(symbol)
-=======
-                        if hasattr(self.ml_models, 'predict_symbol_movement') and self.ml_models:
+                        if hasattr(self.ml_models, 'predict_symbol_movement'):
                             ml_prediction = await self.ml_models.predict_symbol_movement(symbol_key)
->>>>>>> 6f4c0849
                             score = ml_prediction.confidence * 100
                             confidence = ml_prediction.accuracy_score if hasattr(ml_prediction, 'accuracy_score') else 85.0
                         else:
@@ -380,11 +370,7 @@
                             score = min(95, base_score + volatility_bonus)
                             confidence = max(60, min(95, symbol_info.liquidity_score * 0.7 + symbol_info.stability_score * 0.3))
                     except Exception as e:
-<<<<<<< HEAD
-                        print(f"[WARNING] ML prediction failed for {symbol}, using fallback: {e}")
-=======
                         print(f"[WARNING] ML prediction failed for {symbol_key}, using fallback: {e}")
->>>>>>> 6f4c0849
                         base_score = 50 + (symbol_info.stability_score * 0.3) + (symbol_info.growth_potential * 0.2)
                         volatility_bonus = 10 if symbol_info.volatility_level.value in ["高ボラ", "中ボラ"] else 0
                         score = min(95, base_score + volatility_bonus)
@@ -400,19 +386,19 @@
                     try:
                         from src.day_trade.data.symbol_names import get_symbol_name
                         name = get_symbol_name(symbol_key)
-                        print(f"[DEBUG] Enhanced mode: {symbol_key} -> direct dict lookup FIRST = {repr(name)}")
+                        print(f"[DEBUG] Enhanced mode: {symbol_key} -> direct dict lookup FIRST = {repr(name)})")
                     except:
                         pass
 
                     if not name:
                         # 次にsymbol_info.nameを確認
                         name = symbol_info.name
-                        print(f"[DEBUG] Enhanced mode: {symbol_key} -> symbol_info.name = {repr(name)}")
+                        print(f"[DEBUG] Enhanced mode: {symbol_key} -> symbol_info.name = {repr(name)})")
 
                         if not name:
                             # yfinanceから取得
                             name = self.get_company_name_from_yfinance(symbol_key)
-                            print(f"[DEBUG] Enhanced mode: {symbol_key} -> yfinance = {repr(name)}")
+                            print(f"[DEBUG] Enhanced mode: {symbol_key} -> yfinance = {repr(name)})")
 
                     if not name:
                         name = symbol_key
@@ -421,13 +407,8 @@
                 else:
                     # フォールバック: 基本的なファンダメンタル分析
                     try:
-<<<<<<< HEAD
-                        if hasattr(self, 'ml_models') and self.ml_models:
-                            ml_prediction = await self.ml_models.predict_symbol_movement(symbol)
-=======
-                        if hasattr(self.ml_models, 'predict_symbol_movement') and self.ml_models:
+                        if hasattr(self.ml_models, 'predict_symbol_movement'):
                             ml_prediction = await self.ml_models.predict_symbol_movement(symbol_key)
->>>>>>> 6f4c0849
                             confidence = ml_prediction.confidence * 100
                             score = ml_prediction.accuracy_score if hasattr(ml_prediction, 'accuracy_score') else 75.0
                         else:
@@ -443,7 +424,7 @@
                     try:
                         from src.day_trade.data.symbol_names import get_symbol_name
                         name = get_symbol_name(symbol_key)
-                        print(f"[DEBUG] Fallback: {symbol_key} -> direct dict lookup FIRST = {repr(name)}")
+                        print(f"[DEBUG] Fallback: {symbol_key} -> direct dict lookup FIRST = {repr(name)})")
                     except:
                         pass
 
@@ -455,7 +436,7 @@
                         if not name:
                             # yfinanceから取得
                             name = self.get_company_name_from_yfinance(symbol_key)
-                            print(f"[DEBUG] Fallback: {symbol_key} -> yfinance = {repr(name)}")
+                            print(f"[DEBUG] Fallback: {symbol_key} -> yfinance = {repr(name)})")
 
                     # 最後の手段
                     if not name:
@@ -463,13 +444,8 @@
             else:
                 # 従来の分析（MLモデルまたはファンダメンタル）
                 try:
-<<<<<<< HEAD
-                    if hasattr(self, 'ml_models') and self.ml_models:
-                        ml_prediction = await self.ml_models.predict_symbol_movement(symbol)
-=======
-                    if hasattr(self.ml_models, 'predict_symbol_movement') and self.ml_models:
+                    if hasattr(self.ml_models, 'predict_symbol_movement'):
                         ml_prediction = await self.ml_models.predict_symbol_movement(symbol_key)
->>>>>>> 6f4c0849
                         confidence = ml_prediction.confidence * 100
                         score = ml_prediction.accuracy_score if hasattr(ml_prediction, 'accuracy_score') else 75.0
                     else:
@@ -484,7 +460,7 @@
                 try:
                     from src.day_trade.data.symbol_names import get_symbol_name
                     name = get_symbol_name(symbol_key)
-                    print(f"[DEBUG] Traditional: {symbol_key} -> direct dict lookup FIRST = {repr(name)}")
+                    print(f"[DEBUG] Traditional: {symbol_key} -> direct dict lookup FIRST = {repr(name)})")
                 except:
                     pass
 
@@ -496,7 +472,7 @@
                     if not name:
                         # yfinanceから取得
                         name = self.get_company_name_from_yfinance(symbol_key)
-                        print(f"[DEBUG] Traditional: {symbol_key} -> yfinance = {repr(name)}")
+                        print(f"[DEBUG] Traditional: {symbol_key} -> yfinance = {repr(name)})")
 
                 # 最後の手段
                 if not name:
@@ -616,7 +592,7 @@
             try:
                 from src.day_trade.data.symbol_names import get_symbol_name
                 symbol_name = get_symbol_name(symbol)
-                print(f"[DEBUG] get_enhanced_single_symbol_analysis: {symbol} -> direct dict lookup FIRST: {repr(symbol_name)}")
+                print(f"[DEBUG] get_enhanced_single_symbol_analysis: {symbol} -> direct dict lookup FIRST: {repr(symbol_name)})")
             except:
                 pass
 
@@ -639,11 +615,7 @@
 
             # 軽量分析（実MLモデルまたはファンダメンタル分析）
             try:
-<<<<<<< HEAD
-                if hasattr(self, 'ml_models') and self.ml_models:
-=======
-                if hasattr(self.ml_models, 'predict_symbol_movement') and self.ml_models:
->>>>>>> 6f4c0849
+                if hasattr(self.ml_models, 'predict_symbol_movement'):
                     ml_prediction = await self.ml_models.predict_symbol_movement(symbol)
                     final_score = ml_prediction.confidence * 100
                     confidence = ml_prediction.accuracy_score if hasattr(ml_prediction, 'accuracy_score') else 75.0
@@ -878,7 +850,7 @@
   python daytrade.py --safe             # 安全モード（低リスク銘柄のみ）
   python daytrade.py --multi 8 --chart  # 複数銘柄分析＋チャート表示
   python daytrade.py --quick --chart --safe # 基本モード＋チャート＋安全モード
-  python daytrade.py --train-overnight-model # 【開発者用】翌朝場予測の再学習
+  python daytrade.py --train-overnight-model # 【開発者用】翌朝場予測の機械学習モデルを再学習
 
   # Issue #882対応: マルチタイムフレーム予測機能（デフォルト化）
   python daytrade.py --symbol 7203.T # マルチタイムフレーム予測（新デフォルト）
@@ -1056,13 +1028,13 @@
                 if analysis_criteria == "diversified":
                     selected_symbols = engine.symbol_manager.get_diversified_portfolio(symbol_count)
                 elif analysis_criteria == "high_volatility":
-                    selected_symbols = engine.symbol_manager.get_top_symbols_by_criteria("high_volatility", symbol_count)
+                    selected_symbols = engine.symbol_manager.get_top_symbols_by_criteria("high_volatility", count)
                 elif analysis_criteria == "low_risk":
-                    selected_symbols = engine.symbol_manager.get_top_symbols_by_criteria("low_risk", symbol_count)
+                    selected_symbols = engine.symbol_manager.get_top_symbols_by_criteria("low_risk", count)
                 elif analysis_criteria == "growth":
-                    selected_symbols = engine.symbol_manager.get_top_symbols_by_criteria("growth", symbol_count)
+                    selected_symbols = engine.symbol_manager.get_top_symbols_by_criteria("growth", count)
                 else:
-                    selected_symbols = engine.symbol_manager.get_top_symbols_by_criteria("liquidity", symbol_count)
+                    selected_symbols = engine.symbol_manager.get_top_symbols_by_criteria("liquidity", count)
 
                 symbol_keys = [s.symbol for s in selected_symbols]
                 recommendations = await engine.get_ultra_fast_analysis(symbol_keys)
@@ -1186,7 +1158,7 @@
                     current_perf = performance_report["current_performance"]
                     system_status = performance_report["system_status"]
 
-                    print(f"システム目標精度: {system_status['target_accuracy']}%")
+                    print(f"システム目標精度: {system_status['target_accuracy']}%)")
                     print(f"現在の精度: {current_perf['accuracy_rate']:.1f}% ({current_perf['target_achievement']})")
                     print(f"検証期間: {current_perf['period']}")
                     print(f"総予測数: {current_perf['total_predictions']}件")
@@ -1828,11 +1800,7 @@
         if not self.use_advanced_ml:
             # フォールバック：基本分析
             try:
-<<<<<<< HEAD
-                if hasattr(self, 'ml_models') and self.ml_models:
-=======
                 if hasattr(self.ml_models, 'predict_symbol_movement'):
->>>>>>> 6f4c0849
                     ml_prediction = await self.ml_models.predict_symbol_movement(symbol)
                     return {
                         'confidence': ml_prediction.confidence * 100,
@@ -1856,7 +1824,7 @@
                     'confidence': 75.0,
                     'score': 70.0,
                     'signal': '検討',
-                    'risk_level': '中',
+                    'risk_level': '中' if confidence > 75 else '高',
                     'ml_source': 'error_fallback',
                     'backtest_score': None
                 }
@@ -2078,7 +2046,10 @@
                     return jsonify({'status': 'error', 'message': 'yfinance not available'})
 
                 # 日本株対応
-                symbol_yf = f"{symbol}.T" if symbol.isdigit() and len(symbol) == 4 else symbol
+                symbol_yf = symbol
+                if symbol.isdigit() and len(symbol) == 4:
+                    symbol_yf = f"{symbol}.T"
+
                 ticker = yf_module.Ticker(symbol_yf)
 
                 # 30日間のデータ取得
@@ -2140,7 +2111,7 @@
         try:
             from src.day_trade.data.symbol_names import get_symbol_name
             symbol_name = get_symbol_name(symbol)
-            print(f"[DEBUG] get_company_name_from_yfinance: {symbol} -> get_symbol_name returned: {repr(symbol_name)}")
+            print(f"[DEBUG] get_company_name_from_yfinance: {symbol} -> get_symbol_name returned: {repr(symbol_name)})")
             if symbol_name:
                 self._company_name_cache[symbol] = symbol_name
                 return symbol_name
@@ -2243,7 +2214,7 @@
                     'ml_source': ml_prediction['ml_source'],
                     'backtest_score': ml_prediction['backtest_score'],
                     'model_consensus': ml_prediction.get('model_consensus', {}),
-                    'feature_importance': ml_prediction.get('feature_importance', [])
+                    'feature_importance': list(ml_prediction.get('feature_importance', [])) # Ensure it's a list
                 })
 
             return {
@@ -2271,7 +2242,7 @@
 
             return {
                 'status': 'success',
-                'strong_buy': strong_buy[:3],  # TOP3
+                'strong_buy': strong_buy[:3],
                 'buy': buy[:3],
                 'sell': sell,
                 'hold': hold,
@@ -2401,7 +2372,7 @@
             timing_scores = [d['market_timing_score'] for d in data]
             timing_fig = go.Figure(data=[
                 go.Scatter(
-                    x=x_labels,  # 銀柄コード+会社名を使用
+                    x=x_labels,
                     y=timing_scores,
                     mode='markers+lines',
                     marker=dict(
@@ -2464,35 +2435,35 @@
         .profit-target { color: #2ed573 !important; font-weight: bold; }
         .stop-loss { color: #ff4757 !important; font-weight: bold; }
 
-        /* 価格変動の色分け */
+        /*価格変動の色分け*/
         .price-up { color: #2ed573 !important; font-weight: bold; }
         .price-down { color: #ff4757 !important; font-weight: bold; }
         .price-neutral { color: #747d8c; }
 
-        /* 更新時刻表示 */
+        /*更新時刻表示*/
         .last-update { font-size: 0.8em; color: #95a5a6; text-align: center; margin-top: 10px; }
 
-        /* リアルタイム更新アニメーション */
+        /*リアルタイム更新アニメーション*/
         .updating { opacity: 0.6; transition: opacity 0.3s ease; }
 
         .price-change-animation { animation: priceChange 0.5s ease-out; }
 
         @keyframes priceChange { 0% { background-color: rgba(255, 255, 255, 0.3); } 100% { background-color: transparent; } }
 
-        /* 進捗バー */
+        /*進捗バー*/
         .progress-bar { width: 100%; height: 4px; background-color: rgba(255, 255, 255, 0.2); border-radius: 2px; margin: 2px 0; overflow: hidden; }
         .progress-fill { height: 100%; border-radius: 2px; transition: width 0.3s ease; }
         .progress-profit { background: linear-gradient(90deg, #2ed573, #7bed9f); }
         .progress-loss { background: linear-gradient(90deg, #ff4757, #ff6b7d); }
 
-        /* アラート */
+        /*アラート*/
         .alert { position: fixed; top: 20px; right: 20px; padding: 15px 20px; border-radius: 8px; color: white; font-weight: bold; z-index: 1000; animation: slideIn 0.3s ease-out; max-width: 300px; }
         .alert-success { background: linear-gradient(45deg, #2ed573, #7bed9f); }
         .alert-warning { background: linear-gradient(45deg, #ffa502, #ff6348); }
         .alert-danger { background: linear-gradient(45deg, #ff4757, #ff3838); }
         @keyframes slideIn { from { transform: translateX(100%); opacity: 0; } to { transform: translateX(0); opacity: 1; } }
 
-        /* システム状況パネル */
+        /*システム状況パネル*/
         .system-status-panel { background: rgba(255,255,255,0.1); border-radius: 12px; padding: 20px; margin-top: 20px; backdrop-filter: blur(10px); }
         .system-status-panel h3 { margin: 0 0 15px 0; color: #fff; font-size: 18px; }
         .status-item { display: flex; justify-content: space-between; align-items: center; padding: 8px 0; border-bottom: 1px solid rgba(255,255,255,0.1); }
@@ -2501,17 +2472,17 @@
         .status-indicator { width: 12px; height: 12px; border-radius: 50%; margin-right: 8px; }
         .status-ok { background: #2ed573; } .status-warning { background: #ffa502; } .status-error { background: #ff3838; }
 
-        /* 価格変動の色分け */
+        /*価格変動の色分け*/
         .price-change-animation { animation: priceChange 0.5s ease-out; }
         @keyframes priceChange { 0% { background-color: rgba(255, 255, 255, 0.3); } 100% { background-color: transparent; } }
 
-        /* メモモーダル */
+        /*メモモーダル*/
         .modal { display: none; position: fixed; z-index: 1001; left: 0; top: 0; width: 100%; height: 100%; background-color: rgba(0,0,0,0.5); }
         .modal-content { background: linear-gradient(135deg, #667eea 0%, #764ba2 100%); margin: 15% auto; padding: 20px; border-radius: 10px; width: 90%; max-width: 500px; color: white; }
         .close { color: #aaa; float: right; font-size: 28px; font-weight: bold; cursor: pointer; }
         .close:hover { color: white; }
 
-        /* 分析機能 */
+        /*分析機能*/
         .news-item { background: rgba(255,255,255,0.05); padding: 15px; margin: 10px 0; border-radius: 8px; border-left: 4px solid #4ecdc4; }
         .news-title { font-weight: bold; margin-bottom: 5px; color: #4ecdc4; }
         .news-content { font-size: 0.9em; line-height: 1.4; }
@@ -2521,7 +2492,7 @@
         .metric-name { font-weight: bold; }
         .metric-value { color: #4ecdc4; font-weight: bold; }
 
-        /* ユーザビリティ機能 */
+        /*ユーザビリティ機能*/
         .table-controls { display: flex; gap: 10px; align-items: center; }
         .filter-select { padding: 8px 12px; border: none; border-radius: 6px; background: rgba(255,255,255,0.1); color: white; font-size: 0.9em; cursor: pointer; }
         .filter-select option { background: #2c3e50; color: white; }
@@ -2530,7 +2501,7 @@
         .favorite-star.active { color: #f1c40f; }
         .hidden { display: none !important; }
 
-        /* モバイル対応 */
+        /*モバイル対応*/
         @media (max-width: 768px) { .container { padding: 10px; } .header h1 { font-size: 1.5em; } .recommendations-table { font-size: 0.8em; } .recommendations-table th, .recommendations-table td { padding: 8px 4px; } .price-info { font-size: 0.75em; } .price-info div { margin: 1px 0; } .chart-container { margin-bottom: 15px; } .btn { padding: 10px 15px; font-size: 0.9em; margin: 5px; } .metrics-grid { grid-template-columns: repeat(2, 1fr); } }
         @media (max-width: 480px) { .price-info { display: flex; flex-direction: column; gap: 2px; } .recommendations-table { font-size: 0.7em; } .recommendations-table th, .recommendations-table td { padding: 6px 2px; } .header p { font-size: 0.8em; } .metrics-grid { grid-template-columns: 1fr; } }
         .btn { background: linear-gradient(45deg, #667eea 0%, #764ba2 100%); color: white; border: none; padding: 15px 30px; border-radius: 25px; cursor: pointer; margin: 10px; font-size: 1.1em; transition: all 0.3s; }
@@ -2541,13 +2512,13 @@
         .signal-sell { background: #45b7d1; color: white; }
         .signal-hold { background: #feca57; color: black; }
 
-        /* ML精度バッジ */
+        /*ML精度バッジ*/
         .ml-source-badge { display: inline-block; padding: 2px 6px; border-radius: 10px; font-size: 0.8em; font-weight: bold; color: white; margin-bottom: 2px; }
-        .ml-advanced_ml { background: #27ae60; }  /* 真AI */
-        .ml-random_fallback { background: #e74c3c; }  /* 基本AI */
-        .ml-error_fallback { background: #f39c12; }  /* エラー */
-
-        /* システムステータス */
+        .ml-advanced_ml { background: #27ae60; }  /* 真AI*/
+        .ml-random_fallback { background: #e74c3c; }  /* 基本AI*/
+        .ml-error_fallback { background: #f39c12; }  /* エラー*/
+
+        /*システムステータス*/
         .system-status { display: flex; justify-content: center; gap: 20px; margin-top: 10px; font-size: 0.9em; }
         .status-item { display: flex; align-items: center; gap: 5px; }
         .status-label { font-weight: bold; color: #34495e; }
@@ -3035,10 +3006,10 @@
 
             const newsContainer = document.getElementById('newsContainer');
             newsContainer.innerHTML = sampleNews.map(function(news) {
-                return '<div class="news-item">' +
-                    '<div class="news-title">' + news.title + '</div>' +
-                    '<div class="news-content">' + news.content + '</div>' +
-                    '<div class="news-meta">' + news.time + ' | ' + news.source + '</div>' +
+                return '<div class="news-item">' + 
+                    '<div class="news-title">' + news.title + '</div>' + 
+                    '<div class="news-content">' + news.content + '</div>' + 
+                    '<div class="news-meta">' + news.time + ' | ' + news.source + '</div>' + 
                     '</div>';
             }).join('');
         }
@@ -3059,26 +3030,26 @@
             const totalProfit = historyData.reduce(function(sum, day) { return sum + day.profit; }, 0);
 
             const performanceContainer = document.getElementById('performanceHistory');
-            performanceContainer.innerHTML =
-                '<div class="performance-summary" style="margin-bottom: 20px;">' +
-                    '<div class="performance-metric">' +
-                        '<span class="metric-name">平均予測精度 (5日間)</span>' +
-                        '<span class="metric-value">' + avgAccuracy.toFixed(1) + '%</span>' +
-                    '</div>' +
-                    '<div class="performance-metric">' +
-                        '<span class="metric-name">総取引数</span>' +
-                        '<span class="metric-value">' + totalTrades + '回</span>' +
-                    '</div>' +
-                    '<div class="performance-metric">' +
-                        '<span class="metric-name">累計収益率</span>' +
-                        '<span class="metric-value">+' + totalProfit.toFixed(1) + '%</span>' +
-                    '</div>' +
-                '</div>' +
-                '<div class="history-details">' +
+            performanceContainer.innerHTML = 
+                '<div class="performance-summary" style="margin-bottom: 20px;">' + 
+                    '<div class="performance-metric">' + 
+                        '<span class="metric-name">平均予測精度 (5日間)</span>' + 
+                        '<span class="metric-value">' + avgAccuracy.toFixed(1) + '%</span>' + 
+                    '</div>' + 
+                    '<div class="performance-metric">' + 
+                        '<span class="metric-name">総取引数</span>' + 
+                        '<span class="metric-value">' + totalTrades + '回</span>' + 
+                    '</div>' + 
+                    '<div class="performance-metric">' + 
+                        '<span class="metric-name">累計収益率</span>' + 
+                        '<span class="metric-value">+' + totalProfit.toFixed(1) + '%</span>' + 
+                    '</div>' + 
+                '</div>' + 
+                '<div class="history-details">' + 
                     historyData.map(function(day) {
-                        return '<div class="performance-metric">' +
-                            '<span class="metric-name">' + day.date + '</span>' +
-                            '<span class="metric-value">精度:' + day.accuracy + '% 取引:' + day.trades + '回 収益:+' + day.profit + '%</span>' +
+                        return '<div class="performance-metric">' + 
+                            '<span class="metric-name">' + day.date + '</span>' + 
+                            '<span class="metric-value">精度:' + day.accuracy + '% 取引:' + day.trades + '回 収益:+' + day.profit + '%</span>' + 
                         '</div>';
                     }).join('') + 
                 '</div>';
@@ -3177,22 +3148,22 @@
 
             const metricsGrid = document.getElementById('metricsGrid');
             const summary = data.summary;
-            metricsGrid.innerHTML =
-                '<div class="metric-card">' +
-                    '<div class="metric-value strong-buy">' + summary.strong_buy_count + '</div>' +
-                    '<div class="metric-label">★強い買い★</div>' +
-                '</div>' +
-                '<div class="metric-card">' +
-                    '<div class="metric-value buy">' + summary.buy_count + '</div>' +
-                    '<div class="metric-label">●買い●</div>' +
-                '</div>' +
-                '<div class="metric-card">' +
-                    '<div class="metric-value sell">' + summary.sell_count + '</div>' +
-                    '<div class="metric-label">▽売り▽</div>' +
-                '</div>' +
-                '<div class="metric-card">' +
-                    '<div class="metric-value hold">' + summary.hold_count + '</div>' +
-                    '<div class="metric-label">■待機/ホールド■</div>' +
+            metricsGrid.innerHTML = 
+                '<div class="metric-card">' + 
+                    '<div class="metric-value strong-buy">' + summary.strong_buy_count + '</div>' + 
+                    '<div class="metric-label">★強い買い★</div>' + 
+                '</div>' + 
+                '<div class="metric-card">' + 
+                    '<div class="metric-value buy">' + summary.buy_count + '</div>' + 
+                    '<div class="metric-label">●買い●</div>' + 
+                '</div>' + 
+                '<div class="metric-card">' + 
+                    '<div class="metric-value sell">' + summary.sell_count + '</div>' + 
+                    '<div class="metric-label">▽売り▽</div>' + 
+                '</div>' + 
+                '<div class="metric-card">' + 
+                    '<div class="metric-value hold">' + summary.hold_count + '</div>' + 
+                    '<div class="metric-label">■待機/ホールド■</div>' + 
                 '</div>';
         }
 
@@ -3227,31 +3198,31 @@
                     const priceChange = rec.current_price - rec.opening_price;
                     const progressBar = createProgressBar(rec.current_price, rec.opening_price, profitTarget, stopLoss);
 
-                    priceInfo = '<div class="price-info">' +
-                        '<div><small>始値:</small> ¥' + rec.opening_price.toFixed(0) + '</div>' +
-                        '<div class="' + priceChangeClass + ' price-change-animation"><strong>現在:</strong> ¥' + rec.current_price.toFixed(0) + ' (' + (priceChange >= 0 ? '+' : '') + priceChange.toFixed(0) + '</div>' +
-                        progressBar +
-                        '<div class="profit-target"><small>利確:</small> ¥' + profitTarget.toFixed(0) + '</div>' +
-                        '<div class="stop-loss"><small>損切:</small> ¥' + stopLoss.toFixed(0) + '</div>' +
-                        '<div class="trading-actions">' +
-                            '<button class="action-btn btn-order" onclick="openOrderLink(\'" + rec.symbol.replace(/'/g, '\'\'') + "\', \'" + rec.name.replace(/'/g, '\'\'') + "\")">楽天で注文</button>' +
-                            '<button class="action-btn btn-alert" onclick="setAlert(\'" + rec.symbol.replace(/'/g, '\'\'') + "\', \'" + rec.name.replace(/'/g, '\'\'') + "\")">アラート</button>' +
-                        '</div>' +
+                    priceInfo = '<div class="price-info">' + 
+                        '<div><small>始値:</small> ¥' + rec.opening_price.toFixed(0) + '</div>' + 
+                        '<div class="' + priceChangeClass + ' price-change-animation"><strong>現在:</strong> ¥' + rec.current_price.toFixed(0) + ' (' + (priceChange >= 0 ? '+' : '') + priceChange.toFixed(0) + '</div>' + 
+                        progressBar + 
+                        '<div class="profit-target"><small>利確:</small> ¥' + profitTarget.toFixed(0) + '</div>' + 
+                        '<div class="stop-loss"><small>損切:</small> ¥' + stopLoss.toFixed(0) + '</div>' + 
+                        '<div class="trading-actions">' + 
+                            '<button class="action-btn btn-order" onclick="openOrderLink(\'" + rec.symbol.replace(/'/g, '\'\'') + "\', \'" + rec.name.replace(/'/g, '\'\'') + "\')">楽天で注文</button>' + 
+                            '<button class="action-btn btn-alert" onclick="setAlert(\'" + rec.symbol.replace(/'/g, '\'\'') + "\', \'" + rec.name.replace(/'/g, '\'\'') + "\')">アラート</button>' + 
+                        '</div>' + 
                         '</div>';
                 } else if (rec.current_price) {
                     const profitTarget = rec.current_price * (1 + rec.target_profit / 100);
                     const stopLoss = rec.current_price * (1 - rec.stop_loss / 100);
                     const progressBar = createProgressBar(rec.current_price, rec.current_price, profitTarget, stopLoss);
 
-                    priceInfo = '<div class="price-info">' +
-                        '<div class="' + priceChangeClass + ' price-change-animation"><strong>現在:</strong> ¥' + rec.current_price.toFixed(0) + '</div>' +
-                        progressBar +
-                        '<div class="profit-target"><small>利確:</small> ¥' + profitTarget.toFixed(0) + '</div>' +
-                        '<div class="stop-loss"><small>損切:</small> ¥' + stopLoss.toFixed(0) + '</div>' +
-                        '<div class="trading-actions">' +
-                            '<button class="action-btn btn-order" onclick="openOrderLink(\'" + rec.symbol.replace(/'/g, '\'\'') + "\', \'" + rec.name.replace(/'/g, '\'\'') + "\")">楽天で注文</button>' +
-                            '<button class="action-btn btn-alert" onclick="setAlert(\'" + rec.symbol.replace(/'/g, '\'\'') + "\', \'" + rec.name.replace(/'/g, '\'\'') + "\")">アラート</button>' +
-                        '</div>' +
+                    priceInfo = '<div class="price-info">' + 
+                        '<div class="' + priceChangeClass + ' price-change-animation"><strong>現在:</strong> ¥' + rec.current_price.toFixed(0) + '</div>' + 
+                        progressBar + 
+                        '<div class="profit-target"><small>利確:</small> ¥' + profitTarget.toFixed(0) + '</div>' + 
+                        '<div class="stop-loss"><small>損切:</small> ¥' + stopLoss.toFixed(0) + '</div>' + 
+                        '<div class="trading-actions">' + 
+                            '<button class="action-btn btn-order" onclick="openOrderLink(\'" + rec.symbol.replace(/'/g, '\'\'') + "\', \'" + rec.name.replace(/'/g, '\'\'') + "\')">楽天で注文</button>' + 
+                            '<button class="action-btn btn-alert" onclick="setAlert(\'" + rec.symbol.replace(/'/g, '\'\'') + "\', \'" + rec.name.replace(/'/g, '\'\'') + "\')">アラート</button>' + 
+                        '</div>' + 
                         '</div>';
                 } else {
                     priceInfo = '<div class="price-info">N/A</div>';
@@ -3259,19 +3230,19 @@
                 const isFavorite = favorites.includes(rec.symbol);
                 const favoriteIcon = isFavorite ? '⭐' : '☆';
 
-                return '<tr>' +
-                    '<td><span class="favorite-star ' + (isFavorite ? 'active' : '') + '" onclick="toggleFavorite(\'" + rec.symbol.replace(/'/g, '\'\'') + "\")">' + favoriteIcon + '</span></td>' +
-                    '<td><strong>' + rec.rank + '</strong></td>' +
-                    '<td><strong>' + rec.symbol + '</strong></td>' +
-                    '<td>' + rec.name + '</td>' +
-                    '<td>' + priceInfo + '</td>' +
-                    '<td><span class="signal-badge signal-' + getSignalClass(rec.signal) + '">' + rec.signal + '</span></td>' +
-                    '<td>' + rec.confidence.toFixed(0) + '%</td>' +
-                    '<td>' + rec.entry_timing + '</td>' +
-                    '<td>' +
-                        '<span class="ml-source-badge ml-' + rec.ml_source + '">' + (rec.ml_source === 'advanced_ml' ? '高度AI' : '基本AI') + '</span>' +
-                        (rec.backtest_score && rec.backtest_score > 0 ? '<br><small>過去' + Math.round(rec.backtest_score) + '%</small>' : '') +
-                    '</td>' +
+                return '<tr>' + 
+                    '<td><span class="favorite-star ' + (isFavorite ? 'active' : '') + '" onclick="toggleFavorite(\'" + rec.symbol.replace(/'/g, '\'\'') + "\')">' + favoriteIcon + '</span></td>' + 
+                    '<td><strong>' + rec.rank + '</strong></td>' + 
+                    '<td><strong>' + rec.symbol + '</strong></td>' + 
+                    '<td>' + rec.name + '</td>' + 
+                    '<td>' + priceInfo + '</td>' + 
+                    '<td><span class="signal-badge signal-' + getSignalClass(rec.signal) + '">' + rec.signal + '</span></td>' + 
+                    '<td>' + rec.confidence.toFixed(0) + '%</td>' + 
+                    '<td>' + rec.entry_timing + '</td>' + 
+                    '<td>' + 
+                        '<span class="ml-source-badge ml-' + rec.ml_source + '">' + (rec.ml_source === 'advanced_ml' ? '高度AI' : '基本AI') + '</span>' + 
+                        (rec.backtest_score && rec.backtest_score > 0 ? '<br><small>過去' + Math.round(rec.backtest_score) + '%</small>' : '') + 
+                    '</td>' + 
                 '</tr>';
             }).join('');
         }
