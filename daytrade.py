#!/usr/bin/env python3
\"\"\"
DayTrade全自動化メインスクリプト
ワンクリックでデイトレードの全工程を自動実行
\"\"\"

import argparse
import logging
import re
import signal
import subprocess
import sys
import time
import traceback
from datetime import datetime
from functools import partial
from pathlib import Path
from typing import List

# Windows環境対応の初期化
try:
    from src.day_trade.utils.windows_console_fix import setup_windows_console

    setup_windows_console()
except ImportError:
    pass  # Windows環境修正ユーティリティが無い場合はスキップ

from src.day_trade.analysis.educational_analysis import EducationalMarketAnalyzer
from src.day_trade.automation.orchestrator import DayTradeOrchestrator  # Moved to top
from src.day_trade.config.config_manager import ConfigManager  # Moved to top
from src.day_trade.config.trading_mode_config import (
    is_safe_mode,
)

# プロジェクトルートをパスに追加
project_root = Path(__file__).parent
sys.path.insert(0, str(project_root))

class CLIValidationError(Exception):
    \"\"\"CLI引数検証エラー\"\"\"

    pass


def validate_symbols(symbols_str: str) -> List[str]:
    \"\"\"
    銘柄コード文字列をバリデートし、リストに変換

    Args:
        symbols_str: カンマ区切りの銘柄コード文字列

    Returns:
        バリデート済み銘柄コードリスト

    Raises:
        CLIValidationError: バリデーションエラー
    \"\"\"
    if not symbols_str:
        raise CLIValidationError(\"銘柄コードが指定されていません\")

    # カンマで分割し、前後の空白を削除
    symbols = [s.strip() for ss_str.split(\",\")]

    # 空の要素を除外
    symbols = [s for s in symbols if s]

    if not symbols:
        raise CLIValidationError(\"有効な銘柄コードが見つかりません\")

    # 銘柄コードの形式チェック（4桁の数字または4桁+拡張子）
    symbol_pattern = re.compile(r\"^\\d{4}(\\.[A-Z]+)?$\")

    invalid_symbols = []
    for symbol in symbols:
        if not symbol_pattern.match(symbol):
            invalid_symbols.append(symbol)

    if invalid_symbols:
        raise CLIValidationError(
<<<<<<< HEAD
            "無効な銘柄コード形式: {}. ".format(', '.join(invalid_symbols)) +
            "4桁の数字 (例: 7203) または市場コード付き (例: 7203.T) を使用してください。"
=======
            f\"無効な銘柄コード形式: {\', \'.join(invalid_symbols)}. \"
            f\"4桁の数字 (例: 7203) または市場コード付き (例: 7203.T) を使用してください。\"
>>>>>>> 66e10a45
        )

    # 重複を除去
    unique_symbols = list(dict.fromkeys(symbols))

    if len(symbols) != len(unique_symbols):
        logging.getLogger(__name__).warning(\"注意: 重複する銘柄コードが除去されました\")

    return unique_symbols


def validate_config_file(config_path: str) -> Path:
    \"\"\"
    設定ファイルパスをバリデート

    Args:
        config_path: 設定ファイルパス

    Returns:
        バリデート済みPathオブジェクト

    Raises:
        CLIValidationError: バリデーションエラー
    \"\"\"\
    if not config_path:
        raise CLIValidationError(\"設定ファイルパスが指定されていません\")

    path = Path(config_path)

    # ファイルの存在チェック
    if not path.exists():
        raise CLIValidationError(f\"設定ファイルが見つかりません: {config_path}\")

    # ファイルかどうかチェック
    if not path.is_file():
        raise CLIValidationError(
            f\"指定されたパスはファイルではありません: {config_path}\"
        )

    # 拡張子チェック
    if path.suffix.lower() not in [\".json\", \".yaml\", \".yml\"]:\
        raise CLIValidationError(
            f\"サポートされていない設定ファイル形式: {path.suffix}. \"
            f\".json, .yaml, .yml のいずれかを使用してください。\"
        )

    # 読み取り権限チェック
    try:
        with open(path, encoding=\"utf-8\") as f:
            f.read(1)  # 1文字だけ読み取りテスト
    except PermissionError as e:
        raise CLIValidationError(
            f\"設定ファイルに読み取り権限がありません: {config_path}\"
        ) from e
    except UnicodeDecodeError as e:
        raise CLIValidationError(
            f\"設定ファイルのエンコーディングが無効です（UTF-8である必要があります）: {config_path}\"
        ) from e
    except Exception as e:
        raise CLIValidationError(
            f\"設定ファイルの読み取りでエラーが発生しました: {e}\"
        ) from e

    return path


def validate_log_level(log_level: str) -> str:
    \"\"\"
    ログレベルをバリデート

    Args:
        log_level: ログレベル文字列

    Returns:
        バリデート済みログレベル

    Raises:
        CLIValidationError: バリデーションエラー
    \"\"\"\
    valid_levels = [\"DEBUG\", \"INFO\", \"WARNING\", \"ERROR\", \"CRITICAL\"]

    if log_level.upper() not in valid_levels:
        raise CLIValidationError(
<<<<<<< HEAD
            "無効なログレベル: {}. 有効な値: {}".format(log_level, ', '.join(valid_levels))
=======
            f\"無効なログレベル: {log_level}. 有効な値: {\', \'.join(valid_levels)}\"
>>>>>>> 66e10a45
        )

    return log_level.upper()


def setup_logging(log_level: str = \"INFO\"):\
    \"\"\"ログ設定をセットアップ\"\"\"\
    # 構造化ロギングを優先して使用
    try:
        import os

        from src.day_trade.utils.logging_config import (
            setup_logging as setup_structured_logging,
        )

        os.environ[\"LOG_LEVEL\"] = log_level.upper()
        setup_structured_logging()
    except ImportError:
        # フォールバック: 標準ロギング
        logging.basicConfig(
            level=logging.DEBUG,
            format=\"%(asctime)s - %(name)s - %(levelname)s - %(message)s\",
            handlers=[
                logging.StreamHandler(sys.stdout),
                logging.FileHandler(
                    f\"daytrade_{datetime.now().strftime(\'%Y%m%d\')}.log\",
                    encoding=\"utf-8\",
                ),
            ],
        )


def validate_interval(interval: int) -> int:
    \"\"\"
    監視間隔（分）をバリデート

    Args:
        interval: 監視間隔（分）

    Returns:
        バリデート済み監視間隔

    Raises:
        CLIValidationError: バリデーションエラー
    \"\"\"\
    if interval <= 0:
        raise CLIValidationError(\"監視間隔は正の整数である必要があります。\")
    return interval


def print_banner():
<<<<<<< HEAD
    """
    バナーを表示
    """
    banner = """
=======
    \"\"\"バナーを表示\"\"\"\
    banner = \"\"\"
>>>>>>> 66e10a45
    ========================================
          DayTrade Auto Engine
        全自動デイトレードシステム
    ========================================
    \"\"\"\
    print(banner)


<<<<<<< HEAD
def print_summary(report):
    """
    実行サマリーを表示
    """
=======
def print_summary(report):\
    \"\"\"実行サマリーを表示\"\"\"\
>>>>>>> 66e10a45
    execution_time = (report.end_time - report.start_time).total_seconds()

    print(\"\\n\" + \"=\" * 50)
    print(\"[実行サマリー]\")
    print(\"=\" * 50)
    if isinstance(execution_time, (int, float)):
        print(f\"実行時間: {execution_time:.2f}秒\")
    else:
        print(f\"実行時間: {execution_time}秒\")
    print(f\"対象銘柄: {report.total_symbols}銘柄\")
    print(f\"成功: {report.successful_symbols}銘柄\")
    print(f\"失敗: {report.failed_symbols}銘柄\")
    print(f\"生成シグナル: {len(report.generated_signals)}個\")
    print(f\"発生アラート: {len(report.triggered_alerts)}個\")

    if report.generated_signals:
        print(\"\\n[シグナル] 生成されたシグナル:\")
        for i, signal in enumerate(report.generated_signals[:5], 1):  # 上位5件
            reason = signal.get(\"reason\", \"N/A\")
            confidence = signal.get(\"confidence\", 0.0)

            # enhanced_details が存在する場合、より詳細な情報を表示
            if \"enhanced_details\" in signal:
                details = signal[\"enhanced_details\"]
                risk_score = details.get(\"risk_score\", \"N/A\")
                reason = f\"Enhanced Ensemble (Risk: {risk_score:.1f})\"

            print(
                f\"  {i}. {signal[\'symbol\']} - {signal[\'type\']} ({reason}) [信頼度: {confidence:.2f}]\"
            )

        if len(report.generated_signals) > 5:
            print(f\"  ... 他{len(report.generated_signals) - 5}件\")

    if report.triggered_alerts:
        print(\"\\n[アラート] 発生したアラート:\")
        for i, alert in enumerate(report.triggered_alerts[:3], 1):  # 上位3件
            print(f\"  {i}. {alert[\'symbol\']} - {alert[\'type\']} ({alert[\'message\']})\")

        if len(report.triggered_alerts) > 3:
            print(f\"  ... 他{len(report.triggered_alerts) - 3}件\")

    if report.portfolio_summary and \"metrics\" in report.portfolio_summary:
        metrics = report.portfolio_summary[\"metrics\"]
        print(\"\\n[ポートフォリオ] ポートフォリオ:\")
        print(f\"  総資産: {metrics.get(\'total_value\', \'N/A\')}円\")
        print(
            f\"  総損益: {metrics.get(\'total_pnl\', \'N/A\')}円 ({metrics.get(\'total_pnl_percent\', \'N/A\')}%)\"
        )

    if report.errors:
        print(f\"\\n[エラー]  エラー ({len(report.errors)}件):\")
        for i, error in enumerate(report.errors[:3], 1):
            print(f\"  {i}. {error}\")
        if len(report.errors) > 3:
            print(f\"  ... 他{len(report.errors) - 3}件\")

    print(\"=\" * 50)


<<<<<<< HEAD
def run_watch_mode(symbols, interval_minutes, orchestrator_instance: DayTradeOrchestrator):
    """
    継続監視モード
    """
=======
def run_watch_mode(symbols, interval_minutes, orchestrator_instance: DayTradeOrchestrator):\
    \"\"\"継続監視モード\"\"\"\
>>>>>>> 66e10a45

    try:
        print(f\"[監視] 継続監視モードを開始します（{interval_minutes}分間隔）\")
        print(\"  Ctrl+C で停止できます\")

        iteration = 0

        while True:
            iteration += 1
            start_time = time.time()

            print(
                f\"\\n[監視 #{iteration}] {datetime.now().strftime(\'%H:%M:%S\')} - 分析開始\"
            )

            try:
                # 分析実行
                report = orchestrator_instance.run_full_automation(symbols=symbols)

                # 簡潔な結果表示
                print(
                    f\"  [OK] 成功:{report.successful_symbols} 失敗:{report.failed_symbols} \"
                    f\"シグナル:{len(report.generated_signals)} \"
                    f\"({(report.end_time - report.start_time).total_seconds():.1f}秒)\"
                )

                # 重要なアラートがあれば表示
                if report.triggered_alerts:
                    for alert in report.triggered_alerts[:3]:  # 上位3件
                        if alert.get(\"severity\") == \"high\":
                            print(f\"  [WARN] {alert[\'symbol\']}: {alert[\'message\']}\")

            except Exception as e:
                print(f\"  [ERROR] 分析エラー: {e}\")
                # logger.error(f\"監視モード分析エラー: {e}\")

            # 待機時間計算
            elapsed = time.time() - start_time
            sleep_time = max(0, (interval_minutes * 60) - elapsed)

            if sleep_time > 0:
                print(f\"  [WAIT] 次回分析まで {sleep_time/60:.1f}分待機...\")
                time.sleep(sleep_time)

    except KeyboardInterrupt:
        print(\"\\n[中断] 監視モードが中断されました\")
    finally:
        orchestrator_instance.cleanup()


def run_dashboard_mode():
<<<<<<< HEAD
    """
    ダッシュボードモード
    """
=======
    \"\"\"ダッシュボードモード\"\"\"\
>>>>>>> 66e10a45
    try:
        print(\"[ダッシュボード] サーバーを起動します...\")
        print(\"  URL: http://localhost:8000\")
        print(\"  Ctrl+C で停止できます\")

        # ダッシュボードサーバー起動
        result = subprocess.run(
            [sys.executable, \"run_analysis_dashboard.py\"], cwd=project_root
        )

        if result.returncode != 0:
            print(\"[ERROR] ダッシュボード起動エラー\")

    except KeyboardInterrupt:
        print(\"\\n[中断] ダッシュボードが停止されました\")
    except Exception as e:
        print(f\"[ERROR] ダッシュボードエラー: {e}\")


def print_startup_banner():
<<<<<<< HEAD
    """
    起動バナー表示
    """
    print("=" * 70)
    print("    DayTrade 分析システム - 統合版")
    print("    [SECURE] 完全セーフモード - 分析・情報提供専用")
    print("=" * 70)
    print(f"開始時刻: {datetime.now().strftime('%Y-%m-%d %H:%M:%S')}")
    print(f"セーフモード: {'[OK] 有効' if is_safe_mode() else '[ERROR] 無効'}")
    print("-" * 70)
=======
    \"\"\"起動バナー表示\"\"\"\
    print(\"=\" * 70)
    print(\"    DayTrade 分析システム - 統合版\")
    print(\"    [SECURE] 完全セーフモード - 分析・情報提供専用\")
    print(\"=\" * 70)
    print(f\"開始時刻: {datetime.now().strftime(\'%Y-%m-%d %H:%M:%S\')}\")
    print(f\"セーフモード: {\'[OK] 有効\' if is_safe_mode() else \'[ERROR] 無効\'}\")
    print(\"-\" * 70)
>>>>>>> 66e10a45


def _parse_and_validate_args():
    parser = argparse.ArgumentParser(
        description=\"DayTrade統合分析システム\",
        formatter_class=argparse.RawDescriptionHelpFormatter,
        epilog=\"\"\"
使用例:
  python daytrade.py                          # 基本分析（教育レポート+MLスコア付き）
  python daytrade.py --symbols 7203,8306     # 特定銘柄の教育分析+MLスコア
  python daytrade.py --no-educational         # 教育レポートなしの簡単分析
  python daytrade.py --quiet                  # 最小限の出力
  python daytrade.py --watch                  # 継続監視（5分間隔）
  python daytrade.py --watch --interval 3     # 継続監視（3分間隔）
  python daytrade.py --dash                   # ダッシュボード起動
  python daytrade.py --report-only            # レポート生成のみ
  python daytrade.py --interactive            # インタラクティブモード
        \"\"\",
    )

    parser.add_argument(
        \"--symbols\", type=str, help=\"対象銘柄をカンマ区切りで指定 (例: 7203,8306,9984)\"
    )

    parser.add_argument(\"--config\", type=str, help=\"設定ファイルのパスを指定\")

    parser.add_argument(
        \"--report-only\",
        action=\"store_true\",
        help=\"データ取得・分析をスキップし、レポート生成のみ実行\",
    )

    parser.add_argument(
        \"--log-level\",
        choices=[\"DEBUG\", \"INFO\", \"WARNING\", \"ERROR\"],\
        default=\"INFO\",
        help=\"ログレベルを指定 (デフォルト: INFO)\",
    )

    parser.add_argument(
        \"--no-banner\", action=\"store_true\", help=\"バナー表示を無効にする\"
    )

    parser.add_argument(
        \"--version\", action=\"version\", version=\"DayTrade Auto Engine v1.0.0\"
    )

    parser.add_argument(
        \"--interactive\",
        \"-i\",
        action=\"store_true\",
        help=\"拡張インタラクティブモードで開始（オートコンプリート、履歴機能付き）\",
    )

    # 排他的な引数グループ
    group = parser.add_mutually_exclusive_group()

    group.add_argument(
        \"--watch\",
        action=\"store_true\",
        help=\"継続監視モードを開始します。--interval で監視間隔（分）を指定できます（デフォルト: 5分）。\",
    )

    group.add_argument(
        \"--dash\",
        action=\"store_true\",
        help=\"分析ダッシュボードを起動します。\",
    )

    parser.add_argument(
        \"--interval\",
        type=int,
        default=5,\
        help=\"--watch 使用時の監視間隔（分、デフォルト: 5）。正の整数である必要があります。\",
    )

    parser.add_argument(
        \"--quiet\",
        action=\"store_true\",
        help=\"簡潔出力\",
    )

    parser.add_argument(
        \"--no-educational\",
        action=\"store_true\",
        help=\"教育的技術指標レポート（MLスコア含む）を無効化\",
    )

    args = parser.parse_args()

    # セーフモード確認
    if not is_safe_mode():
        print(\"[ERROR] セーフモードが無効です\")
        print(\"   このシステムは分析専用として設計されています\")
        sys.exit(1)

    try:
        # 引数バリデーション
        validated_symbols = None
        validated_config_path = None
        validated_log_level = args.log_level
        validated_interval = args.interval

        # ログレベルのバリデーション
        try:
            validated_log_level = validate_log_level(args.log_level)
        except CLIValidationError as e:
            print(f"❌ エラー: コマンドライン引数のログレベルが無効です。", file=sys.stderr) # 変更
            sys.exit(1)

        # 監視間隔のバリデーション
        if args.watch:  # --watch が指定された場合のみバリデーション
            try:
                validated_interval = validate_interval(args.interval)
            except CLIValidationError as e:
                print(f"❌ エラー: コマンドライン引数の監視間隔が無効です。", file=sys.stderr) # 変更
                sys.exit(1)

        # 銘柄コードのバリデーション
        if args.symbols:
            try:
                validated_symbols = validate_symbols(args.symbols)
                print(f"✅ 銘柄コード検証完了: {len(validated_symbols)}銘柄")
            except CLIValidationError as e:
                print(f"❌ エラー: コマンドライン引数の銘柄コードが無効です。", file=sys.stderr) # 変更
                sys.exit(1)

        # 設定ファイルのバリデーション
        if args.config:
            try:
                validated_config_path = validate_config_file(args.config)
                print(f"✅ 設定ファイル検証完了: {validated_config_path}")
            except CLIValidationError as e:
                print(f"❌ エラー: コマンドライン引数の設定ファイルパスが無効です。", file=sys.stderr) # 変更
                sys.exit(1)
        return args, validated_symbols, validated_config_path, validated_log_level, validated_interval
    except Exception as e:
        # 詳細エラーはログに、ユーザーには一般的なメッセージ
        logging.getLogger(__name__).error(f"予期しないバリデーションエラー: {e}", exc_info=True) # 追加
        print(f"❌ 予期しないエラーが発生しました。詳細はログを確認してください。", file=sys.stderr) # 変更
        sys.exit(1)

def _run_dashboard_mode(args):
    if not args.quiet:
        print_startup_banner()
    run_dashboard_mode()
    return 0

def _run_interactive_mode(args):
    # ログ設定（バリデート済みレベルを使用）
    setup_logging(args.log_level)

    # バナー表示
    if not args.no_banner:
        print_banner()

    try:
        from src.day_trade.cli.enhanced_interactive import (
            run_enhanced_interactive,
        )

        config_path = args.config
        print(\"[インタラクティブ] 拡張インタラクティブモードを開始します...\")
        print(\"• オートコンプリート機能\")
        print(\"• コマンド履歴\")
        print(\"• 色分け表示\")
        print(\"• カスタムキーバインディング\")
        print()
        run_enhanced_interactive(config_path)
        return 0
    except ImportError:
        print(\"❌ エラー: 拡張インタラクティブモードは利用できません。\")
        print(\"prompt_toolkit>=3.0.0 をインストールしてください。\")
        print(\"コマンド: pip install prompt_toolkit>=3.0.0\")
        return 1
    except Exception as e:
        print(f\"❌ インタラクティブモードエラー: {e}\")
        return 1

def _run_analysis_mode(args, validated_symbols, validated_config_path, orchestrator, _signal_handler):
    logger = logging.getLogger(__name__)

    # バナー表示
    if not args.no_banner:
        print_banner()

    # 引数処理（バリデート済みの値を使用）
    symbols = validated_symbols
    config_path = str(validated_config_path) if validated_config_path else None

    if symbols:
        logger.info(f\"指定銘柄: {symbols}\")

    # 追加のバリデーション情報をログに記録
    logger.debug(f\"バリデーション完了 - 銘柄数: {len(symbols) if symbols else 0}\")
    if config_path:
        logger.debug(f\"設定ファイル: {config_path}\")

    # 設定の表示
    try:
        config_manager = ConfigManager(config_path)
        if not symbols:
            symbols = config_manager.get_symbol_codes()

        if not args.quiet:
<<<<<<< HEAD
            logger.info("[設定] 設定情報:")
            logger.info(f"   設定ファイル: {config_manager.config_path}")
            logger.info(f"   対象銘柄数: {len(symbols)}")
            logger.info("   銘柄コード: {}".format(', '.join(symbols)))
            logger.info(f"   レポートのみ: {'はい' if args.report_only else 'いいえ'}")
=======
            logger.info(\"[設定] 設定情報:\")
            logger.info(f\"   設定ファイル: {config_manager.config_path}\")
            logger.info(f\"   対象銘柄数: {len(symbols)}\")
            logger.info(f\"   銘柄コード: {\', \'.join(symbols)}\")
            logger.info(f\"   レポートのみ: {\'はい\' if args.report_only else \'いいえ\'}\")
>>>>>>> 66e10a45

            # 市場時間チェック
            if config_manager.is_market_open():
                logger.info(\"   [オープン] 市場オープン中\")
            else:
                logger.info(\"   [クローズ] 市場クローズ中\")

    except Exception as e:
        logger.error(f\"設定読み込みエラー: {e}\")
        return 1

    # 実行確認
    if not args.report_only:
        # 実行確認
        if not args.report_only:
            if not args.quiet:
                logger.info(f\" {len(symbols)}銘柄の自動分析を開始します...\")
        else:
            if not args.quiet:
                logger.info(\"\\n[レポート] レポート生成を開始します...\")

    # オーケストレーター初期化・実行
    orchestrator_instance = DayTradeOrchestrator(config_path)
    # シグナルハンドラに実際のorchestratorインスタンスをバインド
    signal.signal(signal.SIGINT, partial(_signal_handler, orchestrator_instance=orchestrator_instance))
    signal.signal(signal.SIGTERM, partial(_signal_handler, orchestrator_instance=orchestrator_instance))

    start_time = datetime.now()
    print(f\"開始時刻: {start_time.strftime(\'%Y-%m-%d %H:%M:%S\')}\")
    print(\"-\" * 50)

    # メイン処理実行
    report = orchestrator_instance.run_full_automation(
        symbols=symbols, report_only=args.report_only
    )

    # 結果表示
    print_summary(report)

    # 教育的分析の表示（デフォルト有効、機械学習含む）
    if not args.quiet and not args.no_educational:
        analyzer = EducationalMarketAnalyzer()
        all_results = []

        # 全銘柄の分析実行
        for symbol in symbols:
            try:
                educational_result = analyzer.analyze_symbol_educational(symbol)
                all_results.append(educational_result)
            except Exception as e:
                print(f\"分析エラー {symbol}: {e}\")

        # 詳細レポート（最初の3銘柄のみ）
        print(\"\\n\" + \"=\" * 80)
        print(\"【詳細技術指標レポート】（上位3銘柄）\")
        print(\"=\" * 80)

        for result in all_results[:3]:
            try:
                educational_report = analyzer.format_educational_report(result)
                print(educational_report)
            except Exception as e:
                print(f\"詳細レポートエラー {result.symbol}: {e}\")

        # 全銘柄MLスコア一覧表（最後に表示）
        if all_results:
            print(\"\\n\" + \"=\" * 100)
            print(\"【全銘柄 機械学習スコア一覧表】（教育・研究目的）\")
            print(\"=\" * 100)
            print(\"※機械学習スコアは教育・研究目的の技術情報です\")
            print(\"=\" * 100)

            # 総合スコアでソート
            scored_results = []
            for result in all_results:
                if result.ml_technical_scores:
                    # 各スコアを取得
                    trend_score = next(
                        (
                            s
                            for s in result.ml_technical_scores
                            if \"トレンド\" in s.score_name
                        ),
                        None,
                    )
                    volatility_score = next(
                        (
                            s
                            for s in result.ml_technical_scores
                            if \"変動予測\" in s.score_name
                        ),
                        None,
                    )
                    pattern_score = next(
                        (
                            s
                            for s in result.ml_technical_scores
                            if \"パターン\" in s.score_name
                        ),
                        None,
                    )

                    trend_val = trend_score.score_value if trend_score else 0
                    volatility_val = (
                        volatility_score.score_value if volatility_score else 0
                    )
                    pattern_val = pattern_score.score_value if pattern_score else 0

                    # 総合判定
                    avg_score = (trend_val + volatility_val + pattern_val) / 3
                    overall = (
                        \"強い上昇\"
                        if avg_score >= 70
                        else \"上昇傾向\"
                        if avg_score >= 55
                        else \"中立\"
                        if avg_score >= 45
                        else \"下降傾向\"
                        if avg_score >= 30
                        else \"弱い\"
                    )

                    scored_results.append(
                        {
                            \"result\": result,
                            \"trend_val\": trend_val,
                            \"volatility_val\": volatility_val,
                            \"pattern_val\": pattern_val,
                            \"avg_score\": avg_score,
                            \"overall\": overall,
                        }
                    )

            # 総合スコア順でソート（降順）
            scored_results.sort(key=lambda x: x[\"avg_score\"], reverse=True)

            print(
                f\"{\'ランク\':<4} {\'銘柄\':<8} {\'会社名\':<12} {\'価格\':<8} {\'トレンド\':<8} {\'変動予測\':<8} {\'パターン\':<8} {\'総合\':<6} {\'判定\':<10}\"
            )
            print(\"-\" * 110)

            for i, scored_result in enumerate(scored_results, 1):
                result = scored_result[\"result\"]
                trend_val = scored_result[\"trend_val\"]
                volatility_val = scored_result[\"volatility_val\"]
                pattern_val = scored_result[\"pattern_val\"]
                avg_score = scored_result[\"avg_score\"]
                overall = scored_result[\"overall\"]

                rank_symbol = (
                    \"🥇\"
                    if i == 1
                    else \"🥈\"
                    if i == 2
                    else \"🥉\"
                    if i == 3
                    else f\"{i:2d}\"
                )

                print(
                    f\"{rank_symbol:<4} {result.symbol:<8} {result.company_name[:10]:<12} {result.current_price:>7.0f} {trend_val:>6.1f} {volatility_val:>8.1f} {pattern_val:>7.1f} {avg_score:>5.1f} {overall:<10}\"
                )

            print(\"-\" * 110)
            print(\"※数値は0-100のスコア、総合スコア順でランキング表示\")
            print(
<<<<<<< HEAD
            "※総合判定は平均値による技術的参考情報、投資判断は自己責任で行ってください"
=======
                \"※総合判定は平均値による技術的参考情報、投資判断は自己責任で行ってください\"
>>>>>>> 66e10a45
            )
            print(\"=\" * 100)

    # 成功/失敗判定
    if report.failed_symbols == 0 and not report.errors:
        print(\"\\n[完了] 全自動化処理が正常に完了しました！\")
        return 0
    else:  # 何らかの失敗またはエラーがある場合
        if report.successful_symbols > 0:
            print(
                f\"\\n[警告]  一部の処理が失敗しました ({report.successful_symbols}/{report.total_symbols} 成功)\"
            )
        else:
            print(\"\\n[失敗] 処理に失敗しました\")
        return 1  # 部分的または全体的な失敗の場合、1を返す

def _print_educational_report_and_ml_scores(symbols, args, analyzer, all_results):
    # 詳細レポート（最初の3銘柄のみ）
    print(\"\\n\" + \"=\" * 80)
    print(\"【詳細技術指標レポート】（上位3銘柄）\")
    print(\"=\" * 80)

    for result in all_results[:3]:
        try:
            educational_report = analyzer.format_educational_report(result)
            print(educational_report)
        except Exception as e:
            print(f\"詳細レポートエラー {result.symbol}: {e}\")

    # 全銘柄MLスコア一覧表（最後に表示）
    if all_results:
        print(\"\\n\" + \"=\" * 100)
        print(\"【全銘柄 機械学習スコア一覧表】（教育・研究目的）\")
        print(\"=\" * 100)
        print(\"※機械学習スコアは教育・研究目的の技術情報です\")
        print(\"=\" * 100)

        # 総合スコアでソート
        scored_results = []
        for result in all_results:
            if result.ml_technical_scores:
                # 各スコアを取得
                trend_score = next(
                    (
                        s
                        for s in result.ml_technical_scores
                        if \"トレンド\" in s.score_name
                    ),
                    None,
                )
                volatility_score = next(
                    (
                        s
                        for s in result.ml_technical_scores
                        if \"変動予測\" in s.score_name
                    ),
                    None,
                )
                pattern_score = next(
                    (
                        s
                        for s in result.ml_technical_scores
                        if \"パターン\" in s.score_name
                    ),
                    None,
                )

                trend_val = trend_score.score_value if trend_score else 0
                volatility_val = (
                    volatility_score.score_value if volatility_score else 0
                )
                pattern_val = pattern_score.score_value if pattern_score else 0

                # 総合判定
                avg_score = (trend_val + volatility_val + pattern_val) / 3
                overall = (
                    \"強い上昇\"
                    if avg_score >= 70
                    else \"上昇傾向\"
                    if avg_score >= 55
                    else \"中立\"
                    if avg_score >= 45
                    else \"下降傾向\"
                    if avg_score >= 30
                    else \"弱い\"
                )

                scored_results.append(
                    {
                        \"result\": result,
                        \"trend_val\": trend_val,
                        \"volatility_val\": volatility_val,
                        \"pattern_val\": pattern_val,
                        \"avg_score\": avg_score,
                        \"overall\": overall,
                    }
                )

        # 総合スコア順でソート（降順）
        scored_results.sort(key=lambda x: x[\"avg_score\"], reverse=True)

        print(
            f\"{\'ランク\':<4} {\'銘柄\':<8} {\'会社名\':<12} {\'価格\':<8} {\'トレンド\':<8} {\'変動予測\':<8} {\'パターン\':<8} {\'総合\':<6} {\'判定\':<10}\"
        )
        print(\"-\" * 110)

        for i, scored_result in enumerate(scored_results, 1):
            result = scored_result[\"result\"]
            trend_val = scored_result[\"trend_val\"]
            volatility_val = scored_result[\"volatility_val\"]
            pattern_val = scored_result[\"pattern_val\"]
            avg_score = scored_result[\"avg_score\"]
            overall = scored_result[\"overall\"]

            rank_symbol = (
                \"🥇\"
                if i == 1
                else \"🥈\"
                if i == 2
                else \"🥉\"
                if i == 3
                else f\"{i:2d}\"
            )

            print(
                f\"{rank_symbol:<4} {result.symbol:<8} {result.company_name[:10]:<12} {result.current_price:>7.0f} {trend_val:>6.1f} {volatility_val:>8.1f} {pattern_val:>7.1f} {avg_score:>5.1f} {overall:<10}\"
            )

        print(\"-\" * 110)
        print(\"※数値は0-100のスコア、総合スコア順でランキング表示\")
        print(
            \"※総合判定は平均値による技術的参考情報、投資判断は自己責任で行ってください\"
        )
        print(\"=\" * 100)

    return 0

def main():
<<<<<<< HEAD
    """
    メイン関数
    """
    def _signal_handler(signum, frame, orchestrator_instance: DayTradeOrchestrator):
        print("\n\n[中断] システムを安全に停止しています...")
=======
    \"\"\"メイン関数\"\"\"\
    def _signal_handler(signum, frame, orchestrator_instance: DayTradeOrchestrator):\
        print(\"\\n\\n[中断] システムを安全に停止しています...\")
>>>>>>> 66e10a45
        if orchestrator_instance:
            orchestrator_instance.cleanup()
        print(\"[完了] システムが正常に停止されました\")
        sys.exit(0)

    # シグナルハンドラ設定 (partialでorchestratorインスタンスを後でバインド)
    signal.signal(signal.SIGINT, partial(_signal_handler, orchestrator_instance=None))
    signal.signal(signal.SIGTERM, partial(_signal_handler, orchestrator_instance=None))

    args, validated_symbols, validated_config_path, validated_log_level, validated_interval = _parse_and_validate_args()

    # ログ設定（バリデート済みレベルを使用）
    setup_logging(validated_log_level)
    logger = logging.getLogger(__name__)

    try:
        # ダッシュボードモードの処理
        if args.dash:
            return _run_dashboard_mode(args)

        # インタラクティブモードの処理
        if args.interactive:
            return _run_interactive_mode(args)

        # 以下は通常の分析または監視モードの処理
        # オーケストレーター初期化
        orchestrator = DayTradeOrchestrator(
            str(validated_config_path) if validated_config_path else None
        )

        # シグナルハンドラに実際のorchestratorインスタンスをバインド
        signal.signal(signal.SIGINT, partial(_signal_handler, orchestrator_instance=orchestrator))
        signal.signal(signal.SIGTERM, partial(_signal_handler, orchestrator_instance=orchestrator))

        # 設定の表示とシンボル取得
        symbols = validated_symbols
        config_path = str(validated_config_path) if validated_config_path else None

        try:
            config_manager = ConfigManager(config_path)
            if not symbols:
                symbols = config_manager.get_symbol_codes()

            if not args.quiet:
<<<<<<< HEAD
                logger.info("[設定] 設定情報:")
                logger.info(f"   設定ファイル: {config_manager.config_path}")
                logger.info(f"   対象銘柄数: {len(symbols)}")
                logger.info("   銘柄コード: {}".format(', '.join(symbols)))
                logger.info(f"   レポートのみ: {'はい' if args.report_only else 'いいえ'}")
=======
                logger.info(\"[設定] 設定情報:\")
                logger.info(f\"   設定ファイル: {config_manager.config_path}\")
                logger.info(f\"   対象銘柄数: {len(symbols)}\")
                logger.info(f\"   銘柄コード: {\', \'.join(symbols)}\")
                logger.info(f\"   レポートのみ: {\'はい\' if args.report_only else \'いいえ\'}\")
>>>>>>> 66e10a45

                # 市場時間チェック
                if config_manager.is_market_open():
                    logger.info(\"   [オープン] 市場オープン中\")
                else:
                    logger.info(\"   [クローズ] 市場クローズ中\")

        except Exception as e:
            logger.error(f\"設定読み込みエラー: {e}\")
            return 1

        # 監視モードの処理
        if args.watch:
            if not args.quiet:
                print_startup_banner()
                print(f\"対象銘柄: {symbols}\")
            run_watch_mode(symbols, validated_interval, orchestrator)
            return 0

        # 通常分析モードの実行
        return _run_analysis_mode(args, symbols, validated_config_path, orchestrator, _signal_handler)

    except KeyboardInterrupt:
        logger.info(\"ユーザーによって中断されました\")
        print(\"\\n\\n[中断]  処理が中断されました\")
        return 130

    except Exception as e:
<<<<<<< HEAD
        logger.error(f"予期しないエラー: {e}", exc_info=True)
        print(f"\n[失敗] エラーが発生しました。詳細はログを確認してください。", file=sys.stderr)
=======
        logger.error(f"予期しないエラー: {e}", exc_info=True) # 変更
        print(f"\\n[失敗] エラーが発生しました。詳細はログを確認してください。", file=sys.stderr) # 変更
>>>>>>> 66e10a45
        return 1


if __name__ == \"__main__\":
    exit_code = main()
    sys.exit(exit_code)<|MERGE_RESOLUTION|>--- conflicted
+++ resolved
@@ -1,8 +1,8 @@
 #!/usr/bin/env python3
-\"\"\"
+"""
 DayTrade全自動化メインスクリプト
 ワンクリックでデイトレードの全工程を自動実行
-\"\"\"
+"""
 
 import argparse
 import logging
@@ -37,13 +37,13 @@
 sys.path.insert(0, str(project_root))
 
 class CLIValidationError(Exception):
-    \"\"\"CLI引数検証エラー\"\"\"
+    """CLI引数検証エラー"""
 
     pass
 
 
 def validate_symbols(symbols_str: str) -> List[str]:
-    \"\"\"
+    """
     銘柄コード文字列をバリデートし、リストに変換
 
     Args:
@@ -54,21 +54,21 @@
 
     Raises:
         CLIValidationError: バリデーションエラー
-    \"\"\"
+    """
     if not symbols_str:
-        raise CLIValidationError(\"銘柄コードが指定されていません\")
+        raise CLIValidationError("銘柄コードが指定されていません")
 
     # カンマで分割し、前後の空白を削除
-    symbols = [s.strip() for ss_str.split(\",\")]
+    symbols = [s.strip() for s in symbols_str.split(",")]
 
     # 空の要素を除外
     symbols = [s for s in symbols if s]
 
     if not symbols:
-        raise CLIValidationError(\"有効な銘柄コードが見つかりません\")
+        raise CLIValidationError("有効な銘柄コードが見つかりません")
 
     # 銘柄コードの形式チェック（4桁の数字または4桁+拡張子）
-    symbol_pattern = re.compile(r\"^\\d{4}(\\.[A-Z]+)?$\")
+    symbol_pattern = re.compile(r"^\d{4}(\.[A-Z]+)?$")
 
     invalid_symbols = []
     for symbol in symbols:
@@ -77,26 +77,21 @@
 
     if invalid_symbols:
         raise CLIValidationError(
-<<<<<<< HEAD
             "無効な銘柄コード形式: {}. ".format(', '.join(invalid_symbols)) +
             "4桁の数字 (例: 7203) または市場コード付き (例: 7203.T) を使用してください。"
-=======
-            f\"無効な銘柄コード形式: {\', \'.join(invalid_symbols)}. \"
-            f\"4桁の数字 (例: 7203) または市場コード付き (例: 7203.T) を使用してください。\"
->>>>>>> 66e10a45
         )
 
     # 重複を除去
     unique_symbols = list(dict.fromkeys(symbols))
 
     if len(symbols) != len(unique_symbols):
-        logging.getLogger(__name__).warning(\"注意: 重複する銘柄コードが除去されました\")
+        logging.getLogger(__name__).warning("注意: 重複する銘柄コードが除去されました")
 
     return unique_symbols
 
 
 def validate_config_file(config_path: str) -> Path:
-    \"\"\"
+    """
     設定ファイルパスをバリデート
 
     Args:
@@ -107,51 +102,51 @@
 
     Raises:
         CLIValidationError: バリデーションエラー
-    \"\"\"\
+    """
     if not config_path:
-        raise CLIValidationError(\"設定ファイルパスが指定されていません\")
+        raise CLIValidationError("設定ファイルパスが指定されていません")
 
     path = Path(config_path)
 
     # ファイルの存在チェック
     if not path.exists():
-        raise CLIValidationError(f\"設定ファイルが見つかりません: {config_path}\")
+        raise CLIValidationError(f"設定ファイルが見つかりません: {config_path}")
 
     # ファイルかどうかチェック
     if not path.is_file():
         raise CLIValidationError(
-            f\"指定されたパスはファイルではありません: {config_path}\"
+            f"指定されたパスはファイルではありません: {config_path}"
         )
 
     # 拡張子チェック
-    if path.suffix.lower() not in [\".json\", \".yaml\", \".yml\"]:\
+    if path.suffix.lower() not in [".json", ".yaml", ".yml"]:
         raise CLIValidationError(
-            f\"サポートされていない設定ファイル形式: {path.suffix}. \"
-            f\".json, .yaml, .yml のいずれかを使用してください。\"
+            f"サポートされていない設定ファイル形式: {path.suffix}. "
+            f".json, .yaml, .yml のいずれかを使用してください。"
         )
 
     # 読み取り権限チェック
     try:
-        with open(path, encoding=\"utf-8\") as f:
+        with open(path, encoding="utf-8") as f:
             f.read(1)  # 1文字だけ読み取りテスト
     except PermissionError as e:
         raise CLIValidationError(
-            f\"設定ファイルに読み取り権限がありません: {config_path}\"
+            f"設定ファイルに読み取り権限がありません: {config_path}"
         ) from e
     except UnicodeDecodeError as e:
         raise CLIValidationError(
-            f\"設定ファイルのエンコーディングが無効です（UTF-8である必要があります）: {config_path}\"
+            f"設定ファイルのエンコーディングが無効です（UTF-8である必要があります）: {config_path}"
         ) from e
     except Exception as e:
         raise CLIValidationError(
-            f\"設定ファイルの読み取りでエラーが発生しました: {e}\"
+            f"設定ファイルの読み取りでエラーが発生しました: {e}"
         ) from e
 
     return path
 
 
 def validate_log_level(log_level: str) -> str:
-    \"\"\"
+    """
     ログレベルをバリデート
 
     Args:
@@ -162,23 +157,19 @@
 
     Raises:
         CLIValidationError: バリデーションエラー
-    \"\"\"\
-    valid_levels = [\"DEBUG\", \"INFO\", \"WARNING\", \"ERROR\", \"CRITICAL\"]
+    """
+    valid_levels = ["DEBUG", "INFO", "WARNING", "ERROR", "CRITICAL"]
 
     if log_level.upper() not in valid_levels:
         raise CLIValidationError(
-<<<<<<< HEAD
             "無効なログレベル: {}. 有効な値: {}".format(log_level, ', '.join(valid_levels))
-=======
-            f\"無効なログレベル: {log_level}. 有効な値: {\', \'.join(valid_levels)}\"
->>>>>>> 66e10a45
         )
 
     return log_level.upper()
 
 
-def setup_logging(log_level: str = \"INFO\"):\
-    \"\"\"ログ設定をセットアップ\"\"\"\
+def setup_logging(log_level: str = "INFO"):
+    """ログ設定をセットアップ"""
     # 構造化ロギングを優先して使用
     try:
         import os
@@ -187,25 +178,25 @@
             setup_logging as setup_structured_logging,
         )
 
-        os.environ[\"LOG_LEVEL\"] = log_level.upper()
+        os.environ["LOG_LEVEL"] = log_level.upper()
         setup_structured_logging()
     except ImportError:
         # フォールバック: 標準ロギング
         logging.basicConfig(
             level=logging.DEBUG,
-            format=\"%(asctime)s - %(name)s - %(levelname)s - %(message)s\",
+            format="%(asctime)s - %(name)s - %(levelname)s - %(message)s",
             handlers=[
                 logging.StreamHandler(sys.stdout),
                 logging.FileHandler(
-                    f\"daytrade_{datetime.now().strftime(\'%Y%m%d\')}.log\",
-                    encoding=\"utf-8\",
+                    f"daytrade_{datetime.now().strftime('%Y%m%d')}.log",
+                    encoding="utf-8",
                 ),
             ],
         )
 
 
 def validate_interval(interval: int) -> int:
-    \"\"\"
+    """
     監視間隔（分）をバリデート
 
     Args:
@@ -216,112 +207,97 @@
 
     Raises:
         CLIValidationError: バリデーションエラー
-    \"\"\"\
+    """
     if interval <= 0:
-        raise CLIValidationError(\"監視間隔は正の整数である必要があります。\")
+        raise CLIValidationError("監視間隔は正の整数である必要があります。 সন")
     return interval
 
 
 def print_banner():
-<<<<<<< HEAD
     """
     バナーを表示
     """
     banner = """
-=======
-    \"\"\"バナーを表示\"\"\"\
-    banner = \"\"\"
->>>>>>> 66e10a45
     ========================================
           DayTrade Auto Engine
         全自動デイトレードシステム
     ========================================
-    \"\"\"\
+    """
     print(banner)
 
 
-<<<<<<< HEAD
 def print_summary(report):
     """
     実行サマリーを表示
     """
-=======
-def print_summary(report):\
-    \"\"\"実行サマリーを表示\"\"\"\
->>>>>>> 66e10a45
     execution_time = (report.end_time - report.start_time).total_seconds()
 
-    print(\"\\n\" + \"=\" * 50)
-    print(\"[実行サマリー]\")
-    print(\"=\" * 50)
+    print("\n" + "=" * 50)
+    print("[実行サマリー]")
+    print("=" * 50)
     if isinstance(execution_time, (int, float)):
-        print(f\"実行時間: {execution_time:.2f}秒\")
+        print(f"実行時間: {execution_time:.2f}秒")
     else:
-        print(f\"実行時間: {execution_time}秒\")
-    print(f\"対象銘柄: {report.total_symbols}銘柄\")
-    print(f\"成功: {report.successful_symbols}銘柄\")
-    print(f\"失敗: {report.failed_symbols}銘柄\")
-    print(f\"生成シグナル: {len(report.generated_signals)}個\")
-    print(f\"発生アラート: {len(report.triggered_alerts)}個\")
+        print(f"実行時間: {execution_time}秒")
+    print(f"対象銘柄: {report.total_symbols}銘柄")
+    print(f"成功: {report.successful_symbols}銘柄")
+    print(f"失敗: {report.failed_symbols}銘柄")
+    print(f"生成シグナル: {len(report.generated_signals)}個")
+    print(f"発生アラート: {len(report.triggered_alerts)}個")
 
     if report.generated_signals:
-        print(\"\\n[シグナル] 生成されたシグナル:\")
+        print("\n[シグナル] 生成されたシグナル:")
         for i, signal in enumerate(report.generated_signals[:5], 1):  # 上位5件
-            reason = signal.get(\"reason\", \"N/A\")
-            confidence = signal.get(\"confidence\", 0.0)
+            reason = signal.get("reason", "N/A")
+            confidence = signal.get("confidence", 0.0)
 
             # enhanced_details が存在する場合、より詳細な情報を表示
-            if \"enhanced_details\" in signal:
-                details = signal[\"enhanced_details\"]
-                risk_score = details.get(\"risk_score\", \"N/A\")
-                reason = f\"Enhanced Ensemble (Risk: {risk_score:.1f})\"
+            if "enhanced_details" in signal:
+                details = signal["enhanced_details"]
+                risk_score = details.get("risk_score", "N/A")
+                reason = f"Enhanced Ensemble (Risk: {risk_score:.1f})"
 
             print(
-                f\"  {i}. {signal[\'symbol\']} - {signal[\'type\']} ({reason}) [信頼度: {confidence:.2f}]\"
+                f"  {i}. {signal['symbol']} - {signal['type']} ({reason}) [信頼度: {confidence:.2f}]"
             )
 
         if len(report.generated_signals) > 5:
-            print(f\"  ... 他{len(report.generated_signals) - 5}件\")
+            print(f"  ... 他{len(report.generated_signals) - 5}件")
 
     if report.triggered_alerts:
-        print(\"\\n[アラート] 発生したアラート:\")
+        print("\n[アラート] 発生したアラート:")
         for i, alert in enumerate(report.triggered_alerts[:3], 1):  # 上位3件
-            print(f\"  {i}. {alert[\'symbol\']} - {alert[\'type\']} ({alert[\'message\']})\")
+            print(f"  {i}. {alert['symbol']} - {alert['type']} ({alert['message']})")
 
         if len(report.triggered_alerts) > 3:
-            print(f\"  ... 他{len(report.triggered_alerts) - 3}件\")
-
-    if report.portfolio_summary and \"metrics\" in report.portfolio_summary:
-        metrics = report.portfolio_summary[\"metrics\"]
-        print(\"\\n[ポートフォリオ] ポートフォリオ:\")
-        print(f\"  総資産: {metrics.get(\'total_value\', \'N/A\')}円\")
+            print(f"  ... 他{len(report.triggered_alerts) - 3}件")
+
+    if report.portfolio_summary and "metrics" in report.portfolio_summary:
+        metrics = report.portfolio_summary["metrics"]
+        print("\n[ポートフォリオ] ポートフォリオ:")
+        print(f"  総資産: {metrics.get('total_value', 'N/A')}円")
         print(
-            f\"  総損益: {metrics.get(\'total_pnl\', \'N/A\')}円 ({metrics.get(\'total_pnl_percent\', \'N/A\')}%)\"
+            f"  総損益: {metrics.get('total_pnl', 'N/A')}円 ({metrics.get('total_pnl_percent', 'N/A')}%)"
         )
 
     if report.errors:
-        print(f\"\\n[エラー]  エラー ({len(report.errors)}件):\")
+        print(f"\n[エラー]  エラー ({len(report.errors)}件):")
         for i, error in enumerate(report.errors[:3], 1):
-            print(f\"  {i}. {error}\")
+            print(f"  {i}. {error}")
         if len(report.errors) > 3:
-            print(f\"  ... 他{len(report.errors) - 3}件\")
-
-    print(\"=\" * 50)
-
-
-<<<<<<< HEAD
+            print(f"  ... 他{len(report.errors) - 3}件")
+
+    print("=" * 50)
+
+
 def run_watch_mode(symbols, interval_minutes, orchestrator_instance: DayTradeOrchestrator):
     """
     継続監視モード
     """
-=======
-def run_watch_mode(symbols, interval_minutes, orchestrator_instance: DayTradeOrchestrator):\
-    \"\"\"継続監視モード\"\"\"\
->>>>>>> 66e10a45
 
     try:
-        print(f\"[監視] 継続監視モードを開始します（{interval_minutes}分間隔）\")
-        print(\"  Ctrl+C で停止できます\")
+        print(f"[監視] 継続監視モードを開始します（{interval_minutes}分間隔）")
+        print("  Ctrl+C で停止できます")
 
         iteration = 0
 
@@ -330,7 +306,7 @@
             start_time = time.time()
 
             print(
-                f\"\\n[監視 #{iteration}] {datetime.now().strftime(\'%H:%M:%S\')} - 分析開始\"
+                f"\n[監視 #{iteration}] {datetime.now().strftime('%H:%M:%S')} - 分析開始"
             )
 
             try:
@@ -339,64 +315,59 @@
 
                 # 簡潔な結果表示
                 print(
-                    f\"  [OK] 成功:{report.successful_symbols} 失敗:{report.failed_symbols} \"
-                    f\"シグナル:{len(report.generated_signals)} \"
-                    f\"({(report.end_time - report.start_time).total_seconds():.1f}秒)\"
+                    f"  [OK] 成功:{report.successful_symbols} 失敗:{report.failed_symbols} "
+                    f"シグナル:{len(report.generated_signals)} "
+                    f"({(report.end_time - report.start_time).total_seconds():.1f}秒)"
                 )
 
                 # 重要なアラートがあれば表示
                 if report.triggered_alerts:
                     for alert in report.triggered_alerts[:3]:  # 上位3件
-                        if alert.get(\"severity\") == \"high\":
-                            print(f\"  [WARN] {alert[\'symbol\']}: {alert[\'message\']}\")
+                        if alert.get("severity") == "high":
+                            print(f"  [WARN] {alert['symbol']}: {alert['message']}")
 
             except Exception as e:
-                print(f\"  [ERROR] 分析エラー: {e}\")
-                # logger.error(f\"監視モード分析エラー: {e}\")
+                print(f"  [ERROR] 分析エラー: {e}")
+                # logger.error(f"監視モード分析エラー: {e}")
 
             # 待機時間計算
             elapsed = time.time() - start_time
             sleep_time = max(0, (interval_minutes * 60) - elapsed)
 
             if sleep_time > 0:
-                print(f\"  [WAIT] 次回分析まで {sleep_time/60:.1f}分待機...\")
+                print(f"  [WAIT] 次回分析まで {sleep_time/60:.1f}分待機...")
                 time.sleep(sleep_time)
 
     except KeyboardInterrupt:
-        print(\"\\n[中断] 監視モードが中断されました\")
+        print("\n[中断] 監視モードが中断されました")
     finally:
         orchestrator_instance.cleanup()
 
 
 def run_dashboard_mode():
-<<<<<<< HEAD
     """
     ダッシュボードモード
     """
-=======
-    \"\"\"ダッシュボードモード\"\"\"\
->>>>>>> 66e10a45
     try:
-        print(\"[ダッシュボード] サーバーを起動します...\")
-        print(\"  URL: http://localhost:8000\")
-        print(\"  Ctrl+C で停止できます\")
+        print("[ダッシュボード] サーバーを起動します...")
+        print("  URL: http://localhost:8000")
+        print("  Ctrl+C で停止できます")
 
         # ダッシュボードサーバー起動
         result = subprocess.run(
-            [sys.executable, \"run_analysis_dashboard.py\"], cwd=project_root
+            [sys.executable, "run_analysis_dashboard.py"], cwd=project_root
         )
 
         if result.returncode != 0:
-            print(\"[ERROR] ダッシュボード起動エラー\")
+            print("[ERROR] ダッシュボード起動エラー")
 
     except KeyboardInterrupt:
-        print(\"\\n[中断] ダッシュボードが停止されました\")
+        print("\n[中断] ダッシュボードが停止されました")
     except Exception as e:
-        print(f\"[ERROR] ダッシュボードエラー: {e}\")
+        print(f"[ERROR] ダッシュボードエラー: {e}")
 
 
 def print_startup_banner():
-<<<<<<< HEAD
     """
     起動バナー表示
     """
@@ -407,23 +378,13 @@
     print(f"開始時刻: {datetime.now().strftime('%Y-%m-%d %H:%M:%S')}")
     print(f"セーフモード: {'[OK] 有効' if is_safe_mode() else '[ERROR] 無効'}")
     print("-" * 70)
-=======
-    \"\"\"起動バナー表示\"\"\"\
-    print(\"=\" * 70)
-    print(\"    DayTrade 分析システム - 統合版\")
-    print(\"    [SECURE] 完全セーフモード - 分析・情報提供専用\")
-    print(\"=\" * 70)
-    print(f\"開始時刻: {datetime.now().strftime(\'%Y-%m-%d %H:%M:%S\')}\")
-    print(f\"セーフモード: {\'[OK] 有効\' if is_safe_mode() else \'[ERROR] 無効\'}\")
-    print(\"-\" * 70)
->>>>>>> 66e10a45
 
 
 def _parse_and_validate_args():
     parser = argparse.ArgumentParser(
-        description=\"DayTrade統合分析システム\",
+        description="DayTrade統合分析システム",
         formatter_class=argparse.RawDescriptionHelpFormatter,
-        epilog=\"\"\"
+        epilog="""
 使用例:
   python daytrade.py                          # 基本分析（教育レポート+MLスコア付き）
   python daytrade.py --symbols 7203,8306     # 特定銘柄の教育分析+MLスコア
@@ -434,83 +395,83 @@
   python daytrade.py --dash                   # ダッシュボード起動
   python daytrade.py --report-only            # レポート生成のみ
   python daytrade.py --interactive            # インタラクティブモード
-        \"\"\",
+        """,
     )
 
     parser.add_argument(
-        \"--symbols\", type=str, help=\"対象銘柄をカンマ区切りで指定 (例: 7203,8306,9984)\"
-    )
-
-    parser.add_argument(\"--config\", type=str, help=\"設定ファイルのパスを指定\")
+        "--symbols", type=str, help="対象銘柄をカンマ区切りで指定 (例: 7203,8306,9984)"
+    )
+
+    parser.add_argument("--config", type=str, help="設定ファイルのパスを指定")
 
     parser.add_argument(
-        \"--report-only\",
-        action=\"store_true\",
-        help=\"データ取得・分析をスキップし、レポート生成のみ実行\",
+        "--report-only",
+        action="store_true",
+        help="データ取得・分析をスキップし、レポート生成のみ実行",
     )
 
     parser.add_argument(
-        \"--log-level\",
-        choices=[\"DEBUG\", \"INFO\", \"WARNING\", \"ERROR\"],\
-        default=\"INFO\",
-        help=\"ログレベルを指定 (デフォルト: INFO)\",
+        "--log-level",
+        choices=["DEBUG", "INFO", "WARNING", "ERROR"],
+        default="INFO",
+        help="ログレベルを指定 (デフォルト: INFO)",
     )
 
     parser.add_argument(
-        \"--no-banner\", action=\"store_true\", help=\"バナー表示を無効にする\"
+        "--no-banner", action="store_true", help="バナー表示を無効にする"
     )
 
     parser.add_argument(
-        \"--version\", action=\"version\", version=\"DayTrade Auto Engine v1.0.0\"
+        "--version", action="version", version="DayTrade Auto Engine v1.0.0"
     )
 
     parser.add_argument(
-        \"--interactive\",
-        \"-i\",
-        action=\"store_true\",
-        help=\"拡張インタラクティブモードで開始（オートコンプリート、履歴機能付き）\",
+        "--interactive",
+        "-i",
+        action="store_true",
+        help="拡張インタラクティブモードで開始（オートコンプリート、履歴機能付き）",
     )
 
     # 排他的な引数グループ
     group = parser.add_mutually_exclusive_group()
 
     group.add_argument(
-        \"--watch\",
-        action=\"store_true\",
-        help=\"継続監視モードを開始します。--interval で監視間隔（分）を指定できます（デフォルト: 5分）。\",
+        "--watch",
+        action="store_true",
+        help="継続監視モードを開始します。--interval で監視間隔（分）を指定できます（デフォルト: 5分）。",
     )
 
     group.add_argument(
-        \"--dash\",
-        action=\"store_true\",
-        help=\"分析ダッシュボードを起動します。\",
+        "--dash",
+        action="store_true",
+        help="分析ダッシュボードを起動します。",
     )
 
     parser.add_argument(
-        \"--interval\",
+        "--interval",
         type=int,
-        default=5,\
-        help=\"--watch 使用時の監視間隔（分、デフォルト: 5）。正の整数である必要があります。\",
+        default=5,
+        help="--watch 使用時の監視間隔（分、デフォルト: 5）。正の整数である必要があります。",
     )
 
     parser.add_argument(
-        \"--quiet\",
-        action=\"store_true\",
-        help=\"簡潔出力\",
+        "--quiet",
+        action="store_true",
+        help="簡潔出力",
     )
 
     parser.add_argument(
-        \"--no-educational\",
-        action=\"store_true\",
-        help=\"教育的技術指標レポート（MLスコア含む）を無効化\",
+        "--no-educational",
+        action="store_true",
+        help="教育的技術指標レポート（MLスコア含む）を無効化",
     )
 
     args = parser.parse_args()
 
     # セーフモード確認
     if not is_safe_mode():
-        print(\"[ERROR] セーフモードが無効です\")
-        print(\"   このシステムは分析専用として設計されています\")
+        print("[ERROR] セーフモードが無効です")
+        print("   このシステムは分析専用として設計されています")
         sys.exit(1)
 
     try:
@@ -559,6 +520,7 @@
         print(f"❌ 予期しないエラーが発生しました。詳細はログを確認してください。", file=sys.stderr) # 変更
         sys.exit(1)
 
+
 def _run_dashboard_mode(args):
     if not args.quiet:
         print_startup_banner()
@@ -579,21 +541,21 @@
         )
 
         config_path = args.config
-        print(\"[インタラクティブ] 拡張インタラクティブモードを開始します...\")
-        print(\"• オートコンプリート機能\")
-        print(\"• コマンド履歴\")
-        print(\"• 色分け表示\")
-        print(\"• カスタムキーバインディング\")
+        print("[インタラクティブ] 拡張インタラクティブモードを開始します...")
+        print("• オートコンプリート機能")
+        print("• コマンド履歴")
+        print("• 色分け表示")
+        print("• カスタムキーバインディング")
         print()
         run_enhanced_interactive(config_path)
         return 0
     except ImportError:
-        print(\"❌ エラー: 拡張インタラクティブモードは利用できません。\")
-        print(\"prompt_toolkit>=3.0.0 をインストールしてください。\")
-        print(\"コマンド: pip install prompt_toolkit>=3.0.0\")
+        print("❌ エラー: 拡張インタラクティブモードは利用できません。")
+        print("prompt_toolkit>=3.0.0 をインストールしてください。")
+        print("コマンド: pip install prompt_toolkit>=3.0.0")
         return 1
     except Exception as e:
-        print(f\"❌ インタラクティブモードエラー: {e}\")
+        print(f"❌ インタラクティブモードエラー: {e}")
         return 1
 
 def _run_analysis_mode(args, validated_symbols, validated_config_path, orchestrator, _signal_handler):
@@ -608,12 +570,12 @@
     config_path = str(validated_config_path) if validated_config_path else None
 
     if symbols:
-        logger.info(f\"指定銘柄: {symbols}\")
+        logger.info(f"指定銘柄: {symbols}")
 
     # 追加のバリデーション情報をログに記録
-    logger.debug(f\"バリデーション完了 - 銘柄数: {len(symbols) if symbols else 0}\")
+    logger.debug(f"バリデーション完了 - 銘柄数: {len(symbols) if symbols else 0}")
     if config_path:
-        logger.debug(f\"設定ファイル: {config_path}\")
+        logger.debug(f"設定ファイル: {config_path}")
 
     # 設定の表示
     try:
@@ -622,28 +584,20 @@
             symbols = config_manager.get_symbol_codes()
 
         if not args.quiet:
-<<<<<<< HEAD
             logger.info("[設定] 設定情報:")
             logger.info(f"   設定ファイル: {config_manager.config_path}")
             logger.info(f"   対象銘柄数: {len(symbols)}")
             logger.info("   銘柄コード: {}".format(', '.join(symbols)))
             logger.info(f"   レポートのみ: {'はい' if args.report_only else 'いいえ'}")
-=======
-            logger.info(\"[設定] 設定情報:\")
-            logger.info(f\"   設定ファイル: {config_manager.config_path}\")
-            logger.info(f\"   対象銘柄数: {len(symbols)}\")
-            logger.info(f\"   銘柄コード: {\', \'.join(symbols)}\")
-            logger.info(f\"   レポートのみ: {\'はい\' if args.report_only else \'いいえ\'}\")
->>>>>>> 66e10a45
 
             # 市場時間チェック
             if config_manager.is_market_open():
-                logger.info(\"   [オープン] 市場オープン中\")
+                logger.info("   [オープン] 市場オープン中")
             else:
-                logger.info(\"   [クローズ] 市場クローズ中\")
+                logger.info("   [クローズ] 市場クローズ中")
 
     except Exception as e:
-        logger.error(f\"設定読み込みエラー: {e}\")
+        logger.error(f"設定読み込みエラー: {e}")
         return 1
 
     # 実行確認
@@ -651,10 +605,10 @@
         # 実行確認
         if not args.report_only:
             if not args.quiet:
-                logger.info(f\" {len(symbols)}銘柄の自動分析を開始します...\")
+                logger.info(f" {len(symbols)}銘柄の自動分析を開始します...")
         else:
             if not args.quiet:
-                logger.info(\"\\n[レポート] レポート生成を開始します...\")
+                logger.info("\n[レポート] レポート生成を開始します...")
 
     # オーケストレーター初期化・実行
     orchestrator_instance = DayTradeOrchestrator(config_path)
@@ -663,8 +617,8 @@
     signal.signal(signal.SIGTERM, partial(_signal_handler, orchestrator_instance=orchestrator_instance))
 
     start_time = datetime.now()
-    print(f\"開始時刻: {start_time.strftime(\'%Y-%m-%d %H:%M:%S\')}\")
-    print(\"-\" * 50)
+    print(f"開始時刻: {start_time.strftime('%Y-%m-%d %H:%M:%S')}")
+    print("-" * 50)
 
     # メイン処理実行
     report = orchestrator_instance.run_full_automation(
@@ -685,27 +639,27 @@
                 educational_result = analyzer.analyze_symbol_educational(symbol)
                 all_results.append(educational_result)
             except Exception as e:
-                print(f\"分析エラー {symbol}: {e}\")
+                print(f"分析エラー {symbol}: {e}")
 
         # 詳細レポート（最初の3銘柄のみ）
-        print(\"\\n\" + \"=\" * 80)
-        print(\"【詳細技術指標レポート】（上位3銘柄）\")
-        print(\"=\" * 80)
+        print("\n" + "=" * 80)
+        print("【詳細技術指標レポート】（上位3銘柄）")
+        print("=" * 80)
 
         for result in all_results[:3]:
             try:
                 educational_report = analyzer.format_educational_report(result)
                 print(educational_report)
             except Exception as e:
-                print(f\"詳細レポートエラー {result.symbol}: {e}\")
+                print(f"詳細レポートエラー {result.symbol}: {e}")
 
         # 全銘柄MLスコア一覧表（最後に表示）
         if all_results:
-            print(\"\\n\" + \"=\" * 100)
-            print(\"【全銘柄 機械学習スコア一覧表】（教育・研究目的）\")
-            print(\"=\" * 100)
-            print(\"※機械学習スコアは教育・研究目的の技術情報です\")
-            print(\"=\" * 100)
+            print("\n" + "=" * 100)
+            print("【全銘柄 機械学習スコア一覧表】（教育・研究目的）")
+            print("=" * 100)
+            print("※機械学習スコアは教育・研究目的の技術情報です")
+            print("=" * 100)
 
             # 総合スコアでソート
             scored_results = []
@@ -716,7 +670,7 @@
                         (
                             s
                             for s in result.ml_technical_scores
-                            if \"トレンド\" in s.score_name
+                            if "トレンド" in s.score_name
                         ),
                         None,
                     )
@@ -724,7 +678,7 @@
                         (
                             s
                             for s in result.ml_technical_scores
-                            if \"変動予測\" in s.score_name
+                            if "変動予測" in s.score_name
                         ),
                         None,
                     )
@@ -732,116 +686,109 @@
                         (
                             s
                             for s in result.ml_technical_scores
-                            if \"パターン\" in s.score_name
+                            if "パターン" in s.score_name
                         ),
                         None,
                     )
 
                     trend_val = trend_score.score_value if trend_score else 0
-                    volatility_val = (
+                    volatility_val =
                         volatility_score.score_value if volatility_score else 0
-                    )
                     pattern_val = pattern_score.score_value if pattern_score else 0
 
                     # 総合判定
                     avg_score = (trend_val + volatility_val + pattern_val) / 3
-                    overall = (
-                        \"強い上昇\"
+                    overall =
+                        "強い上昇"
                         if avg_score >= 70
-                        else \"上昇傾向\"
+                        else "上昇傾向"
                         if avg_score >= 55
-                        else \"中立\"
+                        else "中立"
                         if avg_score >= 45
-                        else \"下降傾向\"
+                        else "下降傾向"
                         if avg_score >= 30
-                        else \"弱い\"
-                    )
+                        else "弱い"
 
                     scored_results.append(
                         {
-                            \"result\": result,
-                            \"trend_val\": trend_val,
-                            \"volatility_val\": volatility_val,
-                            \"pattern_val\": pattern_val,
-                            \"avg_score\": avg_score,
-                            \"overall\": overall,
+                            "result": result,
+                            "trend_val": trend_val,
+                            "volatility_val": volatility_val,
+                            "pattern_val": pattern_val,
+                            "avg_score": avg_score,
+                            "overall": overall,
                         }
                     )
 
             # 総合スコア順でソート（降順）
-            scored_results.sort(key=lambda x: x[\"avg_score\"], reverse=True)
+            scored_results.sort(key=lambda x: x["avg_score"], reverse=True)
 
             print(
-                f\"{\'ランク\':<4} {\'銘柄\':<8} {\'会社名\':<12} {\'価格\':<8} {\'トレンド\':<8} {\'変動予測\':<8} {\'パターン\':<8} {\'総合\':<6} {\'判定\':<10}\"
+                f"{'ランク':<4} {'銘柄':<8} {'会社名':<12} {'価格':<8} {'トレンド':<8} {'変動予測':<8} {'パターン':<8} {'総合':<6} {'判定':<10}"
             )
-            print(\"-\" * 110)
+            print("-" * 110)
 
             for i, scored_result in enumerate(scored_results, 1):
-                result = scored_result[\"result\"]
-                trend_val = scored_result[\"trend_val\"]
-                volatility_val = scored_result[\"volatility_val\"]
-                pattern_val = scored_result[\"pattern_val\"]
-                avg_score = scored_result[\"avg_score\"]
-                overall = scored_result[\"overall\"]
-
-                rank_symbol = (
-                    \"🥇\"
+                result = scored_result["result"]
+                trend_val = scored_result["trend_val"]
+                volatility_val = scored_result["volatility_val"]
+                pattern_val = scored_result["pattern_val"]
+                avg_score = scored_result["avg_score"]
+                overall = scored_result["overall"]
+
+                rank_symbol =
+                    "🥇"
                     if i == 1
-                    else \"🥈\"
+                    else "🥈"
                     if i == 2
-                    else \"🥉\"
+                    else "🥉"
                     if i == 3
-                    else f\"{i:2d}\"
+                    else f"{i:2d}"
+
+                print(
+                    f"{rank_symbol:<4} {result.symbol:<8} {result.company_name[:10]:<12} {result.current_price:>7.0f} {trend_val:>6.1f} {volatility_val:>8.1f} {pattern_val:>7.1f} {avg_score:>5.1f} {overall:<10}"
                 )
 
-                print(
-                    f\"{rank_symbol:<4} {result.symbol:<8} {result.company_name[:10]:<12} {result.current_price:>7.0f} {trend_val:>6.1f} {volatility_val:>8.1f} {pattern_val:>7.1f} {avg_score:>5.1f} {overall:<10}\"
-                )
-
-            print(\"-\" * 110)
-            print(\"※数値は0-100のスコア、総合スコア順でランキング表示\")
+            print("-" * 110)
+            print("※数値は0-100のスコア、総合スコア順でランキング表示")
             print(
-<<<<<<< HEAD
-            "※総合判定は平均値による技術的参考情報、投資判断は自己責任で行ってください"
-=======
-                \"※総合判定は平均値による技術的参考情報、投資判断は自己責任で行ってください\"
->>>>>>> 66e10a45
+                "※総合判定は平均値による技術的参考情報、投資判断は自己責任で行ってください"
             )
-            print(\"=\" * 100)
+            print("=" * 100)
 
     # 成功/失敗判定
     if report.failed_symbols == 0 and not report.errors:
-        print(\"\\n[完了] 全自動化処理が正常に完了しました！\")
+        print("\n[完了] 全自動化処理が正常に完了しました！")
         return 0
     else:  # 何らかの失敗またはエラーがある場合
         if report.successful_symbols > 0:
             print(
-                f\"\\n[警告]  一部の処理が失敗しました ({report.successful_symbols}/{report.total_symbols} 成功)\"
+                f"\n[警告]  一部の処理が失敗しました ({report.successful_symbols}/{report.total_symbols} 成功)"
             )
         else:
-            print(\"\\n[失敗] 処理に失敗しました\")
+            print("\n[失敗] 処理に失敗しました")
         return 1  # 部分的または全体的な失敗の場合、1を返す
 
 def _print_educational_report_and_ml_scores(symbols, args, analyzer, all_results):
     # 詳細レポート（最初の3銘柄のみ）
-    print(\"\\n\" + \"=\" * 80)
-    print(\"【詳細技術指標レポート】（上位3銘柄）\")
-    print(\"=\" * 80)
+    print("\n" + "=" * 80)
+    print("【詳細技術指標レポート】（上位3銘柄）")
+    print("=" * 80)
 
     for result in all_results[:3]:
         try:
             educational_report = analyzer.format_educational_report(result)
             print(educational_report)
         except Exception as e:
-            print(f\"詳細レポートエラー {result.symbol}: {e}\")
+            print(f"詳細レポートエラー {result.symbol}: {e}")
 
     # 全銘柄MLスコア一覧表（最後に表示）
     if all_results:
-        print(\"\\n\" + \"=\" * 100)
-        print(\"【全銘柄 機械学習スコア一覧表】（教育・研究目的）\")
-        print(\"=\" * 100)
-        print(\"※機械学習スコアは教育・研究目的の技術情報です\")
-        print(\"=\" * 100)
+        print("\n" + "=" * 100)
+        print("【全銘柄 機械学習スコア一覧表】（教育・研究目的）")
+        print("=" * 100)
+        print("※機械学習スコアは教育・研究目的の技術情報です")
+        print("=" * 100)
 
         # 総合スコアでソート
         scored_results = []
@@ -852,7 +799,7 @@
                     (
                         s
                         for s in result.ml_technical_scores
-                        if \"トレンド\" in s.score_name
+                        if "トレンド" in s.score_name
                     ),
                     None,
                 )
@@ -860,7 +807,7 @@
                     (
                         s
                         for s in result.ml_technical_scores
-                        if \"変動予測\" in s.score_name
+                        if "変動予測" in s.score_name
                     ),
                     None,
                 )
@@ -868,96 +815,87 @@
                     (
                         s
                         for s in result.ml_technical_scores
-                        if \"パターン\" in s.score_name
+                        if "パターン" in s.score_name
                     ),
                     None,
                 )
 
                 trend_val = trend_score.score_value if trend_score else 0
-                volatility_val = (
+                volatility_val =
                     volatility_score.score_value if volatility_score else 0
-                )
                 pattern_val = pattern_score.score_value if pattern_score else 0
 
                 # 総合判定
                 avg_score = (trend_val + volatility_val + pattern_val) / 3
-                overall = (
-                    \"強い上昇\"
+                overall =
+                    "強い上昇"
                     if avg_score >= 70
-                    else \"上昇傾向\"
+                    else "上昇傾向"
                     if avg_score >= 55
-                    else \"中立\"
+                    else "中立"
                     if avg_score >= 45
-                    else \"下降傾向\"
+                    else "下降傾向"
                     if avg_score >= 30
-                    else \"弱い\"
-                )
+                    else "弱い"
 
                 scored_results.append(
                     {
-                        \"result\": result,
-                        \"trend_val\": trend_val,
-                        \"volatility_val\": volatility_val,
-                        \"pattern_val\": pattern_val,
-                        \"avg_score\": avg_score,
-                        \"overall\": overall,
+                        "result": result,
+                        "trend_val": trend_val,
+                        "volatility_val": volatility_val,
+                        "pattern_val": pattern_val,
+                        "avg_score": avg_score,
+                        "overall": overall,
                     }
                 )
 
         # 総合スコア順でソート（降順）
-        scored_results.sort(key=lambda x: x[\"avg_score\"], reverse=True)
+        scored_results.sort(key=lambda x: x["avg_score"], reverse=True)
 
         print(
-            f\"{\'ランク\':<4} {\'銘柄\':<8} {\'会社名\':<12} {\'価格\':<8} {\'トレンド\':<8} {\'変動予測\':<8} {\'パターン\':<8} {\'総合\':<6} {\'判定\':<10}\"
-        )
-        print(\"-\" * 110)
+            f"{'ランク':<4} {'銘柄':<8} {'会社名':<12} {'価格':<8} {'トレンド':<8} {'変動予測':<8} {'パターン':<8} {'総合':<6} {'判定':<10}"
+        )
+        print("-" * 110)
 
         for i, scored_result in enumerate(scored_results, 1):
-            result = scored_result[\"result\"]
-            trend_val = scored_result[\"trend_val\"]
-            volatility_val = scored_result[\"volatility_val\"]
-            pattern_val = scored_result[\"pattern_val\"]
-            avg_score = scored_result[\"avg_score\"]
-            overall = scored_result[\"overall\"]
-
-            rank_symbol = (
-                \"🥇\"
+            result = scored_result["result"]
+            trend_val = scored_result["trend_val"]
+            volatility_val = scored_result["volatility_val"]
+            pattern_val = scored_result["pattern_val"]
+            avg_score = scored_result["avg_score"]
+            overall = scored_result["overall"]
+
+            rank_symbol =
+                "🥇"
                 if i == 1
-                else \"🥈\"
+                else "🥈"
                 if i == 2
-                else \"🥉\"
+                else "🥉"
                 if i == 3
-                else f\"{i:2d}\"
+                else f"{i:2d}"
+
+            print(
+                f"{rank_symbol:<4} {result.symbol:<8} {result.company_name[:10]:<12} {result.current_price:>7.0f} {trend_val:>6.1f} {volatility_val:>8.1f} {pattern_val:>7.1f} {avg_score:>5.1f} {overall:<10}"
             )
 
-            print(
-                f\"{rank_symbol:<4} {result.symbol:<8} {result.company_name[:10]:<12} {result.current_price:>7.0f} {trend_val:>6.1f} {volatility_val:>8.1f} {pattern_val:>7.1f} {avg_score:>5.1f} {overall:<10}\"
-            )
-
-        print(\"-\" * 110)
-        print(\"※数値は0-100のスコア、総合スコア順でランキング表示\")
+        print("-" * 110)
+        print("※数値は0-100のスコア、総合スコア順でランキング表示")
         print(
-            \"※総合判定は平均値による技術的参考情報、投資判断は自己責任で行ってください\"
-        )
-        print(\"=\" * 100)
+            "※総合判定は平均値による技術的参考情報、投資判断は自己責任で行ってください"
+        )
+        print("=" * 100)
 
     return 0
 
 def main():
-<<<<<<< HEAD
     """
     メイン関数
     """
     def _signal_handler(signum, frame, orchestrator_instance: DayTradeOrchestrator):
         print("\n\n[中断] システムを安全に停止しています...")
-=======
-    \"\"\"メイン関数\"\"\"\
-    def _signal_handler(signum, frame, orchestrator_instance: DayTradeOrchestrator):\
-        print(\"\\n\\n[中断] システムを安全に停止しています...\")
->>>>>>> 66e10a45
         if orchestrator_instance:
             orchestrator_instance.cleanup()
-        print(\"[完了] システムが正常に停止されました\")
+        print("[完了] システムが正常に停止されました")
         sys.exit(0)
 
     # シグナルハンドラ設定 (partialでorchestratorインスタンスを後でバインド)
@@ -999,35 +937,27 @@
                 symbols = config_manager.get_symbol_codes()
 
             if not args.quiet:
-<<<<<<< HEAD
                 logger.info("[設定] 設定情報:")
                 logger.info(f"   設定ファイル: {config_manager.config_path}")
                 logger.info(f"   対象銘柄数: {len(symbols)}")
                 logger.info("   銘柄コード: {}".format(', '.join(symbols)))
                 logger.info(f"   レポートのみ: {'はい' if args.report_only else 'いいえ'}")
-=======
-                logger.info(\"[設定] 設定情報:\")
-                logger.info(f\"   設定ファイル: {config_manager.config_path}\")
-                logger.info(f\"   対象銘柄数: {len(symbols)}\")
-                logger.info(f\"   銘柄コード: {\', \'.join(symbols)}\")
-                logger.info(f\"   レポートのみ: {\'はい\' if args.report_only else \'いいえ\'}\")
->>>>>>> 66e10a45
 
                 # 市場時間チェック
                 if config_manager.is_market_open():
-                    logger.info(\"   [オープン] 市場オープン中\")
+                    logger.info("   [オープン] 市場オープン中")
                 else:
-                    logger.info(\"   [クローズ] 市場クローズ中\")
+                    logger.info("   [クローズ] 市場クローズ中")
 
         except Exception as e:
-            logger.error(f\"設定読み込みエラー: {e}\")
+            logger.error(f"設定読み込みエラー: {e}")
             return 1
 
         # 監視モードの処理
         if args.watch:
             if not args.quiet:
                 print_startup_banner()
-                print(f\"対象銘柄: {symbols}\")
+                print(f"対象銘柄: {symbols}")
             run_watch_mode(symbols, validated_interval, orchestrator)
             return 0
 
@@ -1035,21 +965,16 @@
         return _run_analysis_mode(args, symbols, validated_config_path, orchestrator, _signal_handler)
 
     except KeyboardInterrupt:
-        logger.info(\"ユーザーによって中断されました\")
-        print(\"\\n\\n[中断]  処理が中断されました\")
+        logger.info("ユーザーによって中断されました")
+        print("\n\n[中断]  処理が中断されました")
         return 130
 
     except Exception as e:
-<<<<<<< HEAD
-        logger.error(f"予期しないエラー: {e}", exc_info=True)
-        print(f"\n[失敗] エラーが発生しました。詳細はログを確認してください。", file=sys.stderr)
-=======
         logger.error(f"予期しないエラー: {e}", exc_info=True) # 変更
-        print(f"\\n[失敗] エラーが発生しました。詳細はログを確認してください。", file=sys.stderr) # 変更
->>>>>>> 66e10a45
+        print(f"\n[失敗] エラーが発生しました。詳細はログを確認してください。", file=sys.stderr) # 変更
         return 1
 
 
-if __name__ == \"__main__\":
+if __name__ == "__main__":
     exit_code = main()
     sys.exit(exit_code)