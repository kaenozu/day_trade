--- conflicted
+++ resolved
@@ -1,7 +1,3 @@
-# Pre-commit configuration for DayTrade project
-# Issue #97: feat: pre-commit hooks の導入と設定
-# See https://pre-commit.com for more information
-
 repos:
   # Standard hooks for general file hygiene
   - repo: https://github.com/pre-commit/pre-commit-hooks
@@ -9,109 +5,7 @@
     hooks:
       - id: trailing-whitespace
         args: [--markdown-linebreak-ext=md]
-      - id: end-of-file-fixer
-      # - id: check-yaml
+      # - id: end-of-file-fixer
+      - id: check-yaml
       - id: check-added-large-files
-        args: ['--maxkb=1000']
-      - id: check-case-conflict
-      - id: check-merge-conflict
-      - id: debug-statements
-      - id: check-toml
-      - id: check-json
-
-  # Python code formatting and linting with Ruff
-  - repo: https://github.com/astral-sh/ruff-pre-commit
-    rev: v0.1.15
-    hooks:
-      - id: ruff-format
-        exclude: ^(test_.*\.py|debug_.*\.py|.*_backup\.py|.*example.*\.py)$
-      - id: ruff # リンターを実行し、自動修正を適用
-        alias: ruff-check
-        args: [--fix, --exit-non-zero-on-fix]
-        exclude: ^(test_.*\.py|debug_.*\.py|.*_backup\.py|.*example.*\.py)$
-
-  # Type checking with mypy (comprehensive coverage for Issue #415)
-  - repo: https://github.com/pre-commit/mirrors-mypy
-    rev: v1.8.0
-    hooks:
-<<<<<<< HEAD
-      - id: mypy-comprehensive
-        name: MyPy Comprehensive Type Check
-        entry: mypy
-        language: system
-        
-        files: ^day_trade/.*\.py$
-        args: 
-          - --ignore-missing-imports
-          - --follow-imports=silent
-          - --show-error-codes
-          - --no-strict-optional
-          - --allow-redefinition
-        exclude: ^(.*example.*\.py|.*demo.*\.py|.*test.*\.py|.*_test\.py|test_.*\.py)
-
-  # Security scanning with bandit (re-enabled for enhanced security)
-  # - repo: https://github.com/PyCQA/bandit
-  #   rev: 1.7.5
-  #   hooks:
-  #     - id: bandit
-  #       language: python # Python環境をインストール
-  #       args: [-r, src/] # src/ ディレクトリを再帰的にスキャン
-  #       exclude: ^(tests/|docs/|scripts/|.*example.*\.py|.*demo.*\.py)
-
-  # Additional quality gates (Temporarily disabled as Ruff covers most cases)
-  # - repo: https://github.com/pycqa/flake8
-  #   rev: 6.1.0
-  #   hooks:
-  #     - id: flake8
-  #       args: [--max-complexity=12, --max-line-length=88, --extend-ignore=E203,W503]
-  #       exclude: ^(tests/|docs/|scripts/|.*example.*\.py|.*demo.*\.py)
-=======
-      - id: mypy
-        args: [--ignore-missing-imports, --no-strict-optional, --allow-redefinition, --explicit-package-bases]
-        files: ^src/day_trade/.*\.py$
-        exclude: ^(.*example.*\.py|.*demo.*\.py|.*test.*\.py|.*_test\.py|test_.*\.py|src/day_trade/analysis/screening_config\.py)$
-        additional_dependencies: [types-requests, types-PyYAML]
-
-  # Security scanning with bandit (re-enabled for enhanced security)  
-  - repo: https://github.com/PyCQA/bandit
-    rev: 1.7.5
-    hooks:
-      - id: bandit
-        args: [--skip, B110,B311,B101,B601]
-        files: ^src/.*\.py$
-        exclude: ^(tests/|docs/|scripts/|.*example.*\.py|.*demo.*\.py|.*test.*\.py)
-
-  # Additional quality gates
-  - repo: https://github.com/pycqa/flake8
-    rev: 6.1.0
-    hooks:
-      - id: flake8
-        args: [--max-complexity=15, --max-line-length=88, --extend-ignore=E203,W503,F401,F841,C901]
-        exclude: ^(tests/|docs/|scripts/|.*example.*\.py|.*demo.*\.py|.*test.*\.py)
->>>>>>> 1e679c58
-
-# Global settings
-exclude: |
-  (?x)^(
-    \.git/.*|
-    \.venv/.*|
-    venv/.*|
-    __pycache__/.*|
-    \.pytest_cache/.*|
-    \.mypy_cache/.*|
-    build/.*|
-    dist/.*|
-    .*\.egg-info/.*|
-    alembic/.*|
-    \.pre-commit-config\.yaml$
-  )$
-
-# Default settings
-default_install_hook_types: [pre-commit]
-default_stages: [pre-commit]
-
-# CI specific configuration
-ci:
-  autofix_commit_msg: 'style: auto-fix pre-commit hooks'
-  autoupdate_commit_msg: 'ci: pre-commit autoupdate'
-  autoupdate_schedule: monthly+        args: ['--maxkb=1000']