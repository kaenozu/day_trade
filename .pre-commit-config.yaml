repos:
  # Standard hooks for general file hygiene
  - repo: https://github.com/pre-commit/pre-commit-hooks
    rev: v4.5.0
    hooks:
      - id: trailing-whitespace
        args: [--markdown-linebreak-ext=md]
      # - id: end-of-file-fixer
<<<<<<< HEAD
      # - id: check-yaml
=======
      - id: check-yaml
        args: ['--allow-multiple-documents']
>>>>>>> 73e2081a
      - id: check-added-large-files
        args: ['--maxkb=1000']<|MERGE_RESOLUTION|>--- conflicted
+++ resolved
@@ -6,11 +6,7 @@
       - id: trailing-whitespace
         args: [--markdown-linebreak-ext=md]
       # - id: end-of-file-fixer
-<<<<<<< HEAD
-      # - id: check-yaml
-=======
       - id: check-yaml
         args: ['--allow-multiple-documents']
->>>>>>> 73e2081a
       - id: check-added-large-files
         args: ['--maxkb=1000']