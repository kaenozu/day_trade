#!/usr/bin/env python3
# -*- coding: utf-8 -*-
"""
Hyperparameter Optimizer - ハイパーパラメータ最適化システム（改善版）

Issue #856対応：最適化戦略と設定の柔軟性強化
主な改善点：
1. 最適化手法の選択とフォールバックロジックの明確化
2. ハイパーパラメータ空間定義の外部化
3. パラメータ重要度計算の改善
4. baseline_scoreの調整
5. Windows環境対策コードの集約
6. テストコードの分離
"""

import asyncio
import pandas as pd
import numpy as np
import logging
import yaml
from datetime import datetime
from typing import Dict, List, Optional, Tuple, Any
from dataclasses import dataclass, field
import json
from pathlib import Path
import sqlite3
import warnings
<<<<<<< HEAD
from enum import Enum
warnings.filterwarnings('ignore')

# 共通ユーティリティのインポート
from src.day_trade.utils.encoding_fix import apply_windows_encoding_fix
=======
import yaml
warnings.filterwarnings('ignore')

# 共通ユーティリティ
try:
    from src.day_trade.utils.encoding_utils import setup_windows_encoding
    setup_windows_encoding()
except ImportError:
    # フォールバック: 簡易Windows対応
    import sys
    import os
    if sys.platform == 'win32':
        os.environ['PYTHONIOENCODING'] = 'utf-8'
        try:
            sys.stdout.reconfigure(encoding='utf-8')
            sys.stderr.reconfigure(encoding='utf-8')
        except:
            pass
>>>>>>> dd54499b

# 最適化ライブラリ
try:
    from sklearn.model_selection import (
        GridSearchCV, RandomizedSearchCV, TimeSeriesSplit
    )
    from sklearn.ensemble import RandomForestClassifier, RandomForestRegressor
    SKLEARN_AVAILABLE = True
except ImportError:
    SKLEARN_AVAILABLE = False

try:
    import xgboost as xgb
    XGBOOST_AVAILABLE = True
except ImportError:
    XGBOOST_AVAILABLE = False

try:
    from scipy.stats import pearsonr
    SCIPY_AVAILABLE = True
except ImportError:
    SCIPY_AVAILABLE = False

try:
    # Bayesian Optimization (オプション)
    from skopt import BayesSearchCV
    from skopt.space import Real, Integer, Categorical
    BAYESIAN_AVAILABLE = True
except ImportError:
    BAYESIAN_AVAILABLE = False

# Windows環境対応
apply_windows_encoding_fix()

# ロギング設定
logger = logging.getLogger(__name__)


class ModelType(Enum):
    """モデルタイプ"""
    RANDOM_FOREST = "random_forest"
    XGBOOST = "xgboost"


class PredictionTask(Enum):
    """予測タスク"""
    PRICE_DIRECTION = "price_direction"  # 分類
    PRICE_REGRESSION = "price_regression"  # 回帰


class OptimizationMethod(Enum):
    """最適化手法"""
    GRID = "grid"
    RANDOM = "random"
    BAYESIAN = "bayesian"


@dataclass
class OptimizationConfig:
    """最適化設定"""
    method: OptimizationMethod
    cv_folds: int
    max_iterations: int
    n_iter: int  # RandomizedSearchCV用
    scoring: str
    n_jobs: int
    random_state: int
<<<<<<< HEAD
    verbose: int = 1

=======
    n_iter: Optional[int] = None  # RandomizedSearchCV用
>>>>>>> dd54499b

@dataclass
class OptimizationResult:
    """最適化結果"""
    model_type: str
    task: str
    optimization_method: str
    best_params: Dict[str, Any]
    best_score: float
    cv_scores: List[float]
    optimization_time: float
    improvement: float  # ベースラインからの改善率
    param_importance: Dict[str, float]
    baseline_score: float
    total_combinations: int = 0

<<<<<<< HEAD

@dataclass
class HyperparameterSpaceConfig:
    """外部設定からのハイパーパラメータ空間"""
    random_forest_classifier: Dict[str, Any] = field(default_factory=dict)
    random_forest_regressor: Dict[str, Any] = field(default_factory=dict)
    xgboost_classifier: Dict[str, Any] = field(default_factory=dict)
    xgboost_regressor: Dict[str, Any] = field(default_factory=dict)


class EnhancedHyperparameterOptimizer:
    """
    改善版ハイパーパラメータ最適化システム

    主な機能:
    - 外部YAML設定による柔軟なパラメータ空間定義
    - 最適化手法の明確な選択ロジック
    - タスクに応じた適切なベースラインスコア
    - 改善されたパラメータ重要度分析
    - Windows環境対応統合
    """

    def __init__(self, config_path: Optional[Path] = None):
=======
@dataclass
class HyperparameterSpace:
    """ハイパーパラメータ空間定義"""
    random_forest_classifier: Dict[str, Any]
    random_forest_regressor: Dict[str, Any]
    xgboost_classifier: Dict[str, Any]
    xgboost_regressor: Dict[str, Any]

class HyperparameterOptimizer:
    """ハイパーパラメータ最適化システム（改善版）"""

    def __init__(self, config_path: Optional[Path] = None,
                 hyperparameter_config_path: Optional[Path] = None):
>>>>>>> dd54499b
        self.logger = logging.getLogger(__name__)

        if not SKLEARN_AVAILABLE:
            raise ImportError(
                "Scikit-learn is required for hyperparameter optimization"
            )

        # 設定ファイルパス
        self.config_path = config_path or Path("config/hyperparameter_spaces.yaml")

        # 設定ファイルパス
        self.config_path = config_path or Path("config/optimization_config.yaml")
        self.hyperparameter_config_path = hyperparameter_config_path or Path("config/hyperparameter_spaces.yaml")

        # データディレクトリ
        self.data_dir = Path("hyperparameter_optimization")
        self.data_dir.mkdir(exist_ok=True)

        # 設定読み込み
<<<<<<< HEAD
        self.hyperparameter_spaces = HyperparameterSpaceConfig()
        self.optimization_configs = {}
        self.baseline_configs = {}
=======
        self.config = {}
        self.hyperparameter_spaces = {}
>>>>>>> dd54499b
        self._load_configuration()

        # データベース初期化
        db_path = self.config.get('storage', {}).get('database_path',
                                                  'hyperparameter_optimization/optimization_results.db')
        self.db_path = Path(db_path)
        self.db_path.parent.mkdir(parents=True, exist_ok=True)
        self._init_database()

<<<<<<< HEAD
        # 最適化履歴
        self.optimization_history = {}
        self.optimized_params = {}

        self.logger.info("Enhanced Hyperparameter Optimizer initialized")

    def _load_configuration(self):
        """外部設定ファイルの読み込み"""
        try:
            if self.config_path.exists():
                with open(self.config_path, 'r', encoding='utf-8') as f:
                    self.config = yaml.safe_load(f)
                self.logger.info(f"設定ファイルを読み込みました: {self.config_path}")
            else:
                self.logger.warning(f"設定ファイルが見つかりません: {self.config_path}")
                self._create_default_config()

            # ハイパーパラメータ空間の設定
            self._load_hyperparameter_spaces()

            # 最適化設定の読み込み
            self._load_optimization_configs()

            # ベースラインスコア設定の読み込み
            self._load_baseline_configs()

        except Exception as e:
            self.logger.error(f"設定読み込みエラー: {e}")
            self._load_default_settings()

    def _create_default_config(self):
        """デフォルト設定ファイルの作成"""
        # 既にconfig/hyperparameter_spaces.yamlが作成されているので、それを読み込む
        try:
            if self.config_path.exists():
                with open(self.config_path, 'r', encoding='utf-8') as f:
                    self.config = yaml.safe_load(f)
            else:
                self._load_default_settings()
        except Exception as e:
            self.logger.error(f"デフォルト設定作成エラー: {e}")
            self._load_default_settings()

    def _load_default_settings(self):
        """デフォルト設定の読み込み"""
        self.config = {
            'random_forest_classifier': {
                'n_estimators': [100, 200, 300],
                'max_depth': [10, 15, 20, None],
                'min_samples_split': [2, 5, 10]
            },
            'random_forest_regressor': {
                'n_estimators': [100, 200, 300],
                'max_depth': [10, 15, 20, None],
                'min_samples_split': [2, 5, 10]
            },
            'optimization_settings': {
                'random_search': {'n_iter': 50},
                'grid_search': {'max_iterations': 50},
                'bayesian_optimization': {'n_iter': 30}
            },
            'baseline_scores': {
                'classification': {'accuracy': 0.5},
                'regression': {'r2': 0.0}
            }
        }
        self.logger.info("デフォルト設定を使用します")

    def _load_hyperparameter_spaces(self):
        """ハイパーパラメータ空間の読み込み"""
        spaces = {}
        for model_key in ['random_forest_classifier', 'random_forest_regressor',
                          'xgboost_classifier', 'xgboost_regressor']:
            spaces[model_key] = self.config.get(model_key, {})

        self.hyperparameter_spaces = HyperparameterSpaceConfig(**spaces)

    def _load_optimization_configs(self):
        """最適化設定の読み込み"""
        opt_settings = self.config.get('optimization_settings', {})

        self.optimization_configs = {
            OptimizationMethod.GRID: OptimizationConfig(
                method=OptimizationMethod.GRID,
                cv_folds=opt_settings.get('grid_search', {}).get('cv_folds', 3),
                max_iterations=opt_settings.get('grid_search', {}).get('max_iterations', 50),
                n_iter=0,  # Grid Searchでは使用しない
                scoring='accuracy',
                n_jobs=opt_settings.get('grid_search', {}).get('n_jobs', -1),
                random_state=42,
                verbose=opt_settings.get('grid_search', {}).get('verbose', 1)
            ),
            OptimizationMethod.RANDOM: OptimizationConfig(
                method=OptimizationMethod.RANDOM,
                cv_folds=opt_settings.get('random_search', {}).get('cv_folds', 3),
                max_iterations=opt_settings.get('random_search', {}).get('max_iterations', 100),
                n_iter=opt_settings.get('random_search', {}).get('n_iter', 50),
                scoring='accuracy',
                n_jobs=opt_settings.get('random_search', {}).get('n_jobs', -1),
                random_state=42,
                verbose=opt_settings.get('random_search', {}).get('verbose', 1)
            ),
            OptimizationMethod.BAYESIAN: OptimizationConfig(
                method=OptimizationMethod.BAYESIAN,
                cv_folds=opt_settings.get('bayesian_optimization', {}).get('cv_folds', 3),
                max_iterations=opt_settings.get('bayesian_optimization', {}).get('max_iterations', 50),
                n_iter=opt_settings.get('bayesian_optimization', {}).get('n_iter', 30),
                scoring='accuracy',
                n_jobs=opt_settings.get('bayesian_optimization', {}).get('n_jobs', -1),
                random_state=42,
                verbose=opt_settings.get('bayesian_optimization', {}).get('verbose', 1)
            )
        }

    def _load_baseline_configs(self):
        """ベースラインスコア設定の読み込み"""
        baseline_settings = self.config.get('baseline_scores', {})

        self.baseline_configs = {
            'classification': baseline_settings.get('classification', {'accuracy': 0.5}),
            'regression': baseline_settings.get('regression', {'r2': 0.0})
        }
=======
        # 最適化設定
        self.optimization_configs = self._load_optimization_configs()

        # 最適化履歴
        self.optimization_history = {}

        # 最適化済みパラメータ
        self.optimized_params = {}

        self.logger.info("Hyperparameter optimizer initialized with external config")
>>>>>>> dd54499b

    def _init_database(self):
        """データベース初期化"""
        with sqlite3.connect(self.db_path) as conn:
            # 改善版最適化結果テーブル
            conn.execute("""
                CREATE TABLE IF NOT EXISTS enhanced_optimization_results (
                    id INTEGER PRIMARY KEY AUTOINCREMENT,
                    model_type TEXT NOT NULL,
                    task TEXT NOT NULL,
                    optimization_method TEXT NOT NULL,
                    best_score REAL NOT NULL,
                    baseline_score REAL NOT NULL,
                    improvement REAL NOT NULL,
                    optimization_time REAL NOT NULL,
                    best_params TEXT NOT NULL,
                    cv_scores TEXT NOT NULL,
                    total_combinations INTEGER,
                    config_snapshot TEXT,
                    created_at TEXT DEFAULT CURRENT_TIMESTAMP
                )
            """)

            # 改善版パラメータ重要度テーブル
            conn.execute("""
                CREATE TABLE IF NOT EXISTS enhanced_parameter_importance (
                    id INTEGER PRIMARY KEY AUTOINCREMENT,
                    optimization_run_id INTEGER NOT NULL,
                    parameter_name TEXT NOT NULL,
                    importance_score REAL NOT NULL,
                    importance_method TEXT NOT NULL,
                    created_at TEXT DEFAULT CURRENT_TIMESTAMP,
                    FOREIGN KEY (optimization_run_id) REFERENCES enhanced_optimization_results (id)
                )
            """)

<<<<<<< HEAD
    def get_appropriate_baseline_score(self, task: PredictionTask,
                                       X: pd.DataFrame, y: pd.Series) -> float:
        """タスクに応じた適切なベースラインスコアを計算"""
        try:
            if task == PredictionTask.PRICE_DIRECTION:
                # 分類タスク：最頻値での予測精度
                from sklearn.dummy import DummyClassifier
                dummy = DummyClassifier(strategy='most_frequent')
                dummy.fit(X, y)
                baseline = dummy.score(X, y)
                self.logger.info(f"分類ベースラインスコア (最頻値予測): {baseline:.3f}")
                return baseline

            else:  # 回帰タスク
                # 回帰タスク：平均値での予測のR2スコア
                from sklearn.dummy import DummyRegressor
                dummy = DummyRegressor(strategy='mean')
                dummy.fit(X, y)
                baseline = dummy.score(X, y)  # R2スコア
                self.logger.info(f"回帰ベースラインスコア (平均値予測): {baseline:.3f}")
                return baseline

        except Exception as e:
            self.logger.warning(f"ベースラインスコア計算エラー: {e}")
            # フォールバック値
            if task == PredictionTask.PRICE_DIRECTION:
                return self.baseline_configs['classification']['accuracy']
            else:
                return self.baseline_configs['regression']['r2']

    async def optimize_model(self, symbol: str, model_type: ModelType, task: PredictionTask,
                             X: pd.DataFrame, y: pd.Series,
                             method: OptimizationMethod = OptimizationMethod.RANDOM) -> OptimizationResult:
        """
        改善版モデル最適化実行
        """
=======
    def _load_configuration(self):
        """設定ファイル読み込み"""
        try:
            # 最適化設定読み込み
            if self.config_path.exists():
                with open(self.config_path, 'r', encoding='utf-8') as f:
                    self.config = yaml.safe_load(f)
                self.logger.info(f"最適化設定を読み込みました: {self.config_path}")
            else:
                self.logger.warning(f"最適化設定ファイルが見つかりません: {self.config_path}")
                self._create_default_config()

            # ハイパーパラメータ空間読み込み
            if self.hyperparameter_config_path.exists():
                with open(self.hyperparameter_config_path, 'r', encoding='utf-8') as f:
                    hyperparameter_config = yaml.safe_load(f)
                    self.hyperparameter_spaces = hyperparameter_config
                self.logger.info(f"ハイパーパラメータ空間を読み込みました: {self.hyperparameter_config_path}")
            else:
                self.logger.warning(f"ハイパーパラメータ設定ファイルが見つかりません: {self.hyperparameter_config_path}")
                self.hyperparameter_spaces = self._define_default_hyperparameter_spaces()

        except Exception as e:
            self.logger.error(f"設定読み込みエラー: {e}")
            self._load_default_settings()

    def _create_default_config(self):
        """デフォルト設定ファイル作成"""
        # デフォルト設定はすでにconfig/optimization_config.yamlで作成済み
        self._load_default_settings()

    def _load_default_settings(self):
        """デフォルト設定読み込み"""
        self.config = {
            'optimization_methods': {
                'grid_search': {
                    'method': 'grid', 'cv_folds': 3, 'max_iterations': 50,
                    'scoring': 'accuracy', 'n_jobs': -1, 'random_state': 42, 'enabled': True
                },
                'random_search': {
                    'method': 'random', 'cv_folds': 3, 'max_iterations': 100,
                    'scoring': 'accuracy', 'n_jobs': -1, 'random_state': 42, 'enabled': True
                }
            },
            'storage': {'database_path': 'hyperparameter_optimization/optimization_results.db'}
        }
        self.hyperparameter_spaces = self._define_default_hyperparameter_spaces()

    def _load_optimization_configs(self) -> Dict[str, OptimizationConfig]:
        """最適化設定をOptimizationConfigオブジェクトに変換"""
        configs = {}

        optimization_methods = self.config.get('optimization_methods', {})

        for method_name, method_config in optimization_methods.items():
            if method_config.get('enabled', True):
                configs[method_name] = OptimizationConfig(
                    method=method_config.get('method', 'random'),
                    cv_folds=method_config.get('cv_folds', 3),
                    max_iterations=method_config.get('max_iterations', 100),
                    scoring=method_config.get('scoring', 'accuracy'),
                    n_jobs=method_config.get('n_jobs', -1),
                    random_state=method_config.get('random_state', 42),
                    n_iter=method_config.get('max_iterations', 100)  # RandomizedSearchCV用
                )

        return configs

    def _define_default_hyperparameter_spaces(self) -> Dict[str, Any]:
        """デフォルトハイパーパラメータ空間定義"""
        return {
            'random_forest_classifier': {
                'n_estimators': [100, 200, 300],
                'max_depth': [10, 15, 20, None],
                'min_samples_split': [2, 5],
                'min_samples_leaf': [1, 2],
                'max_features': ['sqrt', 'log2'],
                'bootstrap': [True, False]
            },
            'random_forest_regressor': {
                'n_estimators': [100, 200, 300],
                'max_depth': [10, 15, 20, None],
                'min_samples_split': [2, 5],
                'min_samples_leaf': [1, 2],
                'max_features': ['sqrt', 'log2'],
                'bootstrap': [True, False]
            },
            'xgboost_classifier': {
                'n_estimators': [100, 200, 300],
                'max_depth': [3, 5, 7],
                'learning_rate': [0.01, 0.1, 0.2],
                'subsample': [0.8, 0.9, 1.0],
                'colsample_bytree': [0.8, 0.9, 1.0]
            },
            'xgboost_regressor': {
                'n_estimators': [100, 200, 300],
                'max_depth': [3, 5, 7],
                'learning_rate': [0.01, 0.1, 0.2],
                'subsample': [0.8, 0.9, 1.0],
                'colsample_bytree': [0.8, 0.9, 1.0]
            }
        }

    def _get_baseline_score(self, task: PredictionTask, scoring: str) -> float:
        """タスクと評価指標に応じた適切なベースラインスコア取得"""
        baseline_scores = self.config.get('baseline_scores', {})

        if task == PredictionTask.PRICE_DIRECTION:
            # 分類タスク
            classification_scores = baseline_scores.get('classification', {})
            return classification_scores.get(scoring, 0.5)
        else:
            # 回帰タスク
            regression_scores = baseline_scores.get('regression', {})
            if scoring == 'r2':
                return regression_scores.get('r2', 0.0)
            else:
                return regression_scores.get(scoring, 1.0)


    async def optimize_model(self, symbol: str, model_type: ModelType, task: PredictionTask,
                           X: pd.DataFrame, y: pd.Series,
                           baseline_score: Optional[float] = None,
                           method: str = 'random') -> OptimizationResult:
        """モデル最適化実行（改善版）"""

        self.logger.info(f"Optimizing {model_type.value} for {task.value} using {method}")
>>>>>>> dd54499b

        self.logger.info(f"Optimizing {model_type.value} for {task.value} using {method.value}")
        start_time = datetime.now()

        # 適切なベースラインスコア計算
        baseline_score = self.get_appropriate_baseline_score(task, X, y)

        # 最適化設定取得
<<<<<<< HEAD
        config = self.optimization_configs[method]

        # モデルとパラメータ空間選択
        model, param_space, scoring = self._get_model_and_params(model_type, task)
=======
        config = self.optimization_configs.get(f'{method}_search')
        if not config:
            self.logger.warning(f"設定が見つかりません: {method}_search. random_searchを使用します")
            config = self.optimization_configs.get('random_search')
            if not config:
                raise ValueError("利用可能な最適化設定がありません")

        # モデルとパラメータ空間選択
        scoring = self._get_scoring_for_task(task)

        if model_type == ModelType.RANDOM_FOREST:
            if task == PredictionTask.PRICE_DIRECTION:
                model = RandomForestClassifier(random_state=42, n_jobs=-1)
                param_space = self.hyperparameter_spaces.get('random_forest_classifier', {})
            else:  # PRICE_REGRESSION
                model = RandomForestRegressor(random_state=42, n_jobs=-1)
                param_space = self.hyperparameter_spaces.get('random_forest_regressor', {})

        elif model_type == ModelType.XGBOOST and XGBOOST_AVAILABLE:
            if task == PredictionTask.PRICE_DIRECTION:
                model = xgb.XGBClassifier(random_state=42, n_jobs=-1, eval_metric='mlogloss')
                param_space = self.hyperparameter_spaces.get('xgboost_classifier', {})
            else:  # PRICE_REGRESSION
                model = xgb.XGBRegressor(random_state=42, n_jobs=-1, eval_metric='rmse')
                param_space = self.hyperparameter_spaces.get('xgboost_regressor', {})
        else:
            raise ValueError(f"Unsupported model type: {model_type}")
>>>>>>> dd54499b

        if not param_space:
            raise ValueError(f"パラメータ空間が定義されていません: {model_type.value}")

        # ベースラインスコア設定
        if baseline_score is None:
            baseline_score = self._get_baseline_score(task, scoring)

        # 最適化実行
        try:
<<<<<<< HEAD
            optimizer = self._create_optimizer(method, config, model, param_space, scoring)
=======
            if method == 'grid':
                # Grid Search（パラメータ数を制限）
                max_combinations = self.config.get('advanced', {}).get('parameter_space_limiting', {}).get('max_combinations_grid', 100)
                limited_param_space = self._limit_param_space(param_space, max_combinations)

                optimizer = GridSearchCV(
                    model,
                    limited_param_space,
                    cv=TimeSeriesSplit(n_splits=config.cv_folds),
                    scoring=scoring,
                    n_jobs=config.n_jobs,
                    verbose=1
                )

            elif method == 'random' and SCIPY_AVAILABLE:
                # RandomizedSearchCV（正しい実装）
                random_param_space = self._convert_to_random_space(param_space)

                optimizer = RandomizedSearchCV(
                    model,
                    random_param_space,
                    n_iter=config.n_iter or config.max_iterations,
                    cv=TimeSeriesSplit(n_splits=config.cv_folds),
                    scoring=scoring,
                    n_jobs=config.n_jobs,
                    random_state=config.random_state,
                    verbose=1
                )

            elif method == 'bayesian' and BAYESIAN_AVAILABLE:
                # Bayesian Optimization
                bayesian_space = self._convert_to_bayesian_space(param_space)
                optimizer = BayesSearchCV(
                    model,
                    bayesian_space,
                    cv=TimeSeriesSplit(n_splits=config.cv_folds),
                    scoring=scoring,
                    n_jobs=config.n_jobs,
                    n_iter=config.max_iterations,
                    random_state=config.random_state,
                    verbose=1
                )

            else:  # フォールバック: Grid Search
                self.logger.warning(f"メソッド'{method}'が利用できません。Grid Searchにフォールバックします")
                limited_param_space = self._limit_param_space(param_space, 2)
                optimizer = GridSearchCV(
                    model,
                    limited_param_space,
                    cv=TimeSeriesSplit(n_splits=config.cv_folds),
                    scoring=scoring,
                    n_jobs=config.n_jobs,
                    verbose=1
                )
>>>>>>> dd54499b

            # 最適化実行
            optimizer.fit(X, y)

            # 結果分析
            best_score = optimizer.best_score_
            best_params = optimizer.best_params_
            cv_scores = list(optimizer.cv_results_['mean_test_score'])

<<<<<<< HEAD
            # 改善率計算（修正版）
            if baseline_score != 0:
                improvement = ((best_score - baseline_score) / abs(baseline_score)) * 100
            else:
                improvement = best_score * 100

            # 改善されたパラメータ重要度計算
            param_importance = await self._calculate_enhanced_param_importance(
                optimizer, X, y, best_params
            )
=======
            # 改善率計算（適切なベースライン使用）
            if baseline_score != 0:
                improvement = ((best_score - baseline_score) / abs(baseline_score) * 100)
            else:
                improvement = best_score * 100

            # パラメータ重要度計算（改善版）
            param_importance = self._calculate_param_importance_improved(optimizer.cv_results_)
>>>>>>> dd54499b

            optimization_time = (datetime.now() - start_time).total_seconds()

            # 組み合わせ数計算
            total_combinations = self._calculate_total_combinations(param_space, method, config)

            result = OptimizationResult(
                model_type=model_type.value,
                task=task.value,
                optimization_method=method.value,
                best_params=best_params,
                best_score=best_score,
                cv_scores=cv_scores,
                optimization_time=optimization_time,
                improvement=improvement,
                param_importance=param_importance,
                baseline_score=baseline_score,
                total_combinations=total_combinations
            )

            # 結果をデータベースに記録
            await self._record_optimization_result(result)

            self.logger.info(
                f"最適化完了 - ベストスコア: {best_score:.4f}, "
                f"改善率: {improvement:.2f}%, 所要時間: {optimization_time:.1f}秒"
            )

            return result

        except Exception as e:
            self.logger.error(f"最適化実行エラー: {e}")
            raise

<<<<<<< HEAD
    def _get_model_and_params(self, model_type: ModelType, task: PredictionTask) -> Tuple[Any, Dict, str]:
        """モデルとパラメータ空間、評価指標を取得"""
=======
    def _get_scoring_for_task(self, task: PredictionTask) -> str:
        """タスクに応じたスコアリング指標取得"""
        task_scoring = self.config.get('task_scoring', {})

        if task == PredictionTask.PRICE_DIRECTION:
            return task_scoring.get('price_direction', {}).get('primary', 'accuracy')
        else:
            return task_scoring.get('price_regression', {}).get('primary', 'r2')

    def _convert_to_random_space(self, param_space: Dict[str, List]) -> Dict[str, Any]:
        """Random Search用のパラメータ分布に変換"""
>>>>>>> dd54499b

        if model_type == ModelType.RANDOM_FOREST:
            if task == PredictionTask.PRICE_DIRECTION:
                model = RandomForestClassifier(random_state=42, n_jobs=-1)
                param_space = self.hyperparameter_spaces.random_forest_classifier
                scoring = 'accuracy'
            else:  # PRICE_REGRESSION
                model = RandomForestRegressor(random_state=42, n_jobs=-1)
                param_space = self.hyperparameter_spaces.random_forest_regressor
                scoring = 'r2'

        elif model_type == ModelType.XGBOOST and XGBOOST_AVAILABLE:
            if task == PredictionTask.PRICE_DIRECTION:
                model = xgb.XGBClassifier(random_state=42, n_jobs=-1, eval_metric='mlogloss')
                param_space = self.hyperparameter_spaces.xgboost_classifier
                scoring = 'accuracy'
            else:  # PRICE_REGRESSION
                model = xgb.XGBRegressor(random_state=42, n_jobs=-1, eval_metric='rmse')
                param_space = self.hyperparameter_spaces.xgboost_regressor
                scoring = 'r2'
        else:
            raise ValueError(f"Unsupported model type: {model_type}")

        if not param_space:
            raise ValueError(f"パラメータ空間が定義されていません: {model_type.value}")

        return model, param_space, scoring

    def _create_optimizer(self, method: OptimizationMethod, config: OptimizationConfig,
                          model: Any, param_space: Dict, scoring: str) -> Any:
        """最適化器を作成（Issue #856修正：RandomizedSearchCVを正しく使用）"""

        cv = TimeSeriesSplit(n_splits=config.cv_folds)

        if method == OptimizationMethod.GRID:
            # Grid Search
            limited_param_space = self._limit_param_space_for_grid(param_space, config.max_iterations)
            return GridSearchCV(
                model,
                limited_param_space,
                cv=cv,
                scoring=scoring,
                n_jobs=config.n_jobs,
                verbose=config.verbose
            )

        elif method == OptimizationMethod.RANDOM:
            # Random Search（修正：RandomizedSearchCVを正しく使用）
            if not SCIPY_AVAILABLE:
                self.logger.warning("scipy not available, falling back to Grid Search")
                limited_param_space = self._limit_param_space_for_grid(param_space, 20)
                return GridSearchCV(
                    model,
                    limited_param_space,
                    cv=cv,
                    scoring=scoring,
                    n_jobs=config.n_jobs,
                    verbose=config.verbose
                )
            else:
                return RandomizedSearchCV(
                    model,
                    param_space,
                    n_iter=config.n_iter,
                    cv=cv,
                    scoring=scoring,
                    n_jobs=config.n_jobs,
                    random_state=config.random_state,
                    verbose=config.verbose
                )

        elif method == OptimizationMethod.BAYESIAN and BAYESIAN_AVAILABLE:
            # Bayesian Optimization
            bayesian_space = self._convert_to_bayesian_space(param_space)
            return BayesSearchCV(
                model,
                bayesian_space,
                n_iter=config.n_iter,
                cv=cv,
                scoring=scoring,
                n_jobs=config.n_jobs,
                random_state=config.random_state,
                verbose=config.verbose
            )
        else:
            # フォールバック：Grid Search
            self.logger.warning(f"Method {method.value} not available, falling back to Grid Search")
            limited_param_space = self._limit_param_space_for_grid(param_space, 20)
            return GridSearchCV(
                model,
                limited_param_space,
                cv=cv,
                scoring=scoring,
                n_jobs=config.n_jobs,
                verbose=config.verbose
            )

    def _limit_param_space_for_grid(self, param_space: Dict, max_combinations: int) -> Dict:
        """Grid Search用にパラメータ空間を制限"""
        limited_space = {}
        total_combinations = 1

        for param, values in param_space.items():
            if isinstance(values, list):
                # 組み合わせ数を考慮してサイズを制限
                max_values = min(len(values), max(2, max_combinations // total_combinations))
                limited_space[param] = values[:max_values]
                total_combinations *= len(limited_space[param])
            else:
                limited_space[param] = values

        return limited_space

    def _convert_to_bayesian_space(self, param_space: Dict) -> Dict:
        """Bayesian最適化用のパラメータ空間に変換"""
        bayesian_space = {}

        for param, values in param_space.items():
            if isinstance(values, list):
                if all(isinstance(v, (int, float)) and v is not None for v in values):
                    # 数値の場合
                    if all(isinstance(v, int) for v in values):
                        bayesian_space[param] = Integer(min(values), max(values))
                    else:
                        bayesian_space[param] = Real(min(values), max(values))
                else:
                    # カテゴリカルの場合
                    bayesian_space[param] = Categorical(values)
            else:
                bayesian_space[param] = values

        return bayesian_space

<<<<<<< HEAD
    async def _calculate_enhanced_param_importance(self, optimizer: Any, X: pd.DataFrame,
                                                   y: pd.Series, best_params: Dict) -> Dict[str, float]:
        """
        改善されたパラメータ重要度計算

        Issue #856対応：
        1. CV結果の分散分析
        2. パラメータと性能の相関分析
        3. より統計的に意味のある重要度計算
        """
        importance_scores = {}

        try:
            # 1. CV結果の分散による重要度
            cv_variance_importance = self._calculate_cv_variance_importance(optimizer)

            # 2. パラメータ-性能相関による重要度
            correlation_importance = self._calculate_correlation_importance(optimizer)

            # 3. 最適パラメータの偏差による重要度
            deviation_importance = self._calculate_deviation_importance(optimizer, best_params)

            # 重要度スコアの統合
            all_params = set(cv_variance_importance.keys()) | set(correlation_importance.keys()) | set(deviation_importance.keys())
=======
    def _calculate_param_importance_improved(self, cv_results: Dict[str, Any]) -> Dict[str, float]:
        """パラメータ重要度計算（改善版）"""
        param_importance = {}

        try:
            params = cv_results['params']
            scores = cv_results['mean_test_score']

            if len(params) < 2:
                return {}

            # パラメータごとの統計分析
            param_effects = {}

            for param_dict, score in zip(params, scores):
                for param_name, param_value in param_dict.items():
                    if param_name not in param_effects:
                        param_effects[param_name] = {'values': [], 'scores': []}

                    param_effects[param_name]['values'].append(param_value)
                    param_effects[param_name]['scores'].append(score)

            # 各パラメータの重要度計算
            for param_name, data in param_effects.items():
                values = data['values']
                scores = data['scores']

                if len(set(values)) < 2:  # パラメータ値のバリエーションが少ない
                    param_importance[param_name] = 0.0
                    continue

                try:
                    # 数値パラメータの場合：相関係数を使用
                    numeric_values = []
                    numeric_scores = []

                    for val, score in zip(values, scores):
                        if isinstance(val, (int, float)) and val is not None:
                            numeric_values.append(float(val))
                            numeric_scores.append(score)

                    if len(numeric_values) >= 2 and len(set(numeric_values)) >= 2:
                        correlation = abs(np.corrcoef(numeric_values, numeric_scores)[0, 1])
                        if not np.isnan(correlation):
                            param_importance[param_name] = correlation
                        else:
                            param_importance[param_name] = 0.0
                    else:
                        # カテゴリカルパラメータ：値ごとの平均スコア分散
                        value_groups = {}
                        for val, score in zip(values, scores):
                            val_key = str(val)
                            if val_key not in value_groups:
                                value_groups[val_key] = []
                            value_groups[val_key].append(score)

                        group_means = [np.mean(group_scores) for group_scores in value_groups.values()]

                        if len(group_means) > 1:
                            overall_mean = np.mean(scores)
                            # グループ間分散を重要度として使用
                            variance = np.var(group_means)
                            param_importance[param_name] = variance / (np.var(scores) + 1e-8)
                        else:
                            param_importance[param_name] = 0.0

                except Exception as e:
                    self.logger.warning(f"パラメータ{param_name}の重要度計算でエラー: {e}")
                    param_importance[param_name] = 0.0
>>>>>>> dd54499b

            for param in all_params:
                cv_score = cv_variance_importance.get(param, 0.0)
                corr_score = correlation_importance.get(param, 0.0)
                dev_score = deviation_importance.get(param, 0.0)

                # 重み付き平均
                combined_score = (cv_score * 0.4 + corr_score * 0.4 + dev_score * 0.2)
                importance_scores[param] = combined_score

            # 上位N個のパラメータのみ保持（ノイズ除去）
            if len(importance_scores) > 5:
                sorted_params = sorted(importance_scores.items(), key=lambda x: x[1], reverse=True)
                importance_scores = dict(sorted_params[:5])

        except Exception as e:
            self.logger.warning(f"パラメータ重要度計算エラー: {e}")
            # フォールバック：単純な分散計算
            importance_scores = self._simple_param_importance(optimizer)

        return importance_scores

    def _calculate_cv_variance_importance(self, optimizer: Any) -> Dict[str, float]:
        """CV結果の分散による重要度計算"""
        importance = {}

        try:
            cv_results = optimizer.cv_results_
            params_keys = [key for key in cv_results.keys() if key.startswith('param_')]

            for param_key in params_keys:
                param_name = param_key.replace('param_', '')

                # パラメータごとのスコア分散を計算
                param_scores = {}
                for i, param_value in enumerate(cv_results[param_key]):
                    if param_value not in param_scores:
                        param_scores[param_value] = []
                    param_scores[param_value].append(cv_results['mean_test_score'][i])

                # 各パラメータ値でのスコア平均値の分散
                if len(param_scores) > 1:
                    mean_scores = [np.mean(scores) for scores in param_scores.values()]
                    variance = np.var(mean_scores)
                    importance[param_name] = variance
                else:
                    importance[param_name] = 0.0

            # 上位N個のパラメータのみ保持（ノイズ除去）
            if len(param_importance) > 5:
                sorted_params = sorted(param_importance.items(), key=lambda x: x[1], reverse=True)
                param_importance = dict(sorted_params[:5])

        except Exception as e:
            self.logger.debug(f"CV分散計算エラー: {e}")

        return importance

<<<<<<< HEAD
    def _calculate_correlation_importance(self, optimizer: Any) -> Dict[str, float]:
        """パラメータと性能の相関による重要度計算"""
        importance = {}
=======
    def _calculate_param_importance(self, cv_results: Dict[str, Any]) -> Dict[str, float]:
        """パラメータ重要度計算（後方互換性のため）"""
        return self._calculate_param_importance_improved(cv_results)

    async def optimize_all_models(self, symbol: str, X: pd.DataFrame, y_dict: Dict[PredictionTask, pd.Series],
                                baseline_scores: Dict[str, float] = None) -> Dict[str, OptimizationResult]:
        """全モデルの最適化実行"""
>>>>>>> dd54499b

        try:
            cv_results = optimizer.cv_results_
            scores = cv_results['mean_test_score']

            params_keys = [key for key in cv_results.keys() if key.startswith('param_')]

            for param_key in params_keys:
                param_name = param_key.replace('param_', '')
                param_values = cv_results[param_key]

                # 数値パラメータのみ相関計算
                try:
                    numeric_values = []
                    numeric_scores = []

                    for i, value in enumerate(param_values):
                        if isinstance(value, (int, float)) and not pd.isna(value):
                            numeric_values.append(float(value))
                            numeric_scores.append(scores[i])

                    if len(numeric_values) > 5 and len(set(numeric_values)) > 1:
                        correlation, _ = pearsonr(numeric_values, numeric_scores)
                        importance[param_name] = abs(correlation)
                    else:
                        importance[param_name] = 0.0

                except Exception:
                    importance[param_name] = 0.0

        except Exception as e:
            self.logger.debug(f"相関計算エラー: {e}")

        return importance

    def _calculate_deviation_importance(self, optimizer: Any, best_params: Dict) -> Dict[str, float]:
        """最適パラメータの偏差による重要度計算"""
        importance = {}

        try:
            cv_results = optimizer.cv_results_

            for param_name, best_value in best_params.items():
                param_key = f'param_{param_name}'
                if param_key in cv_results:
                    param_values = cv_results[param_key]

                    # 数値パラメータの場合
                    if isinstance(best_value, (int, float)):
                        numeric_values = [v for v in param_values if isinstance(v, (int, float))]
                        if len(numeric_values) > 1:
                            param_std = np.std(numeric_values)
                            param_mean = np.mean(numeric_values)
                            if param_std > 0:
                                # 標準化された偏差
                                deviation = abs(best_value - param_mean) / param_std
                                importance[param_name] = min(deviation, 3.0)  # 上限設定
                            else:
                                importance[param_name] = 0.0
                        else:
                            importance[param_name] = 0.0
                    else:
                        # カテゴリカルパラメータの場合
                        unique_values = list(set(param_values))
                        if len(unique_values) > 1:
                            importance[param_name] = 1.0 / len(unique_values)
                        else:
                            importance[param_name] = 0.0

        except Exception as e:
            self.logger.debug(f"偏差計算エラー: {e}")

        return importance

    def _simple_param_importance(self, optimizer: Any) -> Dict[str, float]:
        """シンプルなパラメータ重要度計算（フォールバック）"""
        importance = {}

        try:
            cv_results = optimizer.cv_results_

            for key in cv_results.keys():
                if key.startswith('param_'):
                    param_name = key.replace('param_', '')
                    # 単純に最高スコアとの差を重要度とする
                    importance[param_name] = 1.0

        except Exception:
            pass

        return importance

    def _calculate_total_combinations(self, param_space: Dict, method: OptimizationMethod,
                                      config: OptimizationConfig) -> int:
        """パラメータ組み合わせ総数を計算"""
        if method == OptimizationMethod.GRID:
            total = 1
            for values in param_space.values():
                if isinstance(values, list):
                    total *= len(values)
            return min(total, config.max_iterations)
        elif method == OptimizationMethod.RANDOM:
            return config.n_iter
        elif method == OptimizationMethod.BAYESIAN:
            return config.n_iter
        else:
            return 1

    async def _record_optimization_result(self, result: OptimizationResult):
        """最適化結果をデータベースに記録"""
        try:
            with sqlite3.connect(self.db_path) as conn:
                cursor = conn.cursor()

                # 設定スナップショット
                config_snapshot = yaml.dump(self.config)

                # 最適化結果の記録
                cursor.execute("""
                    INSERT INTO enhanced_optimization_results
                    (model_type, task, optimization_method, best_score, baseline_score,
                     improvement, optimization_time, best_params, cv_scores,
                     total_combinations, config_snapshot)
                    VALUES (?, ?, ?, ?, ?, ?, ?, ?, ?, ?, ?)
                """, (
                    result.model_type,
                    result.task,
                    result.optimization_method,
                    result.best_score,
                    result.baseline_score,
                    result.improvement,
                    result.optimization_time,
                    json.dumps(result.best_params),
                    json.dumps(result.cv_scores),
                    result.total_combinations,
                    config_snapshot
                ))

                optimization_run_id = cursor.lastrowid

                # パラメータ重要度の記録
                for param_name, importance_score in result.param_importance.items():
                    cursor.execute("""
                        INSERT INTO enhanced_parameter_importance
                        (optimization_run_id, parameter_name, importance_score, importance_method)
                        VALUES (?, ?, ?, ?)
                    """, (optimization_run_id, param_name, importance_score, 'enhanced_combined'))

                conn.commit()
                self.logger.info(f"最適化結果をデータベースに記録しました (ID: {optimization_run_id})")

        except Exception as e:
            self.logger.error(f"最適化結果記録エラー: {e}")

    def get_optimization_summary(self) -> Dict[str, Any]:
        """最適化結果サマリーを取得"""
        try:
            with sqlite3.connect(self.db_path) as conn:
                cursor = conn.cursor()

                # 最新の最適化結果
                cursor.execute("""
                    SELECT model_type, task, optimization_method, best_score,
                           improvement, optimization_time, created_at
                    FROM enhanced_optimization_results
                    ORDER BY created_at DESC
                    LIMIT 10
                ")
                recent_results = cursor.fetchall()

                # パラメータ重要度統計
                cursor.execute("""
                    SELECT parameter_name, AVG(importance_score) as avg_importance,
                           COUNT(*) as frequency
                    FROM enhanced_parameter_importance
                    GROUP BY parameter_name
                    ORDER BY avg_importance DESC
                    LIMIT 10
                ")
                param_importance_stats = cursor.fetchall()

                return {
                    'config_path': str(self.config_path),
                    'recent_optimizations': recent_results,
                    'parameter_importance_stats': param_importance_stats,
                    'available_methods': [method.value for method in OptimizationMethod],
                    'integrations': {
                        'sklearn': SKLEARN_AVAILABLE,
                        'xgboost': XGBOOST_AVAILABLE,
                        'scipy': SCIPY_AVAILABLE,
                        'bayesian': BAYESIAN_AVAILABLE
                    }
                }

        except Exception as e:
            self.logger.error(f"サマリー情報取得エラー: {e}")
            return {'error': str(e)}

<<<<<<< HEAD

# ユーティリティ関数
def create_enhanced_hyperparameter_optimizer(
    config_path: Optional[str] = None
) -> EnhancedHyperparameterOptimizer:
    """EnhancedHyperparameterOptimizerインスタンスの作成"""
    path = Path(config_path) if config_path else None
    return EnhancedHyperparameterOptimizer(config_path=path)


if __name__ == "__main__":
    # 基本的な動作確認（テストコードは別ファイルに分離予定）
    async def main():
        logger.info("Enhanced Hyperparameter Optimizer テスト開始")

        optimizer = create_enhanced_hyperparameter_optimizer()
        summary = optimizer.get_optimization_summary()

        logger.info("最適化システム初期化完了")
        logger.info(f"利用可能な最適化手法: {summary.get('available_methods', [])}")
        logger.info(f"統合状況: {summary.get('integrations', {})}")

    # テスト実行
    logging.basicConfig(
        level=logging.INFO,
        format='%(asctime)s - %(name)s - %(levelname)s - %(message)s'
    )
    asyncio.run(main())
=======
# ファクトリー関数
def create_hyperparameter_optimizer(config_path: Optional[str] = None,
                                   hyperparameter_config_path: Optional[str] = None) -> HyperparameterOptimizer:
    """
    HyperparameterOptimizerインスタンスの作成

    Args:
        config_path: 最適化設定ファイルパス
        hyperparameter_config_path: ハイパーパラメータ空間設定ファイルパス

    Returns:
        HyperparameterOptimizerインスタンス
    """
    config_path_obj = Path(config_path) if config_path else None
    hyperparameter_path_obj = Path(hyperparameter_config_path) if hyperparameter_config_path else None

    return HyperparameterOptimizer(
        config_path=config_path_obj,
        hyperparameter_config_path=hyperparameter_path_obj
    )

# グローバルインスタンス（後方互換性のため）
try:
    hyperparameter_optimizer = HyperparameterOptimizer()
except Exception:
    # 設定ファイルがない場合のフォールバック
    hyperparameter_optimizer = None

if __name__ == "__main__":
    # 基本動作確認は別ファイルに分離済み
    pass
>>>>>>> dd54499b
<|MERGE_RESOLUTION|>--- conflicted
+++ resolved
@@ -25,14 +25,7 @@
 from pathlib import Path
 import sqlite3
 import warnings
-<<<<<<< HEAD
 from enum import Enum
-warnings.filterwarnings('ignore')
-
-# 共通ユーティリティのインポート
-from src.day_trade.utils.encoding_fix import apply_windows_encoding_fix
-=======
-import yaml
 warnings.filterwarnings('ignore')
 
 # 共通ユーティリティ
@@ -50,7 +43,6 @@
             sys.stderr.reconfigure(encoding='utf-8')
         except:
             pass
->>>>>>> dd54499b
 
 # 最適化ライブラリ
 try:
@@ -82,9 +74,6 @@
 except ImportError:
     BAYESIAN_AVAILABLE = False
 
-# Windows環境対応
-apply_windows_encoding_fix()
-
 # ロギング設定
 logger = logging.getLogger(__name__)
 
@@ -111,19 +100,14 @@
 @dataclass
 class OptimizationConfig:
     """最適化設定"""
-    method: OptimizationMethod
+    method: str
     cv_folds: int
     max_iterations: int
-    n_iter: int  # RandomizedSearchCV用
     scoring: str
     n_jobs: int
     random_state: int
-<<<<<<< HEAD
-    verbose: int = 1
-
-=======
     n_iter: Optional[int] = None  # RandomizedSearchCV用
->>>>>>> dd54499b
+
 
 @dataclass
 class OptimizationResult:
@@ -137,48 +121,15 @@
     optimization_time: float
     improvement: float  # ベースラインからの改善率
     param_importance: Dict[str, float]
-    baseline_score: float
+    baseline_score: float = 0.0
     total_combinations: int = 0
 
-<<<<<<< HEAD
-
-@dataclass
-class HyperparameterSpaceConfig:
-    """外部設定からのハイパーパラメータ空間"""
-    random_forest_classifier: Dict[str, Any] = field(default_factory=dict)
-    random_forest_regressor: Dict[str, Any] = field(default_factory=dict)
-    xgboost_classifier: Dict[str, Any] = field(default_factory=dict)
-    xgboost_regressor: Dict[str, Any] = field(default_factory=dict)
-
-
-class EnhancedHyperparameterOptimizer:
-    """
-    改善版ハイパーパラメータ最適化システム
-
-    主な機能:
-    - 外部YAML設定による柔軟なパラメータ空間定義
-    - 最適化手法の明確な選択ロジック
-    - タスクに応じた適切なベースラインスコア
-    - 改善されたパラメータ重要度分析
-    - Windows環境対応統合
-    """
-
-    def __init__(self, config_path: Optional[Path] = None):
-=======
-@dataclass
-class HyperparameterSpace:
-    """ハイパーパラメータ空間定義"""
-    random_forest_classifier: Dict[str, Any]
-    random_forest_regressor: Dict[str, Any]
-    xgboost_classifier: Dict[str, Any]
-    xgboost_regressor: Dict[str, Any]
 
 class HyperparameterOptimizer:
     """ハイパーパラメータ最適化システム（改善版）"""
 
     def __init__(self, config_path: Optional[Path] = None,
                  hyperparameter_config_path: Optional[Path] = None):
->>>>>>> dd54499b
         self.logger = logging.getLogger(__name__)
 
         if not SKLEARN_AVAILABLE:
@@ -187,9 +138,6 @@
             )
 
         # 設定ファイルパス
-        self.config_path = config_path or Path("config/hyperparameter_spaces.yaml")
-
-        # 設定ファイルパス
         self.config_path = config_path or Path("config/optimization_config.yaml")
         self.hyperparameter_config_path = hyperparameter_config_path or Path("config/hyperparameter_spaces.yaml")
 
@@ -198,14 +146,8 @@
         self.data_dir.mkdir(exist_ok=True)
 
         # 設定読み込み
-<<<<<<< HEAD
-        self.hyperparameter_spaces = HyperparameterSpaceConfig()
-        self.optimization_configs = {}
-        self.baseline_configs = {}
-=======
         self.config = {}
         self.hyperparameter_spaces = {}
->>>>>>> dd54499b
         self._load_configuration()
 
         # データベース初期化
@@ -215,215 +157,15 @@
         self.db_path.parent.mkdir(parents=True, exist_ok=True)
         self._init_database()
 
-<<<<<<< HEAD
+        # 最適化設定
+        self.optimization_configs = self._load_optimization_configs()
+
         # 最適化履歴
         self.optimization_history = {}
         self.optimized_params = {}
 
-        self.logger.info("Enhanced Hyperparameter Optimizer initialized")
-
-    def _load_configuration(self):
-        """外部設定ファイルの読み込み"""
-        try:
-            if self.config_path.exists():
-                with open(self.config_path, 'r', encoding='utf-8') as f:
-                    self.config = yaml.safe_load(f)
-                self.logger.info(f"設定ファイルを読み込みました: {self.config_path}")
-            else:
-                self.logger.warning(f"設定ファイルが見つかりません: {self.config_path}")
-                self._create_default_config()
-
-            # ハイパーパラメータ空間の設定
-            self._load_hyperparameter_spaces()
-
-            # 最適化設定の読み込み
-            self._load_optimization_configs()
-
-            # ベースラインスコア設定の読み込み
-            self._load_baseline_configs()
-
-        except Exception as e:
-            self.logger.error(f"設定読み込みエラー: {e}")
-            self._load_default_settings()
-
-    def _create_default_config(self):
-        """デフォルト設定ファイルの作成"""
-        # 既にconfig/hyperparameter_spaces.yamlが作成されているので、それを読み込む
-        try:
-            if self.config_path.exists():
-                with open(self.config_path, 'r', encoding='utf-8') as f:
-                    self.config = yaml.safe_load(f)
-            else:
-                self._load_default_settings()
-        except Exception as e:
-            self.logger.error(f"デフォルト設定作成エラー: {e}")
-            self._load_default_settings()
-
-    def _load_default_settings(self):
-        """デフォルト設定の読み込み"""
-        self.config = {
-            'random_forest_classifier': {
-                'n_estimators': [100, 200, 300],
-                'max_depth': [10, 15, 20, None],
-                'min_samples_split': [2, 5, 10]
-            },
-            'random_forest_regressor': {
-                'n_estimators': [100, 200, 300],
-                'max_depth': [10, 15, 20, None],
-                'min_samples_split': [2, 5, 10]
-            },
-            'optimization_settings': {
-                'random_search': {'n_iter': 50},
-                'grid_search': {'max_iterations': 50},
-                'bayesian_optimization': {'n_iter': 30}
-            },
-            'baseline_scores': {
-                'classification': {'accuracy': 0.5},
-                'regression': {'r2': 0.0}
-            }
-        }
-        self.logger.info("デフォルト設定を使用します")
-
-    def _load_hyperparameter_spaces(self):
-        """ハイパーパラメータ空間の読み込み"""
-        spaces = {}
-        for model_key in ['random_forest_classifier', 'random_forest_regressor',
-                          'xgboost_classifier', 'xgboost_regressor']:
-            spaces[model_key] = self.config.get(model_key, {})
-
-        self.hyperparameter_spaces = HyperparameterSpaceConfig(**spaces)
-
-    def _load_optimization_configs(self):
-        """最適化設定の読み込み"""
-        opt_settings = self.config.get('optimization_settings', {})
-
-        self.optimization_configs = {
-            OptimizationMethod.GRID: OptimizationConfig(
-                method=OptimizationMethod.GRID,
-                cv_folds=opt_settings.get('grid_search', {}).get('cv_folds', 3),
-                max_iterations=opt_settings.get('grid_search', {}).get('max_iterations', 50),
-                n_iter=0,  # Grid Searchでは使用しない
-                scoring='accuracy',
-                n_jobs=opt_settings.get('grid_search', {}).get('n_jobs', -1),
-                random_state=42,
-                verbose=opt_settings.get('grid_search', {}).get('verbose', 1)
-            ),
-            OptimizationMethod.RANDOM: OptimizationConfig(
-                method=OptimizationMethod.RANDOM,
-                cv_folds=opt_settings.get('random_search', {}).get('cv_folds', 3),
-                max_iterations=opt_settings.get('random_search', {}).get('max_iterations', 100),
-                n_iter=opt_settings.get('random_search', {}).get('n_iter', 50),
-                scoring='accuracy',
-                n_jobs=opt_settings.get('random_search', {}).get('n_jobs', -1),
-                random_state=42,
-                verbose=opt_settings.get('random_search', {}).get('verbose', 1)
-            ),
-            OptimizationMethod.BAYESIAN: OptimizationConfig(
-                method=OptimizationMethod.BAYESIAN,
-                cv_folds=opt_settings.get('bayesian_optimization', {}).get('cv_folds', 3),
-                max_iterations=opt_settings.get('bayesian_optimization', {}).get('max_iterations', 50),
-                n_iter=opt_settings.get('bayesian_optimization', {}).get('n_iter', 30),
-                scoring='accuracy',
-                n_jobs=opt_settings.get('bayesian_optimization', {}).get('n_jobs', -1),
-                random_state=42,
-                verbose=opt_settings.get('bayesian_optimization', {}).get('verbose', 1)
-            )
-        }
-
-    def _load_baseline_configs(self):
-        """ベースラインスコア設定の読み込み"""
-        baseline_settings = self.config.get('baseline_scores', {})
-
-        self.baseline_configs = {
-            'classification': baseline_settings.get('classification', {'accuracy': 0.5}),
-            'regression': baseline_settings.get('regression', {'r2': 0.0})
-        }
-=======
-        # 最適化設定
-        self.optimization_configs = self._load_optimization_configs()
-
-        # 最適化履歴
-        self.optimization_history = {}
-
-        # 最適化済みパラメータ
-        self.optimized_params = {}
-
         self.logger.info("Hyperparameter optimizer initialized with external config")
->>>>>>> dd54499b
-
-    def _init_database(self):
-        """データベース初期化"""
-        with sqlite3.connect(self.db_path) as conn:
-            # 改善版最適化結果テーブル
-            conn.execute("""
-                CREATE TABLE IF NOT EXISTS enhanced_optimization_results (
-                    id INTEGER PRIMARY KEY AUTOINCREMENT,
-                    model_type TEXT NOT NULL,
-                    task TEXT NOT NULL,
-                    optimization_method TEXT NOT NULL,
-                    best_score REAL NOT NULL,
-                    baseline_score REAL NOT NULL,
-                    improvement REAL NOT NULL,
-                    optimization_time REAL NOT NULL,
-                    best_params TEXT NOT NULL,
-                    cv_scores TEXT NOT NULL,
-                    total_combinations INTEGER,
-                    config_snapshot TEXT,
-                    created_at TEXT DEFAULT CURRENT_TIMESTAMP
-                )
-            """)
-
-            # 改善版パラメータ重要度テーブル
-            conn.execute("""
-                CREATE TABLE IF NOT EXISTS enhanced_parameter_importance (
-                    id INTEGER PRIMARY KEY AUTOINCREMENT,
-                    optimization_run_id INTEGER NOT NULL,
-                    parameter_name TEXT NOT NULL,
-                    importance_score REAL NOT NULL,
-                    importance_method TEXT NOT NULL,
-                    created_at TEXT DEFAULT CURRENT_TIMESTAMP,
-                    FOREIGN KEY (optimization_run_id) REFERENCES enhanced_optimization_results (id)
-                )
-            """)
-
-<<<<<<< HEAD
-    def get_appropriate_baseline_score(self, task: PredictionTask,
-                                       X: pd.DataFrame, y: pd.Series) -> float:
-        """タスクに応じた適切なベースラインスコアを計算"""
-        try:
-            if task == PredictionTask.PRICE_DIRECTION:
-                # 分類タスク：最頻値での予測精度
-                from sklearn.dummy import DummyClassifier
-                dummy = DummyClassifier(strategy='most_frequent')
-                dummy.fit(X, y)
-                baseline = dummy.score(X, y)
-                self.logger.info(f"分類ベースラインスコア (最頻値予測): {baseline:.3f}")
-                return baseline
-
-            else:  # 回帰タスク
-                # 回帰タスク：平均値での予測のR2スコア
-                from sklearn.dummy import DummyRegressor
-                dummy = DummyRegressor(strategy='mean')
-                dummy.fit(X, y)
-                baseline = dummy.score(X, y)  # R2スコア
-                self.logger.info(f"回帰ベースラインスコア (平均値予測): {baseline:.3f}")
-                return baseline
-
-        except Exception as e:
-            self.logger.warning(f"ベースラインスコア計算エラー: {e}")
-            # フォールバック値
-            if task == PredictionTask.PRICE_DIRECTION:
-                return self.baseline_configs['classification']['accuracy']
-            else:
-                return self.baseline_configs['regression']['r2']
-
-    async def optimize_model(self, symbol: str, model_type: ModelType, task: PredictionTask,
-                             X: pd.DataFrame, y: pd.Series,
-                             method: OptimizationMethod = OptimizationMethod.RANDOM) -> OptimizationResult:
-        """
-        改善版モデル最適化実行
-        """
-=======
+
     def _load_configuration(self):
         """設定ファイル読み込み"""
         try:
@@ -527,9 +269,44 @@
             }
         }
 
+    def _init_database(self):
+        """データベース初期化"""
+        with sqlite3.connect(self.db_path) as conn:
+            # 改善版最適化結果テーブル
+            conn.execute("""
+                CREATE TABLE IF NOT EXISTS enhanced_optimization_results (
+                    id INTEGER PRIMARY KEY AUTOINCREMENT,
+                    model_type TEXT NOT NULL,
+                    task TEXT NOT NULL,
+                    optimization_method TEXT NOT NULL,
+                    best_score REAL NOT NULL,
+                    baseline_score REAL NOT NULL,
+                    improvement REAL NOT NULL,
+                    optimization_time REAL NOT NULL,
+                    best_params TEXT NOT NULL,
+                    cv_scores TEXT NOT NULL,
+                    total_combinations INTEGER,
+                    config_snapshot TEXT,
+                    created_at TEXT DEFAULT CURRENT_TIMESTAMP
+                )
+            """)
+
+            # 改善版パラメータ重要度テーブル
+            conn.execute("""
+                CREATE TABLE IF NOT EXISTS enhanced_parameter_importance (
+                    id INTEGER PRIMARY KEY AUTOINCREMENT,
+                    optimization_run_id INTEGER NOT NULL,
+                    parameter_name TEXT NOT NULL,
+                    importance_score REAL NOT NULL,
+                    importance_method TEXT NOT NULL,
+                    created_at TEXT DEFAULT CURRENT_TIMESTAMP,
+                    FOREIGN KEY (optimization_run_id) REFERENCES enhanced_optimization_results (id)
+                )
+            """)
+
     def _get_baseline_score(self, task: PredictionTask, scoring: str) -> float:
         """タスクと評価指標に応じた適切なベースラインスコア取得"""
-        baseline_scores = self.config.get('baseline_scores', {})
+        baseline_scores = self.hyperparameter_spaces.get('baseline_scores', {})
 
         if task == PredictionTask.PRICE_DIRECTION:
             # 分類タスク
@@ -543,7 +320,6 @@
             else:
                 return regression_scores.get(scoring, 1.0)
 
-
     async def optimize_model(self, symbol: str, model_type: ModelType, task: PredictionTask,
                            X: pd.DataFrame, y: pd.Series,
                            baseline_score: Optional[float] = None,
@@ -551,21 +327,9 @@
         """モデル最適化実行（改善版）"""
 
         self.logger.info(f"Optimizing {model_type.value} for {task.value} using {method}")
->>>>>>> dd54499b
-
-        self.logger.info(f"Optimizing {model_type.value} for {task.value} using {method.value}")
         start_time = datetime.now()
 
-        # 適切なベースラインスコア計算
-        baseline_score = self.get_appropriate_baseline_score(task, X, y)
-
         # 最適化設定取得
-<<<<<<< HEAD
-        config = self.optimization_configs[method]
-
-        # モデルとパラメータ空間選択
-        model, param_space, scoring = self._get_model_and_params(model_type, task)
-=======
         config = self.optimization_configs.get(f'{method}_search')
         if not config:
             self.logger.warning(f"設定が見つかりません: {method}_search. random_searchを使用します")
@@ -593,7 +357,6 @@
                 param_space = self.hyperparameter_spaces.get('xgboost_regressor', {})
         else:
             raise ValueError(f"Unsupported model type: {model_type}")
->>>>>>> dd54499b
 
         if not param_space:
             raise ValueError(f"パラメータ空間が定義されていません: {model_type.value}")
@@ -604,9 +367,6 @@
 
         # 最適化実行
         try:
-<<<<<<< HEAD
-            optimizer = self._create_optimizer(method, config, model, param_space, scoring)
-=======
             if method == 'grid':
                 # Grid Search（パラメータ数を制限）
                 max_combinations = self.config.get('advanced', {}).get('parameter_space_limiting', {}).get('max_combinations_grid', 100)
@@ -661,7 +421,6 @@
                     n_jobs=config.n_jobs,
                     verbose=1
                 )
->>>>>>> dd54499b
 
             # 最適化実行
             optimizer.fit(X, y)
@@ -671,18 +430,6 @@
             best_params = optimizer.best_params_
             cv_scores = list(optimizer.cv_results_['mean_test_score'])
 
-<<<<<<< HEAD
-            # 改善率計算（修正版）
-            if baseline_score != 0:
-                improvement = ((best_score - baseline_score) / abs(baseline_score)) * 100
-            else:
-                improvement = best_score * 100
-
-            # 改善されたパラメータ重要度計算
-            param_importance = await self._calculate_enhanced_param_importance(
-                optimizer, X, y, best_params
-            )
-=======
             # 改善率計算（適切なベースライン使用）
             if baseline_score != 0:
                 improvement = ((best_score - baseline_score) / abs(baseline_score) * 100)
@@ -691,45 +438,30 @@
 
             # パラメータ重要度計算（改善版）
             param_importance = self._calculate_param_importance_improved(optimizer.cv_results_)
->>>>>>> dd54499b
 
             optimization_time = (datetime.now() - start_time).total_seconds()
-
-            # 組み合わせ数計算
-            total_combinations = self._calculate_total_combinations(param_space, method, config)
 
             result = OptimizationResult(
                 model_type=model_type.value,
                 task=task.value,
-                optimization_method=method.value,
+                optimization_method=method,
                 best_params=best_params,
                 best_score=best_score,
                 cv_scores=cv_scores,
                 optimization_time=optimization_time,
                 improvement=improvement,
                 param_importance=param_importance,
-                baseline_score=baseline_score,
-                total_combinations=total_combinations
+                baseline_score=baseline_score
             )
 
-            # 結果をデータベースに記録
-            await self._record_optimization_result(result)
-
-            self.logger.info(
-                f"最適化完了 - ベストスコア: {best_score:.4f}, "
-                f"改善率: {improvement:.2f}%, 所要時間: {optimization_time:.1f}秒"
-            )
+            self.logger.info(f"Optimization completed: {best_score:.4f} (improvement: {improvement:.2f}%)")
 
             return result
 
         except Exception as e:
-            self.logger.error(f"最適化実行エラー: {e}")
+            self.logger.error(f"Optimization failed: {e}")
             raise
 
-<<<<<<< HEAD
-    def _get_model_and_params(self, model_type: ModelType, task: PredictionTask) -> Tuple[Any, Dict, str]:
-        """モデルとパラメータ空間、評価指標を取得"""
-=======
     def _get_scoring_for_task(self, task: PredictionTask) -> str:
         """タスクに応じたスコアリング指標取得"""
         task_scoring = self.config.get('task_scoring', {})
@@ -741,115 +473,25 @@
 
     def _convert_to_random_space(self, param_space: Dict[str, List]) -> Dict[str, Any]:
         """Random Search用のパラメータ分布に変換"""
->>>>>>> dd54499b
-
-        if model_type == ModelType.RANDOM_FOREST:
-            if task == PredictionTask.PRICE_DIRECTION:
-                model = RandomForestClassifier(random_state=42, n_jobs=-1)
-                param_space = self.hyperparameter_spaces.random_forest_classifier
-                scoring = 'accuracy'
-            else:  # PRICE_REGRESSION
-                model = RandomForestRegressor(random_state=42, n_jobs=-1)
-                param_space = self.hyperparameter_spaces.random_forest_regressor
-                scoring = 'r2'
-
-        elif model_type == ModelType.XGBOOST and XGBOOST_AVAILABLE:
-            if task == PredictionTask.PRICE_DIRECTION:
-                model = xgb.XGBClassifier(random_state=42, n_jobs=-1, eval_metric='mlogloss')
-                param_space = self.hyperparameter_spaces.xgboost_classifier
-                scoring = 'accuracy'
-            else:  # PRICE_REGRESSION
-                model = xgb.XGBRegressor(random_state=42, n_jobs=-1, eval_metric='rmse')
-                param_space = self.hyperparameter_spaces.xgboost_regressor
-                scoring = 'r2'
-        else:
-            raise ValueError(f"Unsupported model type: {model_type}")
-
-        if not param_space:
-            raise ValueError(f"パラメータ空間が定義されていません: {model_type.value}")
-
-        return model, param_space, scoring
-
-    def _create_optimizer(self, method: OptimizationMethod, config: OptimizationConfig,
-                          model: Any, param_space: Dict, scoring: str) -> Any:
-        """最適化器を作成（Issue #856修正：RandomizedSearchCVを正しく使用）"""
-
-        cv = TimeSeriesSplit(n_splits=config.cv_folds)
-
-        if method == OptimizationMethod.GRID:
-            # Grid Search
-            limited_param_space = self._limit_param_space_for_grid(param_space, config.max_iterations)
-            return GridSearchCV(
-                model,
-                limited_param_space,
-                cv=cv,
-                scoring=scoring,
-                n_jobs=config.n_jobs,
-                verbose=config.verbose
-            )
-
-        elif method == OptimizationMethod.RANDOM:
-            # Random Search（修正：RandomizedSearchCVを正しく使用）
-            if not SCIPY_AVAILABLE:
-                self.logger.warning("scipy not available, falling back to Grid Search")
-                limited_param_space = self._limit_param_space_for_grid(param_space, 20)
-                return GridSearchCV(
-                    model,
-                    limited_param_space,
-                    cv=cv,
-                    scoring=scoring,
-                    n_jobs=config.n_jobs,
-                    verbose=config.verbose
-                )
-            else:
-                return RandomizedSearchCV(
-                    model,
-                    param_space,
-                    n_iter=config.n_iter,
-                    cv=cv,
-                    scoring=scoring,
-                    n_jobs=config.n_jobs,
-                    random_state=config.random_state,
-                    verbose=config.verbose
-                )
-
-        elif method == OptimizationMethod.BAYESIAN and BAYESIAN_AVAILABLE:
-            # Bayesian Optimization
-            bayesian_space = self._convert_to_bayesian_space(param_space)
-            return BayesSearchCV(
-                model,
-                bayesian_space,
-                n_iter=config.n_iter,
-                cv=cv,
-                scoring=scoring,
-                n_jobs=config.n_jobs,
-                random_state=config.random_state,
-                verbose=config.verbose
-            )
-        else:
-            # フォールバック：Grid Search
-            self.logger.warning(f"Method {method.value} not available, falling back to Grid Search")
-            limited_param_space = self._limit_param_space_for_grid(param_space, 20)
-            return GridSearchCV(
-                model,
-                limited_param_space,
-                cv=cv,
-                scoring=scoring,
-                n_jobs=config.n_jobs,
-                verbose=config.verbose
-            )
-
-    def _limit_param_space_for_grid(self, param_space: Dict, max_combinations: int) -> Dict:
-        """Grid Search用にパラメータ空間を制限"""
-        limited_space = {}
-        total_combinations = 1
+        random_space = {}
 
         for param, values in param_space.items():
             if isinstance(values, list):
-                # 組み合わせ数を考慮してサイズを制限
-                max_values = min(len(values), max(2, max_combinations // total_combinations))
+                random_space[param] = values
+            else:
+                random_space[param] = values
+
+        return random_space
+
+    def _limit_param_space(self, param_space: Dict[str, List], max_combinations: int) -> Dict[str, List]:
+        """パラメータ空間を制限"""
+        limited_space = {}
+
+        for param, values in param_space.items():
+            if isinstance(values, list):
+                # 最大組み合わせ数を考慮して制限
+                max_values = min(len(values), 3)  # 各パラメータ最大3値
                 limited_space[param] = values[:max_values]
-                total_combinations *= len(limited_space[param])
             else:
                 limited_space[param] = values
 
@@ -875,32 +517,6 @@
 
         return bayesian_space
 
-<<<<<<< HEAD
-    async def _calculate_enhanced_param_importance(self, optimizer: Any, X: pd.DataFrame,
-                                                   y: pd.Series, best_params: Dict) -> Dict[str, float]:
-        """
-        改善されたパラメータ重要度計算
-
-        Issue #856対応：
-        1. CV結果の分散分析
-        2. パラメータと性能の相関分析
-        3. より統計的に意味のある重要度計算
-        """
-        importance_scores = {}
-
-        try:
-            # 1. CV結果の分散による重要度
-            cv_variance_importance = self._calculate_cv_variance_importance(optimizer)
-
-            # 2. パラメータ-性能相関による重要度
-            correlation_importance = self._calculate_correlation_importance(optimizer)
-
-            # 3. 最適パラメータの偏差による重要度
-            deviation_importance = self._calculate_deviation_importance(optimizer, best_params)
-
-            # 重要度スコアの統合
-            all_params = set(cv_variance_importance.keys()) | set(correlation_importance.keys()) | set(deviation_importance.keys())
-=======
     def _calculate_param_importance_improved(self, cv_results: Dict[str, Any]) -> Dict[str, float]:
         """パラメータ重要度計算（改善版）"""
         param_importance = {}
@@ -970,54 +586,6 @@
                 except Exception as e:
                     self.logger.warning(f"パラメータ{param_name}の重要度計算でエラー: {e}")
                     param_importance[param_name] = 0.0
->>>>>>> dd54499b
-
-            for param in all_params:
-                cv_score = cv_variance_importance.get(param, 0.0)
-                corr_score = correlation_importance.get(param, 0.0)
-                dev_score = deviation_importance.get(param, 0.0)
-
-                # 重み付き平均
-                combined_score = (cv_score * 0.4 + corr_score * 0.4 + dev_score * 0.2)
-                importance_scores[param] = combined_score
-
-            # 上位N個のパラメータのみ保持（ノイズ除去）
-            if len(importance_scores) > 5:
-                sorted_params = sorted(importance_scores.items(), key=lambda x: x[1], reverse=True)
-                importance_scores = dict(sorted_params[:5])
-
-        except Exception as e:
-            self.logger.warning(f"パラメータ重要度計算エラー: {e}")
-            # フォールバック：単純な分散計算
-            importance_scores = self._simple_param_importance(optimizer)
-
-        return importance_scores
-
-    def _calculate_cv_variance_importance(self, optimizer: Any) -> Dict[str, float]:
-        """CV結果の分散による重要度計算"""
-        importance = {}
-
-        try:
-            cv_results = optimizer.cv_results_
-            params_keys = [key for key in cv_results.keys() if key.startswith('param_')]
-
-            for param_key in params_keys:
-                param_name = param_key.replace('param_', '')
-
-                # パラメータごとのスコア分散を計算
-                param_scores = {}
-                for i, param_value in enumerate(cv_results[param_key]):
-                    if param_value not in param_scores:
-                        param_scores[param_value] = []
-                    param_scores[param_value].append(cv_results['mean_test_score'][i])
-
-                # 各パラメータ値でのスコア平均値の分散
-                if len(param_scores) > 1:
-                    mean_scores = [np.mean(scores) for scores in param_scores.values()]
-                    variance = np.var(mean_scores)
-                    importance[param_name] = variance
-                else:
-                    importance[param_name] = 0.0
 
             # 上位N個のパラメータのみ保持（ノイズ除去）
             if len(param_importance) > 5:
@@ -1025,15 +593,11 @@
                 param_importance = dict(sorted_params[:5])
 
         except Exception as e:
-            self.logger.debug(f"CV分散計算エラー: {e}")
-
-        return importance
-
-<<<<<<< HEAD
-    def _calculate_correlation_importance(self, optimizer: Any) -> Dict[str, float]:
-        """パラメータと性能の相関による重要度計算"""
-        importance = {}
-=======
+            self.logger.warning(f"パラメータ重要度計算エラー: {e}")
+            return {}
+
+        return param_importance
+
     def _calculate_param_importance(self, cv_results: Dict[str, Any]) -> Dict[str, float]:
         """パラメータ重要度計算（後方互換性のため）"""
         return self._calculate_param_importance_improved(cv_results)
@@ -1041,117 +605,49 @@
     async def optimize_all_models(self, symbol: str, X: pd.DataFrame, y_dict: Dict[PredictionTask, pd.Series],
                                 baseline_scores: Dict[str, float] = None) -> Dict[str, OptimizationResult]:
         """全モデルの最適化実行"""
->>>>>>> dd54499b
-
-        try:
-            cv_results = optimizer.cv_results_
-            scores = cv_results['mean_test_score']
-
-            params_keys = [key for key in cv_results.keys() if key.startswith('param_')]
-
-            for param_key in params_keys:
-                param_name = param_key.replace('param_', '')
-                param_values = cv_results[param_key]
-
-                # 数値パラメータのみ相関計算
+
+        if baseline_scores is None:
+            baseline_scores = {}
+
+        results = {}
+
+        # Random Forest最適化
+        for task, y in y_dict.items():
+            if task in [PredictionTask.PRICE_DIRECTION, PredictionTask.PRICE_REGRESSION]:
                 try:
-                    numeric_values = []
-                    numeric_scores = []
-
-                    for i, value in enumerate(param_values):
-                        if isinstance(value, (int, float)) and not pd.isna(value):
-                            numeric_values.append(float(value))
-                            numeric_scores.append(scores[i])
-
-                    if len(numeric_values) > 5 and len(set(numeric_values)) > 1:
-                        correlation, _ = pearsonr(numeric_values, numeric_scores)
-                        importance[param_name] = abs(correlation)
-                    else:
-                        importance[param_name] = 0.0
-
-                except Exception:
-                    importance[param_name] = 0.0
-
-        except Exception as e:
-            self.logger.debug(f"相関計算エラー: {e}")
-
-        return importance
-
-    def _calculate_deviation_importance(self, optimizer: Any, best_params: Dict) -> Dict[str, float]:
-        """最適パラメータの偏差による重要度計算"""
-        importance = {}
-
-        try:
-            cv_results = optimizer.cv_results_
-
-            for param_name, best_value in best_params.items():
-                param_key = f'param_{param_name}'
-                if param_key in cv_results:
-                    param_values = cv_results[param_key]
-
-                    # 数値パラメータの場合
-                    if isinstance(best_value, (int, float)):
-                        numeric_values = [v for v in param_values if isinstance(v, (int, float))]
-                        if len(numeric_values) > 1:
-                            param_std = np.std(numeric_values)
-                            param_mean = np.mean(numeric_values)
-                            if param_std > 0:
-                                # 標準化された偏差
-                                deviation = abs(best_value - param_mean) / param_std
-                                importance[param_name] = min(deviation, 3.0)  # 上限設定
-                            else:
-                                importance[param_name] = 0.0
-                        else:
-                            importance[param_name] = 0.0
-                    else:
-                        # カテゴリカルパラメータの場合
-                        unique_values = list(set(param_values))
-                        if len(unique_values) > 1:
-                            importance[param_name] = 1.0 / len(unique_values)
-                        else:
-                            importance[param_name] = 0.0
-
-        except Exception as e:
-            self.logger.debug(f"偏差計算エラー: {e}")
-
-        return importance
-
-    def _simple_param_importance(self, optimizer: Any) -> Dict[str, float]:
-        """シンプルなパラメータ重要度計算（フォールバック）"""
-        importance = {}
-
-        try:
-            cv_results = optimizer.cv_results_
-
-            for key in cv_results.keys():
-                if key.startswith('param_'):
-                    param_name = key.replace('param_', '')
-                    # 単純に最高スコアとの差を重要度とする
-                    importance[param_name] = 1.0
-
-        except Exception:
-            pass
-
-        return importance
-
-    def _calculate_total_combinations(self, param_space: Dict, method: OptimizationMethod,
-                                      config: OptimizationConfig) -> int:
-        """パラメータ組み合わせ総数を計算"""
-        if method == OptimizationMethod.GRID:
-            total = 1
-            for values in param_space.values():
-                if isinstance(values, list):
-                    total *= len(values)
-            return min(total, config.max_iterations)
-        elif method == OptimizationMethod.RANDOM:
-            return config.n_iter
-        elif method == OptimizationMethod.BAYESIAN:
-            return config.n_iter
-        else:
-            return 1
-
-    async def _record_optimization_result(self, result: OptimizationResult):
-        """最適化結果をデータベースに記録"""
+                    baseline_key = f"RandomForest_{task.value}"
+                    baseline = baseline_scores.get(baseline_key, 0.5)
+
+                    rf_result = await self.optimize_model(
+                        symbol, ModelType.RANDOM_FOREST, task, X, y,
+                        baseline_score=baseline, method='random'
+                    )
+                    results[f"RandomForest_{task.value}"] = rf_result
+
+                except Exception as e:
+                    self.logger.error(f"Random Forest optimization failed for {task.value}: {e}")
+
+        # XGBoost最適化
+        if XGBOOST_AVAILABLE:
+            for task, y in y_dict.items():
+                if task in [PredictionTask.PRICE_DIRECTION, PredictionTask.PRICE_REGRESSION]:
+                    try:
+                        baseline_key = f"XGBoost_{task.value}"
+                        baseline = baseline_scores.get(baseline_key, 0.5)
+
+                        xgb_result = await self.optimize_model(
+                            symbol, ModelType.XGBOOST, task, X, y,
+                            baseline_score=baseline, method='random'
+                        )
+                        results[f"XGBoost_{task.value}"] = xgb_result
+
+                    except Exception as e:
+                        self.logger.error(f"XGBoost optimization failed for {task.value}: {e}")
+
+        return results
+
+    async def _save_optimization_result(self, result: OptimizationResult, symbol: str, method: str):
+        """最適化結果保存"""
         try:
             with sqlite3.connect(self.db_path) as conn:
                 cursor = conn.cursor()
@@ -1209,7 +705,7 @@
                     FROM enhanced_optimization_results
                     ORDER BY created_at DESC
                     LIMIT 10
-                ")
+                """)
                 recent_results = cursor.fetchall()
 
                 # パラメータ重要度統計
@@ -1220,7 +716,7 @@
                     GROUP BY parameter_name
                     ORDER BY avg_importance DESC
                     LIMIT 10
-                ")
+                """)
                 param_importance_stats = cursor.fetchall()
 
                 return {
@@ -1240,36 +736,7 @@
             self.logger.error(f"サマリー情報取得エラー: {e}")
             return {'error': str(e)}
 
-<<<<<<< HEAD
-
-# ユーティリティ関数
-def create_enhanced_hyperparameter_optimizer(
-    config_path: Optional[str] = None
-) -> EnhancedHyperparameterOptimizer:
-    """EnhancedHyperparameterOptimizerインスタンスの作成"""
-    path = Path(config_path) if config_path else None
-    return EnhancedHyperparameterOptimizer(config_path=path)
-
-
-if __name__ == "__main__":
-    # 基本的な動作確認（テストコードは別ファイルに分離予定）
-    async def main():
-        logger.info("Enhanced Hyperparameter Optimizer テスト開始")
-
-        optimizer = create_enhanced_hyperparameter_optimizer()
-        summary = optimizer.get_optimization_summary()
-
-        logger.info("最適化システム初期化完了")
-        logger.info(f"利用可能な最適化手法: {summary.get('available_methods', [])}")
-        logger.info(f"統合状況: {summary.get('integrations', {})}")
-
-    # テスト実行
-    logging.basicConfig(
-        level=logging.INFO,
-        format='%(asctime)s - %(name)s - %(levelname)s - %(message)s'
-    )
-    asyncio.run(main())
-=======
+
 # ファクトリー関数
 def create_hyperparameter_optimizer(config_path: Optional[str] = None,
                                    hyperparameter_config_path: Optional[str] = None) -> HyperparameterOptimizer:
@@ -1300,5 +767,4 @@
 
 if __name__ == "__main__":
     # 基本動作確認は別ファイルに分離済み
-    pass
->>>>>>> dd54499b
+    pass