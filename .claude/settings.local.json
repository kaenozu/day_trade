{
  "$schema": "https://json.schemastore.org/claude-code-settings.json",
  "permissions": {
    "allow": [
      "Bash(mkdir:*)",
      "Bash(git pull:*)",
      "Bash(git checkout:*)",
      "Bash(git add:*)",
      "Bash(git commit:*)",
      "Bash(gh repo view:*)",
      "Bash(gh label create:*)",
      "Bash(gh issue create:*)",
      "Bash(true)",
      "Bash(for i in {1..5})",
      "Bash(do gh label create \"phase: $i\" --color \"0052cc\" --description \"Development phase $i\")",
      "Bash(done)",
      "Bash(gh issue list:*)",
      "Bash(gh issue edit:*)",
      "Bash(gh issue close:*)",
      "Bash(git branch:*)",
<<<<<<< HEAD
      "Bash(ls:*)",
      "Bash(gh pr list:*)",
      "Bash(gh pr view:*)",
      "Bash(git fetch:*)",
      "Bash(find:*)",
      "Bash(git reset:*)",
      "Bash(gh pr:*)",
      "Bash(pip install:*)",
      "Bash(git cherry-pick:*)",
      "Bash(gh issue close:*)",
      "Bash(git branch:*)",
      "Bash(SKIP=pre-commit-hooks git commit -m \"$(cat <<''EOF''\nfeat: アンサンブル戦略を実装し、デフォルトに設定\n\nIssue #86に基づいてアンサンブル戦略を実装しました。\n\n主な機能:\n- 5つの異なる戦略を組み合わせたアンサンブル手法\n- ソフト投票、ハード投票、重み付け平均の投票システム\n- 保守的、積極的、バランス型、適応型の戦略タイプ\n- パフォーマンスベースの動的重み調整\n- メタ学習による市場状況の考慮\n- 設定ファイルによる柔軟な調整\n\n実装内容:\n- EnsembleTradingStrategyクラスの作成\n- 設定管理システムの拡張\n- オーケストレーターへの統合\n- 包括的なテストスイート\n- 詳細なドキュメント\n\n🤖 Generated with [Claude Code](https://claude.ai/code)\n\nCo-Authored-By: Claude <noreply@anthropic.com>\nEOF\n)\")"
=======
      "Bash(PRE_COMMIT_ALLOW_NO_CONFIG=1 git add -A)",
      "Bash(PRE_COMMIT_ALLOW_NO_CONFIG=1 git commit -m \"fix: Update orchestrator _generate_signals_batch to pass stock_data parameter\n\nResolved merge conflicts and updated method signature to ensure proper data flow to ensemble signal generation.\n\n🤖 Generated with [Claude Code](https://claude.ai/code)\n\nCo-Authored-By: Claude <noreply@anthropic.com>\")"
>>>>>>> 10c10df2
    ],
    "deny": []
  }
}<|MERGE_RESOLUTION|>--- conflicted
+++ resolved
@@ -18,7 +18,6 @@
       "Bash(gh issue edit:*)",
       "Bash(gh issue close:*)",
       "Bash(git branch:*)",
-<<<<<<< HEAD
       "Bash(ls:*)",
       "Bash(gh pr list:*)",
       "Bash(gh pr view:*)",
@@ -30,11 +29,8 @@
       "Bash(git cherry-pick:*)",
       "Bash(gh issue close:*)",
       "Bash(git branch:*)",
-      "Bash(SKIP=pre-commit-hooks git commit -m \"$(cat <<''EOF''\nfeat: アンサンブル戦略を実装し、デフォルトに設定\n\nIssue #86に基づいてアンサンブル戦略を実装しました。\n\n主な機能:\n- 5つの異なる戦略を組み合わせたアンサンブル手法\n- ソフト投票、ハード投票、重み付け平均の投票システム\n- 保守的、積極的、バランス型、適応型の戦略タイプ\n- パフォーマンスベースの動的重み調整\n- メタ学習による市場状況の考慮\n- 設定ファイルによる柔軟な調整\n\n実装内容:\n- EnsembleTradingStrategyクラスの作成\n- 設定管理システムの拡張\n- オーケストレーターへの統合\n- 包括的なテストスイート\n- 詳細なドキュメント\n\n🤖 Generated with [Claude Code](https://claude.ai/code)\n\nCo-Authored-By: Claude <noreply@anthropic.com>\nEOF\n)\")"
-=======
       "Bash(PRE_COMMIT_ALLOW_NO_CONFIG=1 git add -A)",
       "Bash(PRE_COMMIT_ALLOW_NO_CONFIG=1 git commit -m \"fix: Update orchestrator _generate_signals_batch to pass stock_data parameter\n\nResolved merge conflicts and updated method signature to ensure proper data flow to ensemble signal generation.\n\n🤖 Generated with [Claude Code](https://claude.ai/code)\n\nCo-Authored-By: Claude <noreply@anthropic.com>\")"
->>>>>>> 10c10df2
     ],
     "deny": []
   }
