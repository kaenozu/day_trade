--- conflicted
+++ resolved
@@ -26,14 +26,9 @@
 
     container.style.display = 'block';
     listDiv.innerHTML = '<div style="text-align: center; padding: 20px;">推奨銘柄を読み込み中...</div>';
-<<<<<<< HEAD
     
     // 更新状態の表示
     updateStatusDisplay('更新中...', false);
-    
-=======
-
->>>>>>> 04d91632
     try {
         const response = await fetch('/api/recommendations');
         const data = await response.json();
@@ -114,14 +109,9 @@
         });
 
         listDiv.innerHTML = recommendationsHtml;
-<<<<<<< HEAD
         
         // 更新完了状態の表示
         updateStatusDisplay('更新完了', true);
-        
-=======
-
->>>>>>> 04d91632
     } catch (error) {
         console.error('推奨銘柄読み込みエラー:', error);
         listDiv.innerHTML = '<div style="text-align: center; padding: 20px; color: #f56565;">エラーが発生しました: ' + error.message + '</div>';
